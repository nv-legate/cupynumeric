# Copyright 2021-2022 NVIDIA Corporation
#
# Licensed under the Apache License, Version 2.0 (the "License");
# you may not use this file except in compliance with the License.
# You may obtain a copy of the License at
#
#     http://www.apache.org/licenses/LICENSE-2.0
#
# Unless required by applicable law or agreed to in writing, software
# distributed under the License is distributed on an "AS IS" BASIS,
# WITHOUT WARRANTIES OR CONDITIONS OF ANY KIND, either express or implied.
# See the License for the specific language governing permissions and
# limitations under the License.
#

# List all the application source files that need OpenMP separately
# since we have to add the -fopenmp flag to  CC_FLAGS for them
GEN_CPU_SRC += cunumeric/ternary/where.cc               \
							 cunumeric/binary/binary_op.cc            \
							 cunumeric/binary/binary_red.cc           \
							 cunumeric/unary/scalar_unary_red.cc      \
							 cunumeric/unary/unary_op.cc              \
							 cunumeric/unary/unary_red.cc             \
							 cunumeric/unary/convert.cc               \
							 cunumeric/nullary/arange.cc              \
							 cunumeric/nullary/eye.cc                 \
							 cunumeric/nullary/fill.cc                \
							 cunumeric/nullary/window.cc              \
							 cunumeric/index/advanced_indexing.cc     \
							 cunumeric/index/choose.cc                \
							 cunumeric/index/repeat.cc                \
							 cunumeric/index/zip.cc                   \
							 cunumeric/item/read.cc                   \
							 cunumeric/item/write.cc                  \
							 cunumeric/matrix/contract.cc             \
							 cunumeric/matrix/diag.cc                 \
							 cunumeric/matrix/gemm.cc                 \
							 cunumeric/matrix/matmul.cc               \
							 cunumeric/matrix/matvecmul.cc            \
							 cunumeric/matrix/dot.cc                  \
							 cunumeric/matrix/potrf.cc                \
							 cunumeric/matrix/syrk.cc                 \
							 cunumeric/matrix/tile.cc                 \
							 cunumeric/matrix/transpose.cc            \
							 cunumeric/matrix/trilu.cc                \
							 cunumeric/matrix/trsm.cc                 \
							 cunumeric/matrix/util.cc                 \
							 cunumeric/random/rand.cc                 \
							 cunumeric/search/nonzero.cc              \
							 cunumeric/set/unique.cc                  \
							 cunumeric/set/unique_reduce.cc           \
							 cunumeric/stat/bincount.cc               \
							 cunumeric/convolution/convolve.cc        \
							 cunumeric/transform/flip.cc              \
							 cunumeric/arg.cc                         \
<<<<<<< HEAD
							 cunumeric/array.cc                       \
							 cunumeric/mapper.cc                      \
							 cunumeric/operators.cc                   \
							 cunumeric/runtime.cc                     \
							 cunumeric/cunumeric.cc # This must always be the last file!
                                      # It guarantees we do our registration callback
                                      # only after all task variants are recorded
=======
							 cunumeric/mapper.cc

GEN_CPU_SRC += cunumeric/cephes/chbevl.cc \
							 cunumeric/cephes/i0.cc
>>>>>>> 472d6d0c

ifeq ($(strip $(USE_OPENMP)),1)
GEN_CPU_SRC += cunumeric/ternary/where_omp.cc          \
							 cunumeric/binary/binary_op_omp.cc       \
							 cunumeric/binary/binary_red_omp.cc      \
							 cunumeric/unary/unary_op_omp.cc         \
							 cunumeric/unary/scalar_unary_red_omp.cc \
							 cunumeric/unary/unary_red_omp.cc        \
							 cunumeric/unary/convert_omp.cc          \
							 cunumeric/nullary/arange_omp.cc         \
							 cunumeric/nullary/eye_omp.cc            \
							 cunumeric/nullary/fill_omp.cc           \
							 cunumeric/nullary/window_omp.cc         \
							 cunumeric/index/advanced_indexing_omp.cc\
							 cunumeric/index/choose_omp.cc           \
							 cunumeric/index/repeat_omp.cc           \
							 cunumeric/index/zip_omp.cc              \
							 cunumeric/matrix/contract_omp.cc        \
							 cunumeric/matrix/diag_omp.cc            \
							 cunumeric/matrix/gemm_omp.cc            \
							 cunumeric/matrix/matmul_omp.cc          \
							 cunumeric/matrix/matvecmul_omp.cc       \
							 cunumeric/matrix/dot_omp.cc             \
							 cunumeric/matrix/potrf_omp.cc           \
							 cunumeric/matrix/syrk_omp.cc            \
							 cunumeric/matrix/tile_omp.cc            \
							 cunumeric/matrix/transpose_omp.cc       \
							 cunumeric/matrix/trilu_omp.cc           \
							 cunumeric/matrix/trsm_omp.cc            \
							 cunumeric/matrix/util_omp.cc            \
							 cunumeric/random/rand_omp.cc            \
							 cunumeric/search/nonzero_omp.cc         \
							 cunumeric/set/unique_omp.cc             \
							 cunumeric/stat/bincount_omp.cc          \
							 cunumeric/convolution/convolve_omp.cc   \
							 cunumeric/transform/flip_omp.cc
endif

GEN_GPU_SRC += cunumeric/ternary/where.cu               \
							 cunumeric/binary/binary_op.cu            \
							 cunumeric/binary/binary_red.cu           \
							 cunumeric/unary/scalar_unary_red.cu      \
							 cunumeric/unary/unary_red.cu             \
							 cunumeric/unary/unary_op.cu              \
							 cunumeric/unary/convert.cu               \
							 cunumeric/nullary/arange.cu              \
							 cunumeric/nullary/eye.cu                 \
							 cunumeric/nullary/fill.cu                \
							 cunumeric/nullary/window.cu              \
							 cunumeric/index/advanced_indexing.cu     \
							 cunumeric/index/choose.cu                \
							 cunumeric/index/repeat.cu                \
							 cunumeric/index/zip.cu                   \
							 cunumeric/item/read.cu                   \
							 cunumeric/item/write.cu                  \
							 cunumeric/matrix/contract.cu             \
							 cunumeric/matrix/diag.cu                 \
							 cunumeric/matrix/gemm.cu                 \
							 cunumeric/matrix/matmul.cu               \
							 cunumeric/matrix/matvecmul.cu            \
							 cunumeric/matrix/dot.cu                  \
							 cunumeric/matrix/potrf.cu                \
							 cunumeric/matrix/syrk.cu                 \
							 cunumeric/matrix/tile.cu                 \
							 cunumeric/matrix/transpose.cu            \
							 cunumeric/matrix/trilu.cu                \
							 cunumeric/matrix/trsm.cu                 \
							 cunumeric/random/rand.cu                 \
							 cunumeric/search/nonzero.cu              \
							 cunumeric/set/unique.cu                  \
							 cunumeric/stat/bincount.cu               \
							 cunumeric/convolution/convolve.cu        \
							 cunumeric/fft/fft.cu                     \
							 cunumeric/transform/flip.cu              \
<<<<<<< HEAD
							 cunumeric/cunumeric.cu

INSTALL_PATHS = cunumeric

INSTALL_HEADERS = cunumeric/cunumeric_c.h \
									cunumeric/array.h       \
									cunumeric/array.inl     \
									cunumeric/operators.h   \
									cunumeric/typedefs.h    \
									cunumeric.h
=======
							 cunumeric/cudalibs.cu                    \
							 cunumeric/cunumeric.cu

include cunumeric/sort/sort.mk

GEN_CPU_SRC += cunumeric/cunumeric.cc # This must always be the last file!
                                      # It guarantees we do our registration callback
                                      # only after all task variants are recorded
>>>>>>> 472d6d0c
<|MERGE_RESOLUTION|>--- conflicted
+++ resolved
@@ -53,20 +53,14 @@
 							 cunumeric/convolution/convolve.cc        \
 							 cunumeric/transform/flip.cc              \
 							 cunumeric/arg.cc                         \
-<<<<<<< HEAD
 							 cunumeric/array.cc                       \
 							 cunumeric/mapper.cc                      \
 							 cunumeric/operators.cc                   \
 							 cunumeric/runtime.cc                     \
-							 cunumeric/cunumeric.cc # This must always be the last file!
-                                      # It guarantees we do our registration callback
-                                      # only after all task variants are recorded
-=======
 							 cunumeric/mapper.cc
 
 GEN_CPU_SRC += cunumeric/cephes/chbevl.cc \
 							 cunumeric/cephes/i0.cc
->>>>>>> 472d6d0c
 
 ifeq ($(strip $(USE_OPENMP)),1)
 GEN_CPU_SRC += cunumeric/ternary/where_omp.cc          \
@@ -141,8 +135,14 @@
 							 cunumeric/convolution/convolve.cu        \
 							 cunumeric/fft/fft.cu                     \
 							 cunumeric/transform/flip.cu              \
-<<<<<<< HEAD
+							 cunumeric/cudalibs.cu                    \
 							 cunumeric/cunumeric.cu
+
+include cunumeric/sort/sort.mk
+
+GEN_CPU_SRC += cunumeric/cunumeric.cc # This must always be the last file!
+                                      # It guarantees we do our registration callback
+                                      # only after all task variants are recorded
 
 INSTALL_PATHS = cunumeric
 
@@ -151,14 +151,4 @@
 									cunumeric/array.inl     \
 									cunumeric/operators.h   \
 									cunumeric/typedefs.h    \
-									cunumeric.h
-=======
-							 cunumeric/cudalibs.cu                    \
-							 cunumeric/cunumeric.cu
-
-include cunumeric/sort/sort.mk
-
-GEN_CPU_SRC += cunumeric/cunumeric.cc # This must always be the last file!
-                                      # It guarantees we do our registration callback
-                                      # only after all task variants are recorded
->>>>>>> 472d6d0c
+									cunumeric.h