--- conflicted
+++ resolved
@@ -21,17 +21,10 @@
 using namespace Legion;
 using namespace legate;
 
-<<<<<<< HEAD
 /*static*/ void FusedOpTask::omp_variant(TaskContext& context){
 
   int nOps = context.fusionMetadata.nOps;
   auto opIDs = context.fusionMetadata.opIDs;
-=======
-/*static*/ void FusedOpTask::gpu_variant(TaskContext& context)
-{
-  int nOps     = context.fusionMetadata.nOps;
-  auto opIDs   = context.fusionMetadata.opIDs;
->>>>>>> 92d85901
   auto offsets = context.fusionMetadata.offsets;
   for (int i = 0; i < nOps; i++) {
     std::vector<Legion::PhysicalRegion> regions;
