/* Copyright 2021-2022 NVIDIA Corporation
 *
 * Licensed under the Apache License, Version 2.0 (the "License");
 * you may not use this file except in compliance with the License.
 * You may obtain a copy of the License at
 *
 *     http://www.apache.org/licenses/LICENSE-2.0
 *
 * Unless required by applicable law or agreed to in writing, software
 * distributed under the License is distributed on an "AS IS" BASIS,
 * WITHOUT WARRANTIES OR CONDITIONS OF ANY KIND, either express or implied.
 * See the License for the specific language governing permissions and
 * limitations under the License.
 *
 */

#pragma once

#include "cunumeric/cunumeric_task.h"

namespace cunumeric {

struct TransposeArgs {
<<<<<<< HEAD
  const legate::Store& out;
  const legate::Store& in;
=======
  const Array& out;
  const Array& in;
  bool logical;
>>>>>>> 472d6d0c
};

class TransposeTask : public CuNumericTask<TransposeTask> {
 public:
  static const int TASK_ID = CUNUMERIC_TRANSPOSE_COPY_2D;

 public:
  static void cpu_variant(legate::TaskContext& context);
#ifdef LEGATE_USE_OPENMP
  static void omp_variant(legate::TaskContext& context);
#endif
#ifdef LEGATE_USE_CUDA
  static void gpu_variant(legate::TaskContext& context);
#endif
};

}  // namespace cunumeric<|MERGE_RESOLUTION|>--- conflicted
+++ resolved
@@ -21,14 +21,9 @@
 namespace cunumeric {
 
 struct TransposeArgs {
-<<<<<<< HEAD
   const legate::Store& out;
   const legate::Store& in;
-=======
-  const Array& out;
-  const Array& in;
   bool logical;
->>>>>>> 472d6d0c
 };
 
 class TransposeTask : public CuNumericTask<TransposeTask> {
