--- conflicted
+++ resolved
@@ -26,58 +26,6 @@
 using namespace legate;
 
 template <>
-<<<<<<< HEAD
-struct PotrfImplBody<VariantKind::OMP, Type::Code::FLOAT32> {
-  void operator()(float* array, int32_t m, int32_t n)
-  {
-    char uplo    = 'L';
-    int32_t info = 0;
-    LAPACK_spotrf(&uplo, &n, array, &m, &info);
-    if (info != 0) {
-      throw legate::TaskException("Matrix is not positive definite");
-    }
-  }
-};
-
-template <>
-struct PotrfImplBody<VariantKind::OMP, Type::Code::FLOAT64> {
-  void operator()(double* array, int32_t m, int32_t n)
-  {
-    char uplo    = 'L';
-    int32_t info = 0;
-    LAPACK_dpotrf(&uplo, &n, array, &m, &info);
-    if (info != 0) {
-      throw legate::TaskException("Matrix is not positive definite");
-    }
-  }
-};
-
-template <>
-struct PotrfImplBody<VariantKind::OMP, Type::Code::COMPLEX64> {
-  void operator()(complex<float>* array, int32_t m, int32_t n)
-  {
-    char uplo    = 'L';
-    int32_t info = 0;
-    LAPACK_cpotrf(&uplo, &n, reinterpret_cast<__complex__ float*>(array), &m, &info);
-    if (info != 0) {
-      throw legate::TaskException("Matrix is not positive definite");
-    }
-  }
-};
-
-template <>
-struct PotrfImplBody<VariantKind::OMP, Type::Code::COMPLEX128> {
-  void operator()(complex<double>* array, int32_t m, int32_t n)
-  {
-    char uplo    = 'L';
-    int32_t info = 0;
-    LAPACK_zpotrf(&uplo, &n, reinterpret_cast<__complex__ double*>(array), &m, &info);
-    if (info != 0) {
-      throw legate::TaskException("Matrix is not positive definite");
-    }
-  }
-};
-=======
 void PotrfImplBody<VariantKind::OMP, Type::Code::FLOAT32>::operator()(float* array,
                                                                       int32_t m,
                                                                       int32_t n)
@@ -85,7 +33,9 @@
   char uplo    = 'L';
   int32_t info = 0;
   LAPACK_spotrf(&uplo, &n, array, &m, &info);
-  if (info != 0) throw legate::TaskException("Matrix is not positive definite");
+  if (info != 0) {
+    throw legate::TaskException("Matrix is not positive definite");
+  }
 }
 
 template <>
@@ -96,7 +46,9 @@
   char uplo    = 'L';
   int32_t info = 0;
   LAPACK_dpotrf(&uplo, &n, array, &m, &info);
-  if (info != 0) throw legate::TaskException("Matrix is not positive definite");
+  if (info != 0) {
+    throw legate::TaskException("Matrix is not positive definite");
+  }
 }
 
 template <>
@@ -107,7 +59,9 @@
   char uplo    = 'L';
   int32_t info = 0;
   LAPACK_cpotrf(&uplo, &n, reinterpret_cast<__complex__ float*>(array), &m, &info);
-  if (info != 0) throw legate::TaskException("Matrix is not positive definite");
+  if (info != 0) {
+    throw legate::TaskException("Matrix is not positive definite");
+  }
 }
 
 template <>
@@ -118,9 +72,10 @@
   char uplo    = 'L';
   int32_t info = 0;
   LAPACK_zpotrf(&uplo, &n, reinterpret_cast<__complex__ double*>(array), &m, &info);
-  if (info != 0) throw legate::TaskException("Matrix is not positive definite");
+  if (info != 0) {
+    throw legate::TaskException("Matrix is not positive definite");
+  }
 }
->>>>>>> b0738142
 
 /*static*/ void PotrfTask::omp_variant(TaskContext context)
 {
