--- conflicted
+++ resolved
@@ -26,71 +26,6 @@
 
 template <typename VAL>
 __global__ static void __launch_bounds__((TILE_DIM * BLOCK_ROWS), MIN_CTAS_PER_SM)
-<<<<<<< HEAD
-  transpose_2d_logical(const AccessorWO<VAL, 2> out,
-                       const AccessorRO<VAL, 2> in,
-                       const Point<2> lo_in,
-                       const Point<2> hi_in,
-                       const Point<2> lo_out,
-                       const Point<2> hi_out)
-{
-  __shared__ VAL tile[TILE_DIM][TILE_DIM + 1 /*avoid bank conflicts*/];
-
-  // These are reversed here for coalescing
-  coord_t x = blockIdx.y * TILE_DIM + threadIdx.y;
-  coord_t y = blockIdx.x * TILE_DIM + threadIdx.x;
-
-  // Check to see if we hit our y-bounds, if so we can just mask off those threads
-  if ((lo_in[1] + y) <= hi_in[1]) {
-    // Check to see if we're going to hit our x-bounds while striding
-    if ((lo_in[0] + (blockIdx.y + 1) * TILE_DIM - 1) <= hi_in[0]) {
-// No overflow case
-#pragma unroll
-      for (int i = 0; i < TILE_DIM; i += BLOCK_ROWS) {
-        tile[threadIdx.y + i][threadIdx.x] = in[lo_in + Point<2>(x + i, y)];
-      }
-    } else {
-// Overflow case
-#pragma unroll
-      for (int i = 0; i < TILE_DIM; i += BLOCK_ROWS) {
-        if ((lo_in[0] + x + i) <= hi_in[0]) {
-          tile[threadIdx.y + i][threadIdx.x] = in[lo_in + Point<2>(x + i, y)];
-        }
-      }
-    }
-  }
-  // Make sure all the data is in shared memory
-  __syncthreads();
-
-  // Transpose the coordinates
-  x = blockIdx.x * TILE_DIM + threadIdx.y;
-  y = blockIdx.y * TILE_DIM + threadIdx.x;
-
-  // Check to see if we hit our y-bounds, if so we can just mask off those threads
-  if ((lo_out[1] + y) <= hi_out[1]) {
-    // Check to see if we're going to hit our x-bounds while striding
-    if ((lo_out[0] + (blockIdx.x + 1) * TILE_DIM - 1) <= hi_out[0]) {
-// No overflow case
-#pragma unroll
-      for (int i = 0; i < TILE_DIM; i += BLOCK_ROWS) {
-        out[lo_out + Point<2>(x + i, y)] = tile[threadIdx.x][threadIdx.y + i];
-      }
-    } else {
-// Overflow case
-#pragma unroll
-      for (int i = 0; i < TILE_DIM; i += BLOCK_ROWS) {
-        if ((lo_out[0] + x + i) <= hi_out[0]) {
-          out[lo_out + Point<2>(x + i, y)] = tile[threadIdx.x][threadIdx.y + i];
-        }
-      }
-    }
-  }
-}
-
-template <typename VAL>
-__global__ static void __launch_bounds__((TILE_DIM * BLOCK_ROWS), MIN_CTAS_PER_SM)
-=======
->>>>>>> b0738142
   transpose_2d_physical(const AccessorWO<VAL, 2> out,
                         const AccessorRO<VAL, 2> in,
                         const Point<2> lo,
@@ -108,28 +43,17 @@
     if ((lo[0] + (blockIdx.y + 1) * TILE_DIM - 1) <= hi[0]) {
 // No overflow case
 #pragma unroll
-<<<<<<< HEAD
       for (int i = 0; i < TILE_DIM; i += BLOCK_ROWS) {
-        tile[threadIdx.y + i][threadIdx.x] = in[lo_in + Point<2>(x + i, y)];
+        tile[threadIdx.y + i][threadIdx.x] = in[lo + Point<2>(x + i, y)];
       }
     } else {
 // Overflow case
 #pragma unroll
       for (int i = 0; i < TILE_DIM; i += BLOCK_ROWS) {
-        if ((lo_in[0] + x + i) <= hi_in[0]) {
-          tile[threadIdx.y + i][threadIdx.x] = in[lo_in + Point<2>(x + i, y)];
+        if ((lo[0] + x + i) <= hi[0]) {
+          tile[threadIdx.y + i][threadIdx.x] = in[lo + Point<2>(x + i, y)];
         }
       }
-=======
-      for (int i = 0; i < TILE_DIM; i += BLOCK_ROWS)
-        tile[threadIdx.y + i][threadIdx.x] = in[lo + Point<2>(x + i, y)];
-    } else {
-// Overflow case
-#pragma unroll
-      for (int i = 0; i < TILE_DIM; i += BLOCK_ROWS)
-        if ((lo[0] + x + i) <= hi[0])
-          tile[threadIdx.y + i][threadIdx.x] = in[lo + Point<2>(x + i, y)];
->>>>>>> b0738142
     }
   }
 
@@ -145,28 +69,17 @@
     if ((lo[1] + (blockIdx.x + 1) * TILE_DIM - 1) <= hi[1]) {
 // No overflow case
 #pragma unroll
-<<<<<<< HEAD
       for (int i = 0; i < TILE_DIM; i += BLOCK_ROWS) {
-        out[lo_out + Point<2>(x, y + i)] = tile[threadIdx.x][threadIdx.y + i];
+        out[lo + Point<2>(x, y + i)] = tile[threadIdx.x][threadIdx.y + i];
       }
     } else {
 // Overflow case
 #pragma unroll
       for (int i = 0; i < TILE_DIM; i += BLOCK_ROWS) {
-        if ((lo_out[1] + y + i) <= hi_out[1]) {
-          out[lo_out + Point<2>(x, y + i)] = tile[threadIdx.x][threadIdx.y + i];
+        if ((lo[1] + y + i) <= hi[1]) {
+          out[lo + Point<2>(x, y + i)] = tile[threadIdx.x][threadIdx.y + i];
         }
       }
-=======
-      for (int i = 0; i < TILE_DIM; i += BLOCK_ROWS)
-        out[lo + Point<2>(x, y + i)] = tile[threadIdx.x][threadIdx.y + i];
-    } else {
-// Overflow case
-#pragma unroll
-      for (int i = 0; i < TILE_DIM; i += BLOCK_ROWS)
-        if ((lo[1] + y + i) <= hi[1])
-          out[lo + Point<2>(x, y + i)] = tile[threadIdx.x][threadIdx.y + i];
->>>>>>> b0738142
     }
   }
 }
@@ -185,17 +98,7 @@
     const dim3 threads(TILE_DIM, BLOCK_ROWS, 1);
 
     auto stream = get_cached_stream();
-<<<<<<< HEAD
-    if (logical) {
-      transpose_2d_logical<VAL>
-        <<<blocks, threads, 0, stream>>>(out, in, in_rect.lo, in_rect.hi, out_rect.lo, out_rect.hi);
-    } else {
-      transpose_2d_physical<VAL>
-        <<<blocks, threads, 0, stream>>>(out, in, in_rect.lo, in_rect.hi, out_rect.lo, out_rect.hi);
-    }
-=======
     transpose_2d_physical<VAL><<<blocks, threads, 0, stream>>>(out, in, rect.lo, rect.hi);
->>>>>>> b0738142
     CHECK_CUDA_STREAM(stream);
   }
 };
