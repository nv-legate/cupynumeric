--- conflicted
+++ resolved
@@ -39,13 +39,8 @@
 
 template <VariantKind KIND>
 struct SyrkImpl {
-<<<<<<< HEAD
-  template <LegateTypeCode CODE, std::enable_if_t<support_syrk<CODE>::value>* = nullptr>
-  void operator()(legate::Store& lhs_array, legate::Store& rhs_array) const
-=======
   template <Type::Code CODE, std::enable_if_t<support_syrk<CODE>::value>* = nullptr>
   void operator()(Array& lhs_array, Array& rhs_array) const
->>>>>>> 2e552efc
   {
     using VAL = legate_type_of<CODE>;
 
@@ -67,13 +62,8 @@
     SyrkImplBody<KIND, CODE>()(lhs, rhs, m, n);
   }
 
-<<<<<<< HEAD
-  template <LegateTypeCode CODE, std::enable_if_t<!support_syrk<CODE>::value>* = nullptr>
-  void operator()(legate::Store& lhs_array, legate::Store& rhs_array) const
-=======
   template <Type::Code CODE, std::enable_if_t<!support_syrk<CODE>::value>* = nullptr>
   void operator()(Array& lhs_array, Array& rhs_array) const
->>>>>>> 2e552efc
   {
     assert(false);
   }
