--- conflicted
+++ resolved
@@ -34,38 +34,15 @@
   {
     constexpr coord_t BF = 128 / sizeof(VAL);
 #pragma omp parallel for
-<<<<<<< HEAD
-      for (auto i1 = in_rect.lo[0]; i1 <= in_rect.hi[0]; i1 += BF) {
-        for (auto j1 = in_rect.lo[1]; j1 <= in_rect.hi[1]; j1 += BF) {
-          const auto max_i2 = ((i1 + BF) <= in_rect.hi[0]) ? i1 + BF : in_rect.hi[0];
-          const auto max_j2 = ((j1 + BF) <= in_rect.hi[1]) ? j1 + BF : in_rect.hi[1];
-          for (auto i2 = i1; i2 <= max_i2; i2++) {
-            for (auto j2 = j1; j2 <= max_j2; j2++) {
-              out[j2][i2] = in[i2][j2];
-            }
-          }
-        }
-      }
-    else
-#pragma omp parallel for
-      for (auto i1 = in_rect.lo[0]; i1 <= in_rect.hi[0]; i1 += BF) {
-        for (auto j1 = in_rect.lo[1]; j1 <= in_rect.hi[1]; j1 += BF) {
-          const auto max_i2 = ((i1 + BF) <= in_rect.hi[0]) ? i1 + BF : in_rect.hi[0];
-          const auto max_j2 = ((j1 + BF) <= in_rect.hi[1]) ? j1 + BF : in_rect.hi[1];
-          for (auto i2 = i1; i2 <= max_i2; i2++) {
-            for (auto j2 = j1; j2 <= max_j2; j2++) {
-              out[i2][j2] = in[i2][j2];
-            }
-          }
-        }
-=======
     for (auto i1 = rect.lo[0]; i1 <= rect.hi[0]; i1 += BF) {
       for (auto j1 = rect.lo[1]; j1 <= rect.hi[1]; j1 += BF) {
         const auto max_i2 = ((i1 + BF) <= rect.hi[0]) ? i1 + BF : rect.hi[0];
         const auto max_j2 = ((j1 + BF) <= rect.hi[1]) ? j1 + BF : rect.hi[1];
-        for (auto i2 = i1; i2 <= max_i2; i2++)
-          for (auto j2 = j1; j2 <= max_j2; j2++) out[i2][j2] = in[i2][j2];
->>>>>>> b0738142
+        for (auto i2 = i1; i2 <= max_i2; i2++) {
+          for (auto j2 = j1; j2 <= max_j2; j2++) {
+            out[i2][j2] = in[i2][j2];
+          }
+        }
       }
     }
   }
