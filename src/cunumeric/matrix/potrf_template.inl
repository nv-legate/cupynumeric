/* Copyright 2021-2022 NVIDIA Corporation
 *
 * Licensed under the Apache License, Version 2.0 (the "License");
 * you may not use this file except in compliance with the License.
 * You may obtain a copy of the License at
 *
 *     http://www.apache.org/licenses/LICENSE-2.0
 *
 * Unless required by applicable law or agreed to in writing, software
 * distributed under the License is distributed on an "AS IS" BASIS,
 * WITHOUT WARRANTIES OR CONDITIONS OF ANY KIND, either express or implied.
 * See the License for the specific language governing permissions and
 * limitations under the License.
 *
 */

#pragma once

// Useful for IDEs
#include "cunumeric/matrix/potrf.h"

namespace cunumeric {

using namespace legate;

template <VariantKind KIND, Type::Code CODE>
struct PotrfImplBody;

template <Type::Code CODE>
struct support_potrf : std::false_type {};
template <>
struct support_potrf<Type::Code::FLOAT64> : std::true_type {};
template <>
struct support_potrf<Type::Code::FLOAT32> : std::true_type {};
template <>
struct support_potrf<Type::Code::COMPLEX64> : std::true_type {};
template <>
struct support_potrf<Type::Code::COMPLEX128> : std::true_type {};

template <VariantKind KIND>
struct PotrfImpl {
<<<<<<< HEAD
  template <LegateTypeCode CODE, std::enable_if_t<support_potrf<CODE>::value>* = nullptr>
  void operator()(legate::Store& array) const
=======
  template <Type::Code CODE, std::enable_if_t<support_potrf<CODE>::value>* = nullptr>
  void operator()(Array& array) const
>>>>>>> 2e552efc
  {
    using VAL = legate_type_of<CODE>;

    auto shape = array.shape<2>();

    if (shape.empty()) return;

    size_t strides[2];

    auto arr = array.write_accessor<VAL, 2>(shape).ptr(shape, strides);
    auto m   = static_cast<int32_t>(shape.hi[0] - shape.lo[0] + 1);
    auto n   = static_cast<int32_t>(shape.hi[1] - shape.lo[1] + 1);
    assert(m > 0 && n > 0);

    PotrfImplBody<KIND, CODE>()(arr, m, n);
  }

<<<<<<< HEAD
  template <LegateTypeCode CODE, std::enable_if_t<!support_potrf<CODE>::value>* = nullptr>
  void operator()(legate::Store& array) const
=======
  template <Type::Code CODE, std::enable_if_t<!support_potrf<CODE>::value>* = nullptr>
  void operator()(Array& array) const
>>>>>>> 2e552efc
  {
    assert(false);
  }
};

template <VariantKind KIND>
static void potrf_template(TaskContext& context)
{
  auto& array = context.outputs()[0];
  type_dispatch(array.code(), PotrfImpl<KIND>{}, array);
}

}  // namespace cunumeric<|MERGE_RESOLUTION|>--- conflicted
+++ resolved
@@ -39,13 +39,8 @@
 
 template <VariantKind KIND>
 struct PotrfImpl {
-<<<<<<< HEAD
-  template <LegateTypeCode CODE, std::enable_if_t<support_potrf<CODE>::value>* = nullptr>
-  void operator()(legate::Store& array) const
-=======
   template <Type::Code CODE, std::enable_if_t<support_potrf<CODE>::value>* = nullptr>
   void operator()(Array& array) const
->>>>>>> 2e552efc
   {
     using VAL = legate_type_of<CODE>;
 
@@ -63,13 +58,8 @@
     PotrfImplBody<KIND, CODE>()(arr, m, n);
   }
 
-<<<<<<< HEAD
-  template <LegateTypeCode CODE, std::enable_if_t<!support_potrf<CODE>::value>* = nullptr>
-  void operator()(legate::Store& array) const
-=======
   template <Type::Code CODE, std::enable_if_t<!support_potrf<CODE>::value>* = nullptr>
   void operator()(Array& array) const
->>>>>>> 2e552efc
   {
     assert(false);
   }
