/* Copyright 2021-2022 NVIDIA Corporation
 *
 * Licensed under the Apache License, Version 2.0 (the "License");
 * you may not use this file except in compliance with the License.
 * You may obtain a copy of the License at
 *
 *     http://www.apache.org/licenses/LICENSE-2.0
 *
 * Unless required by applicable law or agreed to in writing, software
 * distributed under the License is distributed on an "AS IS" BASIS,
 * WITHOUT WARRANTIES OR CONDITIONS OF ANY KIND, either express or implied.
 * See the License for the specific language governing permissions and
 * limitations under the License.
 *
 */

#pragma once

<<<<<<< HEAD
#include "cunumeric/cunumeric_task.h"
=======
#include "cunumeric/cunumeric.h"
#include "cunumeric/unary/isnan.h"
>>>>>>> cff746cf

namespace cunumeric {

enum class ConvertCode : int {
  NOOP = CUNUMERIC_CONVERT_NAN_NOOP,
  PROD = CUNUMERIC_CONVERT_NAN_PROD,
  SUM  = CUNUMERIC_CONVERT_NAN_SUM,
};

template <typename Functor, typename... Fnargs>
constexpr decltype(auto) op_dispatch(ConvertCode nan_op, Functor f, Fnargs&&... args)
{
  switch (nan_op) {
    case ConvertCode::NOOP:
      return f.template operator()<ConvertCode::NOOP>(std::forward<Fnargs>(args)...);
    case ConvertCode::PROD:
      return f.template operator()<ConvertCode::PROD>(std::forward<Fnargs>(args)...);
    case ConvertCode::SUM:
      return f.template operator()<ConvertCode::SUM>(std::forward<Fnargs>(args)...);
    default: break;
  }
  assert(false);
  return f.template operator()<ConvertCode::NOOP>(std::forward<Fnargs>(args)...);
}

template <ConvertCode NAN_OP, legate::LegateTypeCode DST_TYPE, legate::LegateTypeCode SRC_TYPE>
struct ConvertOp {
};

template <legate::LegateTypeCode DST_TYPE, legate::LegateTypeCode SRC_TYPE>
struct ConvertOp<ConvertCode::NOOP, DST_TYPE, SRC_TYPE> {
  using SRC = legate::legate_type_of<SRC_TYPE>;
  using DST = legate::legate_type_of<DST_TYPE>;

  template <
    typename _SRC                                                                         = SRC,
    std::enable_if_t<!legate::is_complex<_SRC>::value or legate::is_complex<DST>::value>* = nullptr>
  constexpr DST operator()(const _SRC& src) const
  {
    return static_cast<DST>(src);
  }

  template <typename _SRC = SRC,
            std::enable_if_t<legate::is_complex<_SRC>::value and !legate::is_complex<DST>::value>* =
              nullptr>
  constexpr DST operator()(const _SRC& src) const
  {
    if constexpr (DST_TYPE == legate::LegateTypeCode::BOOL_LT)
      return static_cast<DST>(src.real()) || static_cast<DST>(src.imag());
    else
      return static_cast<DST>(src.real());
    // Unreachable
    assert(false);
    return DST{};
  }
};

template <legate::LegateTypeCode SRC_TYPE>
struct ConvertOp<ConvertCode::NOOP, legate::LegateTypeCode::HALF_LT, SRC_TYPE> {
  using SRC = legate::legate_type_of<SRC_TYPE>;

  template <typename _SRC = SRC, std::enable_if_t<!legate::is_complex<_SRC>::value>* = nullptr>
  __CUDA_HD__ __half operator()(const _SRC& src) const
  {
    return static_cast<__half>(static_cast<double>(src));
  }

  template <typename _SRC = SRC, std::enable_if_t<legate::is_complex<_SRC>::value>* = nullptr>
  __CUDA_HD__ __half operator()(const _SRC& src) const
  {
    return static_cast<__half>(static_cast<double>(src.real()));
  }
};

template <legate::LegateTypeCode DST_TYPE>
struct ConvertOp<ConvertCode::NOOP, DST_TYPE, legate::LegateTypeCode::HALF_LT> {
  using DST = legate::legate_type_of<DST_TYPE>;

  constexpr DST operator()(const __half& src) const
  {
    return static_cast<DST>(static_cast<double>(src));
  }
};

template <legate::LegateTypeCode DST_TYPE, legate::LegateTypeCode SRC_TYPE>
struct ConvertOp<ConvertCode::PROD, DST_TYPE, SRC_TYPE> {
  using SRC = legate::legate_type_of<SRC_TYPE>;
  using DST = legate::legate_type_of<DST_TYPE>;

  template <
    typename _SRC                                                                         = SRC,
    std::enable_if_t<!legate::is_complex<_SRC>::value or legate::is_complex<DST>::value>* = nullptr>
  constexpr DST operator()(const _SRC& src) const
  {
    return cunumeric::is_nan(src) ? static_cast<DST>(1) : static_cast<DST>(src);
  }

  template <typename _SRC = SRC,
            std::enable_if_t<legate::is_complex<_SRC>::value and !legate::is_complex<DST>::value>* =
              nullptr>
  constexpr DST operator()(const _SRC& src) const
  {
    return cunumeric::is_nan(src) ? static_cast<DST>(1) : static_cast<DST>(src.real());
  }
};

template <legate::LegateTypeCode SRC_TYPE>
struct ConvertOp<ConvertCode::PROD, legate::LegateTypeCode::HALF_LT, SRC_TYPE> {
  using SRC = legate::legate_type_of<SRC_TYPE>;

  template <typename _SRC = SRC, std::enable_if_t<!legate::is_complex<_SRC>::value>* = nullptr>
  __CUDA_HD__ __half operator()(const _SRC& src) const
  {
    return cunumeric::is_nan(src) ? static_cast<__half>(1)
                                  : static_cast<__half>(static_cast<double>(src));
  }

  template <typename _SRC = SRC, std::enable_if_t<legate::is_complex<_SRC>::value>* = nullptr>
  __CUDA_HD__ __half operator()(const _SRC& src) const
  {
    return cunumeric::is_nan(src) ? static_cast<__half>(1)
                                  : static_cast<__half>(static_cast<double>(src.real()));
  }
};

template <legate::LegateTypeCode DST_TYPE>
struct ConvertOp<ConvertCode::PROD, DST_TYPE, legate::LegateTypeCode::HALF_LT> {
  using DST = legate::legate_type_of<DST_TYPE>;

  constexpr DST operator()(const __half& src) const
  {
    return cunumeric::is_nan(src) ? static_cast<DST>(1)
                                  : static_cast<DST>(static_cast<double>(src));
  }
};

template <legate::LegateTypeCode DST_TYPE, legate::LegateTypeCode SRC_TYPE>
struct ConvertOp<ConvertCode::SUM, DST_TYPE, SRC_TYPE> {
  using SRC = legate::legate_type_of<SRC_TYPE>;
  using DST = legate::legate_type_of<DST_TYPE>;

  template <
    typename _SRC                                                                         = SRC,
    std::enable_if_t<!legate::is_complex<_SRC>::value or legate::is_complex<DST>::value>* = nullptr>
  constexpr DST operator()(const _SRC& src) const
  {
    return cunumeric::is_nan(src) ? static_cast<DST>(0) : static_cast<DST>(src);
  }

  template <typename _SRC = SRC,
            std::enable_if_t<legate::is_complex<_SRC>::value and !legate::is_complex<DST>::value>* =
              nullptr>
  constexpr DST operator()(const _SRC& src) const
  {
    return cunumeric::is_nan(src) ? static_cast<DST>(0) : static_cast<DST>(src.real());
  }
};

template <legate::LegateTypeCode SRC_TYPE>
struct ConvertOp<ConvertCode::SUM, legate::LegateTypeCode::HALF_LT, SRC_TYPE> {
  using SRC = legate::legate_type_of<SRC_TYPE>;

  template <typename _SRC = SRC, std::enable_if_t<!legate::is_complex<_SRC>::value>* = nullptr>
  __CUDA_HD__ __half operator()(const _SRC& src) const
  {
    return cunumeric::is_nan(src) ? static_cast<__half>(0)
                                  : static_cast<__half>(static_cast<double>(src));
  }

  template <typename _SRC = SRC, std::enable_if_t<legate::is_complex<_SRC>::value>* = nullptr>
  __CUDA_HD__ __half operator()(const _SRC& src) const
  {
    return cunumeric::is_nan(src) ? static_cast<__half>(0)
                                  : static_cast<__half>(static_cast<double>(src.real()));
  }
};

template <legate::LegateTypeCode DST_TYPE>
struct ConvertOp<ConvertCode::SUM, DST_TYPE, legate::LegateTypeCode::HALF_LT> {
  using DST = legate::legate_type_of<DST_TYPE>;

  constexpr DST operator()(const __half& src) const
  {
    return cunumeric::is_nan(src) ? static_cast<DST>(0)
                                  : static_cast<DST>(static_cast<double>(src));
  }
};

}  // namespace cunumeric<|MERGE_RESOLUTION|>--- conflicted
+++ resolved
@@ -16,12 +16,8 @@
 
 #pragma once
 
-<<<<<<< HEAD
 #include "cunumeric/cunumeric_task.h"
-=======
-#include "cunumeric/cunumeric.h"
 #include "cunumeric/unary/isnan.h"
->>>>>>> cff746cf
 
 namespace cunumeric {
 
