--- conflicted
+++ resolved
@@ -334,11 +334,9 @@
   }
 };
 
-<<<<<<< HEAD
-template <typename legate::LegateTypeCode TYPE_CODE>
+template <typename legate::Type::Code TYPE_CODE>
 struct UnaryRedOp<UnaryRedCode::NANARGMAX, TYPE_CODE> {
-  static constexpr bool valid =
-    (legate::is_floating_point<TYPE_CODE>::value || TYPE_CODE == legate::LegateTypeCode::HALF_LT);
+  static constexpr bool valid = legate::is_floating_point<TYPE_CODE>::value;
 
   using RHS = legate::legate_type_of<TYPE_CODE>;
   using VAL = Argval<RHS>;
@@ -372,10 +370,9 @@
   }
 };
 
-template <typename legate::LegateTypeCode TYPE_CODE>
+template <typename legate::Type::Code TYPE_CODE>
 struct UnaryRedOp<UnaryRedCode::NANARGMIN, TYPE_CODE> {
-  static constexpr bool valid =
-    (legate::is_floating_point<TYPE_CODE>::value || TYPE_CODE == legate::LegateTypeCode::HALF_LT);
+  static constexpr bool valid = legate::is_floating_point<TYPE_CODE>::value;
 
   using RHS = legate::legate_type_of<TYPE_CODE>;
   using VAL = Argval<RHS>;
@@ -409,10 +406,9 @@
   }
 };
 
-template <typename legate::LegateTypeCode TYPE_CODE>
+template <typename legate::Type::Code TYPE_CODE>
 struct UnaryRedOp<UnaryRedCode::NANMIN, TYPE_CODE> {
-  static constexpr bool valid =
-    (legate::is_floating_point<TYPE_CODE>::value || TYPE_CODE == legate::LegateTypeCode::HALF_LT);
+  static constexpr bool valid = legate::is_floating_point<TYPE_CODE>::value;
 
   using RHS = legate::legate_type_of<TYPE_CODE>;
   using VAL = RHS;
@@ -439,10 +435,9 @@
   }
 };
 
-template <typename legate::LegateTypeCode TYPE_CODE>
+template <typename legate::Type::Code TYPE_CODE>
 struct UnaryRedOp<UnaryRedCode::NANMAX, TYPE_CODE> {
-  static constexpr bool valid =
-    (legate::is_floating_point<TYPE_CODE>::value || TYPE_CODE == legate::LegateTypeCode::HALF_LT);
+  static constexpr bool valid = legate::is_floating_point<TYPE_CODE>::value;
 
   using RHS = legate::legate_type_of<TYPE_CODE>;
   using VAL = RHS;
@@ -469,10 +464,9 @@
   }
 };
 
-template <typename legate::LegateTypeCode TYPE_CODE>
+template <typename legate::Type::Code TYPE_CODE>
 struct UnaryRedOp<UnaryRedCode::NANPROD, TYPE_CODE> {
-  static constexpr bool valid =
-    (legate::is_floating_point<TYPE_CODE>::value || TYPE_CODE == legate::LegateTypeCode::HALF_LT);
+  static constexpr bool valid = legate::is_floating_point<TYPE_CODE>::value;
 
   using RHS = legate::legate_type_of<TYPE_CODE>;
   using VAL = RHS;
@@ -499,10 +493,9 @@
   }
 };
 
-template <typename legate::LegateTypeCode TYPE_CODE>
+template <typename legate::Type::Code TYPE_CODE>
 struct UnaryRedOp<UnaryRedCode::NANSUM, TYPE_CODE> {
-  static constexpr bool valid =
-    (legate::is_floating_point<TYPE_CODE>::value || TYPE_CODE == legate::LegateTypeCode::HALF_LT);
+  static constexpr bool valid = legate::is_floating_point<TYPE_CODE>::value;
 
   using RHS = legate::legate_type_of<TYPE_CODE>;
   using VAL = RHS;
@@ -529,10 +522,7 @@
   }
 };
 
-template <legate::LegateTypeCode TYPE_CODE>
-=======
-template <legate::Type::Code TYPE_CODE>
->>>>>>> 2e552efc
+template <legate::Type::Code TYPE_CODE>
 struct UnaryRedOp<UnaryRedCode::CONTAINS, TYPE_CODE> {
   // Set to false so that this only gets enabled when expliclty declared valid.
   static constexpr bool valid = false;
