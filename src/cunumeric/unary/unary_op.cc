/* Copyright 2021-2022 NVIDIA Corporation
 *
 * Licensed under the Apache License, Version 2.0 (the "License");
 * you may not use this file except in compliance with the License.
 * You may obtain a copy of the License at
 *
 *     http://www.apache.org/licenses/LICENSE-2.0
 *
 * Unless required by applicable law or agreed to in writing, software
 * distributed under the License is distributed on an "AS IS" BASIS,
 * WITHOUT WARRANTIES OR CONDITIONS OF ANY KIND, either express or implied.
 * See the License for the specific language governing permissions and
 * limitations under the License.
 *
 */

#include "cunumeric/unary/unary_op.h"
#include "cunumeric/unary/unary_op_template.inl"

namespace cunumeric {

using namespace Legion;
using namespace legate;

template <UnaryOpCode OP_CODE, LegateTypeCode CODE, int DIM>
struct UnaryOpImplBody<VariantKind::CPU, OP_CODE, CODE, DIM> {
  using OP  = UnaryOp<OP_CODE, CODE>;
  using ARG = typename OP::T;
  using RES = std::result_of_t<OP(ARG)>;

  void operator()(OP func,
                  AccessorWO<RES, DIM> out,
                  AccessorRO<ARG, DIM> in,
                  const Pitches<DIM - 1>& pitches,
                  const Rect<DIM>& rect,
                  bool dense) const
  {
    const size_t volume = rect.volume();
    if (dense) {
      auto outptr = out.ptr(rect);
      auto inptr  = in.ptr(rect);
      for (size_t idx = 0; idx < volume; ++idx) outptr[idx] = func(inptr[idx]);
    } else {
      for (size_t idx = 0; idx < volume; ++idx) {
        auto p = pitches.unflatten(idx, rect.lo);
        out[p] = func(in[p]);
      }
    }
  }
};

<<<<<<< HEAD
template <typename VAL, int DIM>
struct PointCopyImplBody<VariantKind::CPU, VAL, DIM> {
  void operator()(AccessorWO<VAL, DIM> out,
                  AccessorRO<VAL, DIM> in,
=======
template <UnaryOpCode OP_CODE, LegateTypeCode CODE, int DIM>
struct MultiOutUnaryOpImplBody<VariantKind::CPU, OP_CODE, CODE, DIM> {
  using OP   = MultiOutUnaryOp<OP_CODE, CODE>;
  using RHS1 = typename OP::RHS1;
  using RHS2 = typename OP::RHS2;
  using LHS  = std::result_of_t<OP(RHS1, RHS2*)>;

  void operator()(OP func,
                  AccessorWO<LHS, DIM> lhs,
                  AccessorRO<RHS1, DIM> rhs1,
                  AccessorWO<RHS2, DIM> rhs2,
>>>>>>> b4f1c43e
                  const Pitches<DIM - 1>& pitches,
                  const Rect<DIM>& rect,
                  bool dense) const
  {
    const size_t volume = rect.volume();
    if (dense) {
<<<<<<< HEAD
      auto outptr = out.ptr(rect);
      auto inptr  = in.ptr(rect);
      for (size_t idx = 0; idx < volume; ++idx) outptr[idx] = inptr[idx];
    } else {
      for (size_t idx = 0; idx < volume; ++idx) {
        auto p = pitches.unflatten(idx, rect.lo);
        out[p] = in[p];
=======
      auto lhsptr  = lhs.ptr(rect);
      auto rhs1ptr = rhs1.ptr(rect);
      auto rhs2ptr = rhs2.ptr(rect);
      for (size_t idx = 0; idx < volume; ++idx) lhsptr[idx] = func(rhs1ptr[idx], &rhs2ptr[idx]);
    } else {
      for (size_t idx = 0; idx < volume; ++idx) {
        auto p = pitches.unflatten(idx, rect.lo);
        lhs[p] = func(rhs1[p], rhs2.ptr(p));
>>>>>>> b4f1c43e
      }
    }
  }
};

/*static*/ void UnaryOpTask::cpu_variant(TaskContext& context)
{
  unary_op_template<VariantKind::CPU>(context);
}

namespace  // unnamed
{
static void __attribute__((constructor)) register_tasks(void) { UnaryOpTask::register_variants(); }
}  // namespace

}  // namespace cunumeric<|MERGE_RESOLUTION|>--- conflicted
+++ resolved
@@ -49,12 +49,28 @@
   }
 };
 
-<<<<<<< HEAD
 template <typename VAL, int DIM>
 struct PointCopyImplBody<VariantKind::CPU, VAL, DIM> {
   void operator()(AccessorWO<VAL, DIM> out,
                   AccessorRO<VAL, DIM> in,
-=======
+                  const Pitches<DIM - 1>& pitches,
+                  const Rect<DIM>& rect,
+                  bool dense) const
+  {
+    const size_t volume = rect.volume();
+    if (dense) {
+      auto outptr = out.ptr(rect);
+      auto inptr  = in.ptr(rect);
+      for (size_t idx = 0; idx < volume; ++idx) outptr[idx] = inptr[idx];
+    } else {
+      for (size_t idx = 0; idx < volume; ++idx) {
+        auto p = pitches.unflatten(idx, rect.lo);
+        out[p] = in[p];
+      }
+    }
+  }
+};
+
 template <UnaryOpCode OP_CODE, LegateTypeCode CODE, int DIM>
 struct MultiOutUnaryOpImplBody<VariantKind::CPU, OP_CODE, CODE, DIM> {
   using OP   = MultiOutUnaryOp<OP_CODE, CODE>;
@@ -66,22 +82,12 @@
                   AccessorWO<LHS, DIM> lhs,
                   AccessorRO<RHS1, DIM> rhs1,
                   AccessorWO<RHS2, DIM> rhs2,
->>>>>>> b4f1c43e
                   const Pitches<DIM - 1>& pitches,
                   const Rect<DIM>& rect,
                   bool dense) const
   {
     const size_t volume = rect.volume();
     if (dense) {
-<<<<<<< HEAD
-      auto outptr = out.ptr(rect);
-      auto inptr  = in.ptr(rect);
-      for (size_t idx = 0; idx < volume; ++idx) outptr[idx] = inptr[idx];
-    } else {
-      for (size_t idx = 0; idx < volume; ++idx) {
-        auto p = pitches.unflatten(idx, rect.lo);
-        out[p] = in[p];
-=======
       auto lhsptr  = lhs.ptr(rect);
       auto rhs1ptr = rhs1.ptr(rect);
       auto rhs2ptr = rhs2.ptr(rect);
@@ -90,7 +96,6 @@
       for (size_t idx = 0; idx < volume; ++idx) {
         auto p = pitches.unflatten(idx, rect.lo);
         lhs[p] = func(rhs1[p], rhs2.ptr(p));
->>>>>>> b4f1c43e
       }
     }
   }
