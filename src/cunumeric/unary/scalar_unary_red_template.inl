--- conflicted
+++ resolved
@@ -64,19 +64,17 @@
     shape  = args.shape;
 
     out = args.out.reduce_accessor<LG_OP, true, 1>();
-<<<<<<< HEAD
     if constexpr (OP_CODE == UnaryRedCode::CONTAINS) {
-      to_find = args.args.front().value<RHS>();
-    }
-
+      to_find = args.args[0].value<RHS>();
+    }
+    if constexpr (OP_CODE == UnaryRedCode::VARIANCE) {
+      mu = args.args[0].value<RHS>();
+    }
+
+    if constexpr (HAS_WHERE) {
+      where = args.where.read_accessor<bool, DIM>(rect);
+    }
 #if !LegateDefined(LEGATE_BOUNDS_CHECKS)
-=======
-    if constexpr (OP_CODE == UnaryRedCode::CONTAINS) { to_find = args.args[0].scalar<RHS>(); }
-    if constexpr (OP_CODE == UnaryRedCode::VARIANCE) { mu = args.args[0].scalar<RHS>(); }
-
-    if constexpr (HAS_WHERE) where = args.where.read_accessor<bool, DIM>(rect);
-#ifndef LEGATE_BOUNDS_CHECKS
->>>>>>> b0738142
     // Check to see if this is dense or not
     if (in.accessor.is_dense_row_major(rect)) {
       dense = true;
@@ -84,7 +82,9 @@
     }
     if constexpr (HAS_WHERE) {
       dense = dense && where.accessor.is_dense_row_major(rect);
-      if (dense) whereptr = where.ptr(rect);
+      if (dense) {
+        whereptr = where.ptr(rect);
+      }
     }
 #endif
   }
@@ -92,24 +92,28 @@
   __CUDA_HD__ void operator()(LHS& lhs, size_t idx, LHS identity, DenseReduction) const noexcept
   {
     bool mask = true;
-    if constexpr (HAS_WHERE) mask = whereptr[idx];
+    if constexpr (HAS_WHERE) {
+      mask = whereptr[idx];
+    }
 
     if constexpr (OP_CODE == UnaryRedCode::CONTAINS) {
-<<<<<<< HEAD
-      if (inptr[idx] == to_find) {
+      if (mask && (inptr[idx] == to_find)) {
         lhs = true;
       }
-=======
-      if (mask && (inptr[idx] == to_find)) { lhs = true; }
->>>>>>> b0738142
     } else if constexpr (OP_CODE == UnaryRedCode::ARGMAX || OP_CODE == UnaryRedCode::ARGMIN ||
                          OP_CODE == UnaryRedCode::NANARGMAX || OP_CODE == UnaryRedCode::NANARGMIN) {
       auto p = pitches.unflatten(idx, origin);
-      if (mask) OP::template fold<true>(lhs, OP::convert(p, shape, identity, inptr[idx]));
+      if (mask) {
+        OP::template fold<true>(lhs, OP::convert(p, shape, identity, inptr[idx]));
+      }
     } else if constexpr (OP_CODE == UnaryRedCode::VARIANCE) {
-      if (mask) OP::template fold<true>(lhs, OP::convert(inptr[idx] - mu, identity));
+      if (mask) {
+        OP::template fold<true>(lhs, OP::convert(inptr[idx] - mu, identity));
+      }
     } else {
-      if (mask) OP::template fold<true>(lhs, OP::convert(inptr[idx], identity));
+      if (mask) {
+        OP::template fold<true>(lhs, OP::convert(inptr[idx], identity));
+      }
     }
   }
 
@@ -117,24 +121,27 @@
   {
     auto p    = pitches.unflatten(idx, origin);
     bool mask = true;
-    if constexpr (HAS_WHERE) mask = where[p];
+    if constexpr (HAS_WHERE) {
+      mask = where[p];
+    }
 
     if constexpr (OP_CODE == UnaryRedCode::CONTAINS) {
-<<<<<<< HEAD
-      auto point = pitches.unflatten(idx, origin);
-      if (in[point] == to_find) {
+      if (mask && (in[p] == to_find)) {
         lhs = true;
       }
-=======
-      if (mask && (in[p] == to_find)) { lhs = true; }
->>>>>>> b0738142
     } else if constexpr (OP_CODE == UnaryRedCode::ARGMAX || OP_CODE == UnaryRedCode::ARGMIN ||
                          OP_CODE == UnaryRedCode::NANARGMAX || OP_CODE == UnaryRedCode::NANARGMIN) {
-      if (mask) OP::template fold<true>(lhs, OP::convert(p, shape, identity, in[p]));
+      if (mask) {
+        OP::template fold<true>(lhs, OP::convert(p, shape, identity, in[p]));
+      }
     } else if constexpr (OP_CODE == UnaryRedCode::VARIANCE) {
-      if (mask) OP::template fold<true>(lhs, OP::convert(in[p] - mu, identity));
+      if (mask) {
+        OP::template fold<true>(lhs, OP::convert(in[p] - mu, identity));
+      }
     } else {
-      if (mask) OP::template fold<true>(lhs, OP::convert(in[p], identity));
+      if (mask) {
+        OP::template fold<true>(lhs, OP::convert(in[p], identity));
+      }
     }
   }
 
@@ -174,10 +181,11 @@
   void operator()(ScalarUnaryRedArgs& args, bool has_where) const
   {
     auto dim = std::max(1, args.in.dim());
-    if (has_where)
+    if (has_where) {
       double_dispatch(dim, args.in.code(), ScalarUnaryRedImpl<KIND, OP_CODE, true>{}, args);
-    else
+    } else {
       double_dispatch(dim, args.in.code(), ScalarUnaryRedImpl<KIND, OP_CODE, false>{}, args);
+    }
   }
 };
 
@@ -186,44 +194,29 @@
 {
   auto& scalars = context.scalars();
 
-<<<<<<< HEAD
+  auto op_code   = scalars[0].value<UnaryRedCode>();
+  auto shape     = scalars[1].value<DomainPoint>();
+  bool has_where = scalars[2].value<bool>();
+
   std::vector<Scalar> extra_args;
-  for (size_t idx = 2; idx < scalars.size(); ++idx) {
-    extra_args.push_back(scalars[idx]);
-  }
-
-  auto op_code = scalars[0].value<UnaryRedCode>();
-  auto shape   = scalars[1].value<DomainPoint>();
-=======
-  auto op_code     = scalars[0].value<UnaryRedCode>();
-  auto shape       = scalars[1].value<DomainPoint>();
-  bool has_where   = scalars[2].value<bool>();
-  size_t start_idx = has_where ? 2 : 1;
-  std::vector<Store> extra_args;
-  extra_args.reserve(inputs.size() - start_idx);
-  for (size_t idx = start_idx; idx < inputs.size(); ++idx)
-    extra_args.emplace_back(std::move(inputs[idx]));
->>>>>>> b0738142
+  extra_args.reserve(scalars.size() - 3);
+  for (size_t idx = 3; idx < scalars.size(); ++idx) {
+    extra_args.emplace_back(std::move(scalars[idx]));
+  }
+
   // If the RHS was a scalar, use (1,) as the shape
   if (shape.dim == 0) {
     shape.dim = 1;
     shape[0]  = 1;
   }
-<<<<<<< HEAD
-  ScalarUnaryRedArgs args{
-    context.reduction(0), context.input(0), op_code, shape, std::move(extra_args)};
-  op_dispatch(args.op_code, ScalarUnaryRedDispatch<KIND>{}, args);
-=======
-
-  Array dummy_where;
-  ScalarUnaryRedArgs args{context.reductions()[0],
-                          inputs[0],
-                          has_where ? inputs[1] : dummy_where,
+
+  ScalarUnaryRedArgs args{context.reduction(0),
+                          context.input(0),
+                          has_where ? context.input(1) : PhysicalStore{},
                           op_code,
                           shape,
                           std::move(extra_args)};
   op_dispatch(args.op_code, ScalarUnaryRedDispatch<KIND>{}, args, has_where);
->>>>>>> b0738142
 }
 
 }  // namespace cunumeric