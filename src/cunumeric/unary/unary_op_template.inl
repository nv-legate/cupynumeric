/* Copyright 2021-2022 NVIDIA Corporation
 *
 * Licensed under the Apache License, Version 2.0 (the "License");
 * you may not use this file except in compliance with the License.
 * You may obtain a copy of the License at
 *
 *     http://www.apache.org/licenses/LICENSE-2.0
 *
 * Unless required by applicable law or agreed to in writing, software
 * distributed under the License is distributed on an "AS IS" BASIS,
 * WITHOUT WARRANTIES OR CONDITIONS OF ANY KIND, either express or implied.
 * See the License for the specific language governing permissions and
 * limitations under the License.
 *
 */

#include "cunumeric/pitches.h"

namespace cunumeric {

using namespace Legion;
using namespace legate;

template <VariantKind KIND, UnaryOpCode OP_CODE, LegateTypeCode CODE, int DIM>
struct UnaryOpImplBody;

<<<<<<< HEAD
template <VariantKind KIND, typename VAL, int DIM>
struct PointCopyImplBody;
=======
template <VariantKind KIND, UnaryOpCode OP_CODE, LegateTypeCode CODE, int DIM>
struct MultiOutUnaryOpImplBody;
>>>>>>> b4f1c43e

template <VariantKind KIND, UnaryOpCode OP_CODE>
struct UnaryOpImpl {
  template <LegateTypeCode CODE,
            int DIM,
            std::enable_if_t<UnaryOp<OP_CODE, CODE>::valid>* = nullptr>
  void operator()(UnaryOpArgs& args) const
  {
    using OP  = UnaryOp<OP_CODE, CODE>;
    using ARG = typename OP::T;
    using RES = std::result_of_t<OP(ARG)>;

    auto rect = args.out.shape<DIM>().intersection(args.in.shape<DIM>());

    Pitches<DIM - 1> pitches;
    size_t volume = pitches.flatten(rect);

    if (volume == 0) return;

    auto out = args.out.write_accessor<RES, DIM>(rect);
    auto in  = args.in.read_accessor<ARG, DIM>(rect);

#ifndef LEGION_BOUNDS_CHECKS
    // Check to see if this is dense or not
    bool dense = out.accessor.is_dense_row_major(rect) && in.accessor.is_dense_row_major(rect);
#else
    // No dense execution if we're doing bounds checks
    bool dense = false;
#endif

    OP func{args.args};
    UnaryOpImplBody<KIND, OP_CODE, CODE, DIM>()(func, out, in, pitches, rect, dense);
  }

  template <LegateTypeCode CODE,
            int DIM,
            std::enable_if_t<!UnaryOp<OP_CODE, CODE>::valid>* = nullptr>
  void operator()(UnaryOpArgs& args) const
  {
    assert(false);
  }
};

template <VariantKind KIND, UnaryOpCode OP_CODE>
struct MultiOutUnaryOpImpl {
  template <LegateTypeCode CODE,
            int DIM,
            std::enable_if_t<MultiOutUnaryOp<OP_CODE, CODE>::valid>* = nullptr>
  void operator()(MultiOutUnaryOpArgs& args) const
  {
    using OP   = MultiOutUnaryOp<OP_CODE, CODE>;
    using RHS1 = typename OP::RHS1;
    using RHS2 = typename OP::RHS2;
    using LHS  = std::result_of_t<OP(RHS1, RHS2*)>;

    auto rect = args.out1.shape<DIM>().intersection(args.in.shape<DIM>());

    Pitches<DIM - 1> pitches;
    size_t volume = pitches.flatten(rect);

    if (volume == 0) return;

    auto lhs  = args.out1.write_accessor<LHS, DIM>(rect);
    auto rhs1 = args.in.read_accessor<RHS1, DIM>(rect);
    auto rhs2 = args.out2.write_accessor<RHS2, DIM>(rect);

#ifndef LEGION_BOUNDS_CHECKS
    // Check to see if this is dense or not
    bool dense = lhs.accessor.is_dense_row_major(rect) && rhs1.accessor.is_dense_row_major(rect) &&
                 rhs2.accessor.is_dense_row_major(rect);
#else
    // No dense execution if we're doing bounds checks
    bool dense = false;
#endif

    OP func{};
    MultiOutUnaryOpImplBody<KIND, OP_CODE, CODE, DIM>()(
      func, lhs, rhs1, rhs2, pitches, rect, dense);
  }

  template <LegateTypeCode CODE,
            int DIM,
            std::enable_if_t<!MultiOutUnaryOp<OP_CODE, CODE>::valid>* = nullptr>
  void operator()(MultiOutUnaryOpArgs& args) const
  {
    assert(false);
  }
};

template <VariantKind KIND>
struct UnaryCopyImpl {
  template <LegateTypeCode CODE, int DIM>
  void operator()(UnaryOpArgs& args) const
  {
    using VAL = legate_type_of<CODE>;
    execute_copy<VAL, DIM>(args);
  }

  template <CuNumericTypeCodes CODE, int DIM>
  void operator()(UnaryOpArgs& args) const
  {
    using VAL = cunumeric_type_of<CODE>;
    execute_copy<VAL, DIM>(args);
  }

  template <typename VAL, int DIM>
  void execute_copy(UnaryOpArgs& args) const
  {
    auto rect = args.out.shape<DIM>().intersection(args.in.shape<DIM>());

    Pitches<DIM - 1> pitches;
    size_t volume = pitches.flatten(rect);

    if (volume == 0) return;

    auto out = args.out.write_accessor<VAL, DIM>(rect);
    auto in  = args.in.read_accessor<VAL, DIM>(rect);

#ifndef LEGION_BOUNDS_CHECKS
    // Check to see if this is dense or not
    bool dense = out.accessor.is_dense_row_major(rect) && in.accessor.is_dense_row_major(rect);
#else
    // No dense execution if we're doing bounds checks
    bool dense = false;
#endif

    PointCopyImplBody<KIND, VAL, DIM>()(out, in, pitches, rect, dense);
  }
};

template <VariantKind KIND>
struct UnaryOpDispatch {
  template <UnaryOpCode OP_CODE>
  void operator()(UnaryOpArgs& args) const
  {
    auto dim = std::max(args.in.dim(), 1);
    if (OP_CODE == UnaryOpCode::COPY)
      cunumeric::double_dispatch(dim, args.in.code(), UnaryCopyImpl<KIND>{}, args);
    else
      legate::double_dispatch(dim, args.in.code(), UnaryOpImpl<KIND, OP_CODE>{}, args);
  }
};

template <VariantKind KIND>
static void unary_op_template(TaskContext& context)
{
  auto& inputs  = context.inputs();
  auto& outputs = context.outputs();
  auto& scalars = context.scalars();

  auto op_code = scalars[0].value<UnaryOpCode>();
  switch (op_code) {
    case UnaryOpCode::FREXP: {
      MultiOutUnaryOpArgs args{inputs[0], outputs[0], outputs[1], op_code};
      auto dim = std::max(args.in.dim(), 1);
      double_dispatch(dim, args.in.code(), MultiOutUnaryOpImpl<KIND, UnaryOpCode::FREXP>{}, args);
      break;
    }
    case UnaryOpCode::MODF: {
      MultiOutUnaryOpArgs args{inputs[0], outputs[0], outputs[1], op_code};
      auto dim = std::max(args.in.dim(), 1);
      double_dispatch(dim, args.in.code(), MultiOutUnaryOpImpl<KIND, UnaryOpCode::MODF>{}, args);
      break;
    }
    default: {
      std::vector<Store> extra_args;
      for (size_t idx = 1; idx < inputs.size(); ++idx) extra_args.push_back(std::move(inputs[idx]));

      UnaryOpArgs args{inputs[0], outputs[0], op_code, std::move(extra_args)};
      op_dispatch(args.op_code, UnaryOpDispatch<KIND>{}, args);
      break;
    }
  }
}

}  // namespace cunumeric<|MERGE_RESOLUTION|>--- conflicted
+++ resolved
@@ -24,13 +24,11 @@
 template <VariantKind KIND, UnaryOpCode OP_CODE, LegateTypeCode CODE, int DIM>
 struct UnaryOpImplBody;
 
-<<<<<<< HEAD
 template <VariantKind KIND, typename VAL, int DIM>
 struct PointCopyImplBody;
-=======
+
 template <VariantKind KIND, UnaryOpCode OP_CODE, LegateTypeCode CODE, int DIM>
 struct MultiOutUnaryOpImplBody;
->>>>>>> b4f1c43e
 
 template <VariantKind KIND, UnaryOpCode OP_CODE>
 struct UnaryOpImpl {
@@ -186,13 +184,15 @@
     case UnaryOpCode::FREXP: {
       MultiOutUnaryOpArgs args{inputs[0], outputs[0], outputs[1], op_code};
       auto dim = std::max(args.in.dim(), 1);
-      double_dispatch(dim, args.in.code(), MultiOutUnaryOpImpl<KIND, UnaryOpCode::FREXP>{}, args);
+      legate::double_dispatch(
+        dim, args.in.code(), MultiOutUnaryOpImpl<KIND, UnaryOpCode::FREXP>{}, args);
       break;
     }
     case UnaryOpCode::MODF: {
       MultiOutUnaryOpArgs args{inputs[0], outputs[0], outputs[1], op_code};
       auto dim = std::max(args.in.dim(), 1);
-      double_dispatch(dim, args.in.code(), MultiOutUnaryOpImpl<KIND, UnaryOpCode::MODF>{}, args);
+      legate::double_dispatch(
+        dim, args.in.code(), MultiOutUnaryOpImpl<KIND, UnaryOpCode::MODF>{}, args);
       break;
     }
     default: {
