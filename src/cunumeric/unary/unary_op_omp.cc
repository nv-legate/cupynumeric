/* Copyright 2021-2022 NVIDIA Corporation
 *
 * Licensed under the Apache License, Version 2.0 (the "License");
 * you may not use this file except in compliance with the License.
 * You may obtain a copy of the License at
 *
 *     http://www.apache.org/licenses/LICENSE-2.0
 *
 * Unless required by applicable law or agreed to in writing, software
 * distributed under the License is distributed on an "AS IS" BASIS,
 * WITHOUT WARRANTIES OR CONDITIONS OF ANY KIND, either express or implied.
 * See the License for the specific language governing permissions and
 * limitations under the License.
 *
 */

#include "cunumeric/unary/unary_op.h"
#include "cunumeric/unary/unary_op_template.inl"

namespace cunumeric {

using namespace Legion;
using namespace legate;

template <UnaryOpCode OP_CODE, LegateTypeCode CODE, int DIM>
struct UnaryOpImplBody<VariantKind::OMP, OP_CODE, CODE, DIM> {
  using OP  = UnaryOp<OP_CODE, CODE>;
  using ARG = typename OP::T;
  using RES = std::result_of_t<OP(ARG)>;

  void operator()(OP func,
                  AccessorWO<RES, DIM> out,
                  AccessorRO<ARG, DIM> in,
                  const Pitches<DIM - 1>& pitches,
                  const Rect<DIM>& rect,
                  bool dense) const
  {
    const size_t volume = rect.volume();
    if (dense) {
      auto outptr = out.ptr(rect);
      auto inptr  = in.ptr(rect);
#pragma omp parallel for schedule(static)
      for (size_t idx = 0; idx < volume; ++idx) outptr[idx] = func(inptr[idx]);
    } else {
#pragma omp parallel for schedule(static)
      for (size_t idx = 0; idx < volume; ++idx) {
        auto p = pitches.unflatten(idx, rect.lo);
        out[p] = func(in[p]);
      }
    }
  }
};

<<<<<<< HEAD
template <typename VAL, int DIM>
struct PointCopyImplBody<VariantKind::OMP, VAL, DIM> {
  void operator()(AccessorWO<VAL, DIM> out,
                  AccessorRO<VAL, DIM> in,
=======
template <UnaryOpCode OP_CODE, LegateTypeCode CODE, int DIM>
struct MultiOutUnaryOpImplBody<VariantKind::OMP, OP_CODE, CODE, DIM> {
  using OP   = MultiOutUnaryOp<OP_CODE, CODE>;
  using RHS1 = typename OP::RHS1;
  using RHS2 = typename OP::RHS2;
  using LHS  = std::result_of_t<OP(RHS1, RHS2*)>;

  void operator()(OP func,
                  AccessorWO<LHS, DIM> lhs,
                  AccessorRO<RHS1, DIM> rhs1,
                  AccessorWO<RHS2, DIM> rhs2,
>>>>>>> b4f1c43e
                  const Pitches<DIM - 1>& pitches,
                  const Rect<DIM>& rect,
                  bool dense) const
  {
    const size_t volume = rect.volume();
    if (dense) {
<<<<<<< HEAD
      auto outptr = out.ptr(rect);
      auto inptr  = in.ptr(rect);
#pragma omp parallel for schedule(static)
      for (size_t idx = 0; idx < volume; ++idx) outptr[idx] = inptr[idx];
=======
      auto lhsptr  = lhs.ptr(rect);
      auto rhs1ptr = rhs1.ptr(rect);
      auto rhs2ptr = rhs2.ptr(rect);
#pragma omp parallel for schedule(static)
      for (size_t idx = 0; idx < volume; ++idx) lhsptr[idx] = func(rhs1ptr[idx], &rhs2ptr[idx]);
>>>>>>> b4f1c43e
    } else {
#pragma omp parallel for schedule(static)
      for (size_t idx = 0; idx < volume; ++idx) {
        auto p = pitches.unflatten(idx, rect.lo);
<<<<<<< HEAD
        out[p] = in[p];
=======
        lhs[p] = func(rhs1[p], rhs2.ptr(p));
>>>>>>> b4f1c43e
      }
    }
  }
};

/*static*/ void UnaryOpTask::omp_variant(TaskContext& context)
{
  unary_op_template<VariantKind::OMP>(context);
}

}  // namespace cunumeric<|MERGE_RESOLUTION|>--- conflicted
+++ resolved
@@ -51,12 +51,30 @@
   }
 };
 
-<<<<<<< HEAD
 template <typename VAL, int DIM>
 struct PointCopyImplBody<VariantKind::OMP, VAL, DIM> {
   void operator()(AccessorWO<VAL, DIM> out,
                   AccessorRO<VAL, DIM> in,
-=======
+                  const Pitches<DIM - 1>& pitches,
+                  const Rect<DIM>& rect,
+                  bool dense) const
+  {
+    const size_t volume = rect.volume();
+    if (dense) {
+      auto outptr = out.ptr(rect);
+      auto inptr  = in.ptr(rect);
+#pragma omp parallel for schedule(static)
+      for (size_t idx = 0; idx < volume; ++idx) outptr[idx] = inptr[idx];
+    } else {
+#pragma omp parallel for schedule(static)
+      for (size_t idx = 0; idx < volume; ++idx) {
+        auto p = pitches.unflatten(idx, rect.lo);
+        out[p] = in[p];
+      }
+    }
+  }
+};
+
 template <UnaryOpCode OP_CODE, LegateTypeCode CODE, int DIM>
 struct MultiOutUnaryOpImplBody<VariantKind::OMP, OP_CODE, CODE, DIM> {
   using OP   = MultiOutUnaryOp<OP_CODE, CODE>;
@@ -68,34 +86,22 @@
                   AccessorWO<LHS, DIM> lhs,
                   AccessorRO<RHS1, DIM> rhs1,
                   AccessorWO<RHS2, DIM> rhs2,
->>>>>>> b4f1c43e
                   const Pitches<DIM - 1>& pitches,
                   const Rect<DIM>& rect,
                   bool dense) const
   {
     const size_t volume = rect.volume();
     if (dense) {
-<<<<<<< HEAD
-      auto outptr = out.ptr(rect);
-      auto inptr  = in.ptr(rect);
-#pragma omp parallel for schedule(static)
-      for (size_t idx = 0; idx < volume; ++idx) outptr[idx] = inptr[idx];
-=======
       auto lhsptr  = lhs.ptr(rect);
       auto rhs1ptr = rhs1.ptr(rect);
       auto rhs2ptr = rhs2.ptr(rect);
 #pragma omp parallel for schedule(static)
       for (size_t idx = 0; idx < volume; ++idx) lhsptr[idx] = func(rhs1ptr[idx], &rhs2ptr[idx]);
->>>>>>> b4f1c43e
     } else {
 #pragma omp parallel for schedule(static)
       for (size_t idx = 0; idx < volume; ++idx) {
         auto p = pitches.unflatten(idx, rect.lo);
-<<<<<<< HEAD
-        out[p] = in[p];
-=======
         lhs[p] = func(rhs1[p], rhs2.ptr(p));
->>>>>>> b4f1c43e
       }
     }
   }
