--- conflicted
+++ resolved
@@ -46,11 +46,7 @@
 DEFINE_IDENTITIES(uint32_t)
 DEFINE_IDENTITIES(uint64_t)
 
-<<<<<<< HEAD
-#define _REGISTER_REDOP(ID, TYPE) Legion::Runtime::register_reduction_op<TYPE>(ID);
-=======
 #ifndef LEGATE_USE_CUDA
->>>>>>> de4b53a8
 
 #define REGISTER_REDOPS(OP)                              \
   {                                                      \
