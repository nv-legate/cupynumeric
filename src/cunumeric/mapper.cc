/* Copyright 2021-2022 NVIDIA Corporation
 *
 * Licensed under the Apache License, Version 2.0 (the "License");
 * you may not use this file except in compliance with the License.
 * You may obtain a copy of the License at
 *
 *     http://www.apache.org/licenses/LICENSE-2.0
 *
 * Unless required by applicable law or agreed to in writing, software
 * distributed under the License is distributed on an "AS IS" BASIS,
 * WITHOUT WARRANTIES OR CONDITIONS OF ANY KIND, either express or implied.
 * See the License for the specific language governing permissions and
 * limitations under the License.
 *
 */

#include "cunumeric/mapper.h"

using namespace legate;
using namespace legate::mapping;

namespace cunumeric {

CuNumericMapper::CuNumericMapper()
  : min_gpu_chunk(extract_env("CUNUMERIC_MIN_GPU_CHUNK", 1 << 20, 2)),
    min_cpu_chunk(extract_env("CUNUMERIC_MIN_CPU_CHUNK", 1 << 14, 2)),
    min_omp_chunk(extract_env("CUNUMERIC_MIN_OMP_CHUNK", 1 << 17, 2)),
    eager_fraction(extract_env("CUNUMERIC_EAGER_FRACTION", 16, 1))
{
}

<<<<<<< HEAD
TaskTarget CuNumericMapper::task_target(const legate::mapping::Task& task,
                                        const std::vector<TaskTarget>& options)
=======
void CuNumericMapper::set_machine(const legate::mapping::MachineQueryInterface* m) { machine = m; }

TaskTarget CuNumericMapper::task_target(const Task& task, const std::vector<TaskTarget>& options)
>>>>>>> de4b53a8
{
  return *options.begin();
}

Scalar CuNumericMapper::tunable_value(TunableID tunable_id)
{
  switch (tunable_id) {
    case CUNUMERIC_TUNABLE_NUM_GPUS: {
      int32_t num_gpus = machine->gpus().size() * machine->total_nodes();
      return Scalar(num_gpus);
    }
    case CUNUMERIC_TUNABLE_NUM_PROCS: {
      int32_t num_procs = 0;
      if (!machine->gpus().empty())
        num_procs = machine->gpus().size() * machine->total_nodes();
      else if (!machine->omps().empty())
        num_procs = machine->omps().size() * machine->total_nodes();
      else
        num_procs = machine->cpus().size() * machine->total_nodes();
      return Scalar(num_procs);
    }
    case CUNUMERIC_TUNABLE_MAX_EAGER_VOLUME: {
      int32_t eager_volume = 0;
      // TODO: make these profile guided
      if (eager_fraction > 0) {
        if (!machine->gpus().empty())
          eager_volume = min_gpu_chunk / eager_fraction;
        else if (!machine->omps().empty())
          eager_volume = min_omp_chunk / eager_fraction;
        else
          eager_volume = min_cpu_chunk / eager_fraction;
      }
      return Scalar(eager_volume);
    }
    default: break;
  }
  LEGATE_ABORT;  // unknown tunable value
}

std::vector<StoreMapping> CuNumericMapper::store_mappings(
  const mapping::Task& task, const std::vector<mapping::StoreTarget>& options)
{
  switch (task.task_id()) {
    case CUNUMERIC_CONVOLVE: {
      std::vector<StoreMapping> mappings;
      auto& inputs = task.inputs();
      mappings.push_back(StoreMapping::default_mapping(inputs[0], options.front()));
      mappings.push_back(StoreMapping::default_mapping(inputs[1], options.front()));
      auto& input_mapping = mappings.back();
      for (uint32_t idx = 2; idx < inputs.size(); ++idx)
        input_mapping.stores.push_back(inputs[idx]);
      return std::move(mappings);
    }
    case CUNUMERIC_FFT: {
      std::vector<StoreMapping> mappings;
      auto& inputs  = task.inputs();
      auto& outputs = task.outputs();
      mappings.push_back(StoreMapping::default_mapping(inputs[0], options.front()));
      mappings.push_back(StoreMapping::default_mapping(outputs[0], options.front()));
      mappings.back().policy.exact = true;
      return std::move(mappings);
    }
    case CUNUMERIC_TRANSPOSE_COPY_2D: {
      auto logical = task.scalars()[0].value<bool>();
      if (!logical) {
        std::vector<StoreMapping> mappings;
        auto& outputs = task.outputs();
        mappings.push_back(StoreMapping::default_mapping(outputs[0], options.front()));
        mappings.back().policy.ordering.fortran_order();
        mappings.back().policy.exact = true;
        return std::move(mappings);
      } else
        return {};
    }
    case CUNUMERIC_MATMUL:
    case CUNUMERIC_MATVECMUL: {
      // TODO: Our actual requirements are a little less strict than this; we require each array or
      // vector to have a stride of 1 on at least one dimension.
      std::vector<StoreMapping> mappings;
      auto& inputs     = task.inputs();
      auto& reductions = task.reductions();
      for (auto& input : inputs) {
        mappings.push_back(StoreMapping::default_mapping(input, options.front()));
        mappings.back().policy.exact = true;
      }
      for (auto& reduction : reductions) {
        mappings.push_back(StoreMapping::default_mapping(reduction, options.front()));
        mappings.back().policy.exact = true;
      }
      return std::move(mappings);
    }
    case CUNUMERIC_POTRF:
    case CUNUMERIC_TRSM:
    case CUNUMERIC_SOLVE:
    case CUNUMERIC_SYRK:
    case CUNUMERIC_GEMM: {
      std::vector<StoreMapping> mappings;
      auto& inputs  = task.inputs();
      auto& outputs = task.outputs();
      for (auto& input : inputs) {
        mappings.push_back(StoreMapping::default_mapping(input, options.front()));
        mappings.back().policy.ordering.fortran_order();
        mappings.back().policy.exact = true;
      }
      for (auto& output : outputs) {
        mappings.push_back(StoreMapping::default_mapping(output, options.front()));
        mappings.back().policy.ordering.fortran_order();
        mappings.back().policy.exact = true;
      }
      return std::move(mappings);
    }
    case CUNUMERIC_TRILU: {
      if (task.scalars().size() == 2) return {};
      // If we're here, this task was the post-processing for Cholesky.
      // So we will request fortran ordering
      std::vector<StoreMapping> mappings;
      auto& input = task.inputs().front();
      mappings.push_back(StoreMapping::default_mapping(input, options.front()));
      mappings.back().policy.ordering.fortran_order();
      mappings.back().policy.exact = true;
      return std::move(mappings);
    }
    case CUNUMERIC_SEARCHSORTED: {
      std::vector<StoreMapping> mappings;
      auto& inputs = task.inputs();
      mappings.push_back(StoreMapping::default_mapping(inputs[0], options.front()));
      mappings.back().policy.exact = true;
      return std::move(mappings);
    }
    case CUNUMERIC_SORT: {
      std::vector<StoreMapping> mappings;
      auto& inputs  = task.inputs();
      auto& outputs = task.outputs();
      for (auto& input : inputs) {
        mappings.push_back(StoreMapping::default_mapping(input, options.front()));
        mappings.back().policy.ordering.c_order();
        mappings.back().policy.exact = true;
      }
      for (auto& output : outputs) {
        mappings.push_back(StoreMapping::default_mapping(output, options.front()));
        mappings.back().policy.ordering.c_order();
        mappings.back().policy.exact = true;
      }
      return std::move(mappings);
    }
    case CUNUMERIC_SCAN_LOCAL: {
      std::vector<StoreMapping> mappings;
      auto& inputs  = task.inputs();
      auto& outputs = task.outputs();
      for (auto& input : inputs) {
        mappings.push_back(StoreMapping::default_mapping(input, options.front()));
        mappings.back().policy.ordering.c_order();
        mappings.back().policy.exact = true;
      }
      for (auto& output : outputs) {
        mappings.push_back(StoreMapping::default_mapping(output, options.front()));
        mappings.back().policy.ordering.c_order();
        mappings.back().policy.exact = true;
      }
      return std::move(mappings);
    }
    case CUNUMERIC_SCAN_GLOBAL: {
      std::vector<StoreMapping> mappings;
      auto& inputs  = task.inputs();
      auto& outputs = task.outputs();
      for (auto& input : inputs) {
        mappings.push_back(StoreMapping::default_mapping(input, options.front()));
        mappings.back().policy.ordering.c_order();
        mappings.back().policy.exact = true;
      }
      for (auto& output : outputs) {
        mappings.push_back(StoreMapping::default_mapping(output, options.front()));
        mappings.back().policy.ordering.c_order();
        mappings.back().policy.exact = true;
      }
      return std::move(mappings);
    }
    case CUNUMERIC_BITGENERATOR: {
      std::vector<StoreMapping> mappings;
      auto& inputs  = task.inputs();
      auto& outputs = task.outputs();
      for (auto& input : inputs) {
        mappings.push_back(StoreMapping::default_mapping(input, options.front()));
        mappings.back().policy.exact = true;
      }
      for (auto& output : outputs) {
        mappings.push_back(StoreMapping::default_mapping(output, options.front()));
        mappings.back().policy.exact = true;
      }
      return std::move(mappings);
    }
    default: {
      return {};
    }
  }
  assert(false);
  return {};
}

}  // namespace cunumeric<|MERGE_RESOLUTION|>--- conflicted
+++ resolved
@@ -29,14 +29,10 @@
 {
 }
 
-<<<<<<< HEAD
+void CuNumericMapper::set_machine(const legate::mapping::MachineQueryInterface* m) { machine = m; }
+
 TaskTarget CuNumericMapper::task_target(const legate::mapping::Task& task,
                                         const std::vector<TaskTarget>& options)
-=======
-void CuNumericMapper::set_machine(const legate::mapping::MachineQueryInterface* m) { machine = m; }
-
-TaskTarget CuNumericMapper::task_target(const Task& task, const std::vector<TaskTarget>& options)
->>>>>>> de4b53a8
 {
   return *options.begin();
 }
