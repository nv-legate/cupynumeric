--- conflicted
+++ resolved
@@ -33,59 +33,37 @@
 
 extern void register_reduction_operators(LibraryContext& context);
 
-<<<<<<< HEAD
-void registration_callback(Legion::Machine machine,
-                           Legion::Runtime* legion_runtime,
-                           const std::set<Legion::Processor>& local_procs)
-=======
 void registration_callback()
->>>>>>> de4b53a8
 {
   ResourceConfig config;
 
   config.max_mappers       = CUNUMERIC_MAX_MAPPERS;
   config.max_tasks         = CUNUMERIC_MAX_TASKS;
   config.max_reduction_ops = CUNUMERIC_MAX_REDOPS;
-<<<<<<< HEAD
 
   auto runtime = legate::Runtime::get_runtime();
 
   auto context = runtime->create_library(cunumeric_library_name, config);
 
-  CuNumeric::get_registrar().register_all_tasks(legion_runtime, *context);
+  CuNumeric::get_registrar().register_all_tasks(*context);
 
   // Register our special reduction functions
-#ifdef LEGATE_USE_CUDA
-  register_gpu_reduction_operators(*context);
-#else
-  register_cpu_reduction_operators(*context);
-#endif
+  register_reduction_operators(*context);
 
   // Now we can register our mapper with the runtime
-  context->register_mapper(new CuNumericMapper(legion_runtime, machine, *context), 0);
+  context->register_mapper(std::make_unique<CuNumericMapper>(), 0);
 }
 
 void bootstrapping_callback(Legion::Machine machine,
                             Legion::Runtime* legion_runtime,
                             const std::set<Legion::Processor>& local_procs)
 {
-  registration_callback(machine, legion_runtime, local_procs);
+  registration_callback();
 
   auto runtime = legate::Runtime::get_runtime();
   auto context = runtime->find_library(cunumeric_library_name);
 
   CuNumericRuntime::initialize(runtime, context);
-=======
-  LibraryContext context(cunumeric_library_name, config);
-
-  CuNumeric::get_registrar().register_all_tasks(context);
-
-  // Register our special reduction functions
-  register_reduction_operators(context);
-
-  // Now we can register our mapper with the runtime
-  context.register_mapper(std::make_unique<CuNumericMapper>(), 0);
->>>>>>> de4b53a8
 }
 
 }  // namespace cunumeric
@@ -94,14 +72,7 @@
 
 void cunumeric_perform_registration(void)
 {
-<<<<<<< HEAD
-  // Tell the runtime about our registration callback so we hook it
-  // in before the runtime starts and make it global so that we know
-  // that this call back is invoked everywhere across all nodes
-  Legion::Runtime::perform_registration_callback(cunumeric::registration_callback, true /*global*/);
-=======
   legate::Core::perform_registration(cunumeric::registration_callback);
->>>>>>> de4b53a8
 }
 
 bool cunumeric_has_curand()
