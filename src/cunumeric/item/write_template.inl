/* Copyright 2021-2022 NVIDIA Corporation
 *
 * Licensed under the Apache License, Version 2.0 (the "License");
 * you may not use this file except in compliance with the License.
 * You may obtain a copy of the License at
 *
 *     http://www.apache.org/licenses/LICENSE-2.0
 *
 * Unless required by applicable law or agreed to in writing, software
 * distributed under the License is distributed on an "AS IS" BASIS,
 * WITHOUT WARRANTIES OR CONDITIONS OF ANY KIND, either express or implied.
 * See the License for the specific language governing permissions and
 * limitations under the License.
 *
 */

#pragma once

// Useful for IDEs
#include "cunumeric/item/write.h"

namespace cunumeric {

using namespace legate;

template <VariantKind KIND, typename VAL>
struct WriteImplBody;

template <VariantKind KIND>
struct WriteImpl {
<<<<<<< HEAD
  template <LegateTypeCode CODE>
  void operator()(Store& out_arr, Store& in_arr) const
=======
  template <Type::Code CODE>
  void operator()(Array& out_arr, Array& in_arr) const
>>>>>>> 2e552efc
  {
    using VAL = legate_type_of<CODE>;
    auto out  = out_arr.write_accessor<VAL, 1>();
    auto in   = in_arr.read_accessor<VAL, 1>();
    WriteImplBody<KIND, VAL>()(out, in);
  }
};

template <VariantKind KIND>
static void write_template(TaskContext& context)
{
  auto& in  = context.inputs()[0];
  auto& out = context.outputs()[0];
  type_dispatch(out.code(), WriteImpl<KIND>{}, out, in);
}

}  // namespace cunumeric<|MERGE_RESOLUTION|>--- conflicted
+++ resolved
@@ -28,13 +28,8 @@
 
 template <VariantKind KIND>
 struct WriteImpl {
-<<<<<<< HEAD
-  template <LegateTypeCode CODE>
-  void operator()(Store& out_arr, Store& in_arr) const
-=======
   template <Type::Code CODE>
   void operator()(Array& out_arr, Array& in_arr) const
->>>>>>> 2e552efc
   {
     using VAL = legate_type_of<CODE>;
     auto out  = out_arr.write_accessor<VAL, 1>();
