--- conflicted
+++ resolved
@@ -47,15 +47,8 @@
     UnpackbitsImplBody<KIND, DIM, BITORDER>{}(out, in, in_rect, in_pitches, in_volume, axis);
   }
 
-<<<<<<< HEAD
-  template <LegateTypeCode CODE,
-            int32_t DIM,
-            std::enable_if_t<!is_integral<CODE>::value>* = nullptr>
-  void operator()(Store& output, Store& input, uint32_t axis) const
-=======
   template <Type::Code CODE, int32_t DIM, std::enable_if_t<!is_integral<CODE>::value>* = nullptr>
   void operator()(Array& output, Array& input, uint32_t axis) const
->>>>>>> 2e552efc
   {
     // Unreachable
     assert(false);
