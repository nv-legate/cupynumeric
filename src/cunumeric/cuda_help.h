--- conflicted
+++ resolved
@@ -47,17 +47,16 @@
     check_cufft(result, __FILE__, __LINE__); \
   } while (false)
 
-<<<<<<< HEAD
 #define CHECK_CUSOLVER(expr)                    \
   do {                                          \
     cusolverStatus_t result = (expr);           \
     check_cusolver(result, __FILE__, __LINE__); \
-=======
+  } while (false)
+
 #define CHECK_CUTENSOR(expr)                    \
   do {                                          \
     cutensorStatus_t result = (expr);           \
     check_cutensor(result, __FILE__, __LINE__); \
->>>>>>> e7022fd8
   } while (false)
 
 #ifndef MAX
@@ -112,7 +111,6 @@
   }
 }
 
-<<<<<<< HEAD
 __host__ inline void check_cusolver(cusolverStatus_t status, const char* file, int line)
 {
   if (status != CUSOLVER_STATUS_SUCCESS) {
@@ -122,7 +120,9 @@
             file,
             line);
     exit(status);
-=======
+  }
+}
+
 __host__ inline void check_cutensor(cutensorStatus_t result, const char* file, int line)
 {
   if (result != CUTENSOR_STATUS_SUCCESS) {
@@ -133,7 +133,6 @@
             file,
             line);
     exit(result);
->>>>>>> e7022fd8
   }
 }
 
