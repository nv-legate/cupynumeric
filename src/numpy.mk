--- conflicted
+++ resolved
@@ -17,90 +17,8 @@
 #
 # List all the application source files that need OpenMP separately
 # since we have to add the -fopenmp flag to  CC_FLAGS for them
-<<<<<<< HEAD
-GEN_CPU_SRC += ternary/where.cc               \
+GEN_CPU_SRC += numpy/ternary/where.cc               \
 							 fused/fused_op.cc              \
-							 binary/binary_op.cc            \
-							 binary/scalar_binary_op.cc     \
-							 binary/binary_red.cc           \
-							 unary/scalar_unary_red.cc      \
-							 unary/unary_op.cc              \
-							 unary/unary_red.cc             \
-							 unary/unary_red_util.cc        \
-							 unary/scalar_unary_op.cc       \
-							 unary/convert.cc               \
-							 unary/scalar_convert.cc        \
-							 nullary/arange.cc              \
-							 nullary/eye.cc                 \
-							 nullary/fill.cc                \
-							 item/read.cc                   \
-							 item/write.cc                  \
-							 matrix/diag.cc                 \
-							 matrix/matmul.cc               \
-							 matrix/matvecmul.cc            \
-							 matrix/dot.cc                  \
-							 matrix/tile.cc                 \
-							 matrix/transpose.cc            \
-							 matrix/util.cc                 \
-							 random/rand.cc                 \
-							 search/nonzero.cc              \
-							 stat/bincount.cc               \
-							 scalar.cc                      \
-							 arg.cc                         \
-							 mapper.cc                      \
-							 numpy.cc # This must always be the last file!
-                        # It guarantees we do our registration callback
-                        # only after all task variants are recorded
-
-ifeq ($(strip $(USE_OPENMP)),1)
-GEN_CPU_SRC += ternary/where_omp.cc          \
-							 fused/fused_op_omp.cc         \
-							 binary/binary_op_omp.cc       \
-							 binary/binary_red_omp.cc      \
-							 unary/unary_op_omp.cc         \
-							 unary/scalar_unary_red_omp.cc \
-							 unary/unary_red_omp.cc        \
-							 unary/convert_omp.cc          \
-							 nullary/arange_omp.cc         \
-							 nullary/eye_omp.cc            \
-							 nullary/fill_omp.cc           \
-							 matrix/diag_omp.cc            \
-							 matrix/matmul_omp.cc          \
-							 matrix/matvecmul_omp.cc       \
-							 matrix/dot_omp.cc             \
-							 matrix/tile_omp.cc            \
-							 matrix/transpose_omp.cc       \
-							 matrix/util_omp.cc            \
-							 random/rand_omp.cc            \
-							 search/nonzero_omp.cc         \
-							 stat/bincount_omp.cc
-endif
-
-GEN_GPU_SRC += ternary/where.cu               \
-							 fused/fused_op.cu              \
-							 binary/binary_op.cu            \
-							 binary/binary_red.cu           \
-							 unary/scalar_unary_red.cu      \
-							 unary/unary_red.cu             \
-							 unary/unary_op.cu              \
-							 unary/convert.cu               \
-							 nullary/arange.cu              \
-							 nullary/eye.cu                 \
-							 nullary/fill.cu                \
-							 item/read.cu                   \
-							 item/write.cu                  \
-							 matrix/diag.cu                 \
-							 matrix/matmul.cu               \
-							 matrix/matvecmul.cu            \
-							 matrix/dot.cu                  \
-							 matrix/tile.cu                 \
-							 matrix/transpose.cu            \
-							 random/rand.cu                 \
-							 search/nonzero.cu              \
-							 stat/bincount.cu               \
-							 numpy.cu
-=======
-GEN_CPU_SRC += numpy/ternary/where.cc               \
 							 numpy/binary/binary_op.cc            \
 							 numpy/binary/binary_red.cc           \
 							 numpy/unary/scalar_unary_red.cc      \
@@ -130,6 +48,7 @@
 
 ifeq ($(strip $(USE_OPENMP)),1)
 GEN_CPU_SRC += numpy/ternary/where_omp.cc          \
+							 fused/fused_op_omp.cc         \
 							 numpy/binary/binary_op_omp.cc       \
 							 numpy/binary/binary_red_omp.cc      \
 							 numpy/unary/unary_op_omp.cc         \
@@ -172,5 +91,4 @@
 							 numpy/random/rand.cu                 \
 							 numpy/search/nonzero.cu              \
 							 numpy/stat/bincount.cu               \
-							 numpy/numpy.cu
->>>>>>> b2279f05
+							 numpy/numpy.cu