--- conflicted
+++ resolved
@@ -15,36 +15,6 @@
 
 # List all the application source files that need OpenMP separately
 # since we have to add the -fopenmp flag to  CC_FLAGS for them
-<<<<<<< HEAD
-GEN_CPU_SRC += ternary/where.cc               \
-							 binary/binary_op.cc            \
-							 binary/binary_red.cc           \
-							 unary/scalar_unary_red.cc      \
-							 unary/unary_op.cc              \
-							 unary/unary_red.cc             \
-							 unary/convert.cc               \
-							 nullary/arange.cc              \
-							 nullary/eye.cc                 \
-							 nullary/fill.cc                \
-							 item/read.cc                   \
-							 item/write.cc                  \
-							 matrix/diag.cc                 \
-							 matrix/matmul.cc               \
-							 matrix/matvecmul.cc            \
-							 matrix/dot.cc                  \
-							 matrix/tile.cc                 \
-							 matrix/transpose.cc            \
-							 matrix/util.cc                 \
-							 random/rand.cc                 \
-							 search/nonzero.cc              \
-							 stat/bincount.cc               \
-							 arg.cc                         \
-							 mapper.cc                      \
-							 runtime.cc                     \
-							 numpy.cc # This must always be the last file!
-                        # It guarantees we do our registration callback
-                        # only after all task variants are recorded
-=======
 GEN_CPU_SRC += numpy/ternary/where.cc               \
 							 numpy/binary/binary_op.cc            \
 							 numpy/binary/binary_red.cc           \
@@ -69,10 +39,10 @@
 							 numpy/stat/bincount.cc               \
 							 numpy/arg.cc                         \
 							 numpy/mapper.cc                      \
+							 numpy/runtime.cc                     \
 							 numpy/numpy.cc # This must always be the last file!
                               # It guarantees we do our registration callback
                               # only after all task variants are recorded
->>>>>>> cff4e90f
 
 ifeq ($(strip $(USE_OPENMP)),1)
 GEN_CPU_SRC += numpy/ternary/where_omp.cc          \
@@ -97,33 +67,6 @@
 							 numpy/stat/bincount_omp.cc
 endif
 
-<<<<<<< HEAD
-GEN_GPU_SRC += ternary/where.cu               \
-							 binary/binary_op.cu            \
-							 binary/binary_red.cu           \
-							 unary/scalar_unary_red.cu      \
-							 unary/unary_red.cu             \
-							 unary/unary_op.cu              \
-							 unary/convert.cu               \
-							 nullary/arange.cu              \
-							 nullary/eye.cu                 \
-							 nullary/fill.cu                \
-							 item/read.cu                   \
-							 item/write.cu                  \
-							 matrix/diag.cu                 \
-							 matrix/matmul.cu               \
-							 matrix/matvecmul.cu            \
-							 matrix/dot.cu                  \
-							 matrix/tile.cu                 \
-							 matrix/transpose.cu            \
-							 random/rand.cu                 \
-							 search/nonzero.cu              \
-							 stat/bincount.cu               \
-							 numpy.cu
-
-INSTALL_HEADERS = legate_numpy_c.h \
-									numpy.h
-=======
 GEN_GPU_SRC += numpy/ternary/where.cu               \
 							 numpy/binary/binary_op.cu            \
 							 numpy/binary/binary_red.cu           \
@@ -146,4 +89,8 @@
 							 numpy/search/nonzero.cu              \
 							 numpy/stat/bincount.cu               \
 							 numpy/numpy.cu
->>>>>>> cff4e90f
+
+INSTALL_PATHS = numpy
+
+INSTALL_HEADERS = numpy/legate_numpy_c.h \
+									numpy.h