--- conflicted
+++ resolved
@@ -1,8 +1,4 @@
-<<<<<<< HEAD
 name: Build cunumeric.internal on GH
-=======
-name: Build and test cunumeric on GH
->>>>>>> 821d1c2d
 
 concurrency:
   group: ci-build-and-test-on-${{ github.event_name }}-from-${{ github.ref_name }}
@@ -15,7 +11,6 @@
       - "cpp-branch-*"
 
 jobs:
-<<<<<<< HEAD
   build:
     permissions:
       id-token: write # This is required for configure-aws-credentials
@@ -112,18 +107,4 @@
         uses: actions/upload-artifact@v3
         with:
           name: "cunumeric.internal-${{ github.sha }}"
-          path: ./out/*
-=======
-  build-and-test:
-    strategy:
-      fail-fast: false
-      matrix:
-        include:
-          - {build-target: cpu}
-          - {build-target: gpu}
-    uses:
-      ./.github/workflows/gh-build-and-test.yml
-    with:
-      build-target: ${{ matrix.build-target }}
-      sha: ${{ github.sha }}
->>>>>>> 821d1c2d
+          path: ./out/*