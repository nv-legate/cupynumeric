name: Build cunumeric
on:
  push:
    branches-ignore:
      - gh-pages  # deployment target branch (this workflow should not exist on that branch anyway)
  pull_request:
    branches-ignore:
      - gh-pages  # deployment target branch (this workflow should not exist on that branch anyway)
env:
  COMMIT: ${{ github.event.pull_request.head.sha || github.sha }}
  PROJECT: github-cunumeric-ci
  REF: ${{ github.event.pull_request.head.ref || github.ref }}
  BASE_REF: ${{ github.event.pull_request.base.ref || github.ref }}
  EVENT_NAME: ${{ github.event_name }}
  LABEL: ${{ github.event.pull_request.head.label }}
  # Prevent output buffering
  PYTHONUNBUFFERED: 1
jobs:
  build:
    if: ${{ github.repository == 'nv-legate/cunumeric' }}
    runs-on: self-hosted
    steps:
      - name: Dump GitHub context
        env:
          GITHUB_CONTEXT: ${{ toJSON(github) }}
        run: echo "$GITHUB_CONTEXT"
      - name: Dump job context
        env:
          JOB_CONTEXT: ${{ toJSON(job) }}
        run: echo "$JOB_CONTEXT"
      - name: Dump steps context
        env:
          STEPS_CONTEXT: ${{ toJSON(steps) }}
        run: echo "$STEPS_CONTEXT"
      - name: Dump runner context
        env:
          RUNNER_CONTEXT: ${{ toJSON(runner) }}
        run: echo "$RUNNER_CONTEXT"
      - name: Dump strategy context
        env:
          STRATEGY_CONTEXT: ${{ toJSON(strategy) }}
        run: echo "$STRATEGY_CONTEXT"
      - name: Dump matrix context
        env:
          MATRIX_CONTEXT: ${{ toJSON(matrix) }}
        run: echo "$MATRIX_CONTEXT"
      - name: Run CI build
        run: |
          /data/github-runner/legate-bin/setup.sh
          cd legate-ci/github-ci/cunumeric
          rm -rf ngc-artifacts || true
          ./build.sh > ${COMMIT}-build.log 2>&1
      - name: Process Output
        run: |
          cd legate-ci/github-ci/cunumeric
          cat *artifacts/*/*
        if: always()
      - name: Upload Build Log
        if: always()
        uses: actions/upload-artifact@v2
        with:
          name: build-log
          path: ./**/${{ env.COMMIT }}-build.log.gpg
  test:
    if: ${{ github.repository == 'nv-legate/cunumeric' }}
    runs-on: self-hosted
    needs: build
    strategy:
      fail-fast: false
      matrix:
        include:
<<<<<<< HEAD
          - {name: 1 CPU test, options: --cpus 1 --unit --debug, log: cpu}
          - {name: 2 CPUs test, options: --cpus 2 --debug, log: cpus}
          - {name: GPU test, options: --use cuda --gpus 1 --debug, log: gpu}
          - {name: 2 GPUs test, options: --use cuda --gpus 2 --debug, log: gpus}
          - {name: OpenMP test, options: --use openmp --omps 1 --ompthreads 2 --debug, log: omp}
          - {name: 2 OpenMPs test, options: --use openmp --omps 2 --ompthreads 2 --debug, log: omps}
          - {name: Eager execution test, options: --use eager --debug, log: eager}
=======
          - {name: 1 CPU test, options: --cpus 1 --unit, log: cpu}
          - {name: 2 CPUs test, options: --cpus 2, log: cpus}
          - {name: GPU test, options: --use cuda --gpus 1, log: gpu}
          - {name: 2 GPUs test, options: --use cuda --gpus 2, log: gpus}
          - {name: OpenMP test, options: --use openmp --omps 1 --ompthreads 2, log: omp}
          - {name: 2 OpenMPs test, options: --use openmp --omps 2 --ompthreads 2, log: omps}
          - {name: Eager execution test, options: --use eager, log: eager}
          - {name: mypy, options: mypy, log: mypy}
>>>>>>> 90c891ca
    name: ${{ matrix.name }}
    steps:
      - name: Dump GitHub context
        env:
          GITHUB_CONTEXT: ${{ toJSON(github) }}
        run: echo "$GITHUB_CONTEXT"
      - name: Dump job context
        env:
          JOB_CONTEXT: ${{ toJSON(job) }}
        run: echo "$JOB_CONTEXT"
      - name: Dump steps context
        env:
          STEPS_CONTEXT: ${{ toJSON(steps) }}
        run: echo "$STEPS_CONTEXT"
      - name: Dump runner context
        env:
          RUNNER_CONTEXT: ${{ toJSON(runner) }}
        run: echo "$RUNNER_CONTEXT"
      - name: Dump strategy context
        env:
          STRATEGY_CONTEXT: ${{ toJSON(strategy) }}
        run: echo "$STRATEGY_CONTEXT"
      - name: Dump matrix context
        env:
          MATRIX_CONTEXT: ${{ toJSON(matrix) }}
        run: echo "$MATRIX_CONTEXT"
      - name: Prepare
        run: |
          /data/github-runner/legate-bin/setup.sh
          cd legate-ci/github-ci/cunumeric
          if [[ ! -d ngc-artifacts ]]
          then
            mkdir ngc-artifacts
          else
            rm -rf ngc-artifacts/*
          fi
      - name: Test
        run: |
          cd legate-ci/github-ci/cunumeric
          ./test.sh ${{ matrix.options }} -j 1 > ${COMMIT}-test-${{ matrix.log }}.log 2>&1
      - name: Process output
        if: always()
        run: |
          cd legate-ci/github-ci/cunumeric
          /data/github-runner/legate-bin/encrypt.sh ${COMMIT}-test-${{ matrix.log }}.log
          cat *artifacts/*/*
      - name: Upload Log
        if: always()
        uses: actions/upload-artifact@v2
        with:
          name: test-${{ matrix.log }}-log
          path: ./**/${{ env.COMMIT }}-test-${{ matrix.log }}.log.gpg<|MERGE_RESOLUTION|>--- conflicted
+++ resolved
@@ -69,7 +69,6 @@
       fail-fast: false
       matrix:
         include:
-<<<<<<< HEAD
           - {name: 1 CPU test, options: --cpus 1 --unit --debug, log: cpu}
           - {name: 2 CPUs test, options: --cpus 2 --debug, log: cpus}
           - {name: GPU test, options: --use cuda --gpus 1 --debug, log: gpu}
@@ -77,16 +76,7 @@
           - {name: OpenMP test, options: --use openmp --omps 1 --ompthreads 2 --debug, log: omp}
           - {name: 2 OpenMPs test, options: --use openmp --omps 2 --ompthreads 2 --debug, log: omps}
           - {name: Eager execution test, options: --use eager --debug, log: eager}
-=======
-          - {name: 1 CPU test, options: --cpus 1 --unit, log: cpu}
-          - {name: 2 CPUs test, options: --cpus 2, log: cpus}
-          - {name: GPU test, options: --use cuda --gpus 1, log: gpu}
-          - {name: 2 GPUs test, options: --use cuda --gpus 2, log: gpus}
-          - {name: OpenMP test, options: --use openmp --omps 1 --ompthreads 2, log: omp}
-          - {name: 2 OpenMPs test, options: --use openmp --omps 2 --ompthreads 2, log: omps}
-          - {name: Eager execution test, options: --use eager, log: eager}
           - {name: mypy, options: mypy, log: mypy}
->>>>>>> 90c891ca
     name: ${{ matrix.name }}
     steps:
       - name: Dump GitHub context
