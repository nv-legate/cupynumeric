--- conflicted
+++ resolved
@@ -48,10 +48,6 @@
     def __init__(self, config: Config, system: System) -> None:
         self._init(config, system)
 
-<<<<<<< HEAD
-        cmd = [config.legate_path, str(test_path)]
-        cmd += stage_args + file_args + config.extra_args
-=======
     def shard_args(self, shard: Shard, config: Config) -> ArgList:
         return [
             "--cpus",
@@ -59,7 +55,6 @@
             "--cpu-bind",
             ",".join(str(x) for x in shard),
         ]
->>>>>>> 83eb13e5
 
     def compute_spec(self, config: Config, system: System) -> StageSpec:
         N = len(system.cpus)
