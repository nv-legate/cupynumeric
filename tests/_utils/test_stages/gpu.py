# Copyright 2022 NVIDIA Corporation
#
# Licensed under the Apache License, Version 2.0 (the "License");
# you may not use this file except in compliance with the License.
# You may obtain a copy of the License at
#
#     http://www.apache.org/licenses/LICENSE-2.0
#
# Unless required by applicable law or agreed to in writing, software
# distributed under the License is distributed on an "AS IS" BASIS,
# WITHOUT WARRANTIES OR CONDITIONS OF ANY KIND, either express or implied.
# See the License for the specific language governing permissions and
# limitations under the License.
#
from __future__ import annotations

from .. import FeatureType
from ..config import Config
from ..system import System
from ..types import ArgList, EnvDict
from .test_stage import Shard, StageSpec, TestStage, adjust_workers

BLOAT_FACTOR = 1.5  # hard coded for now


class GPU(TestStage):
    """A test stage for exercising GPU features.

    Parameters
    ----------
    config: Config
        Test runner configuration

    system: System
        Process execution wrapper

    """

    kind: FeatureType = "cuda"

<<<<<<< HEAD
        cmd = [config.legate_path, str(test_path)]
        cmd += stage_args + file_args + config.extra_args
=======
    args = ["-cunumeric:test"]
>>>>>>> dc5d26ee

    env: EnvDict = {}

    def __init__(self, config: Config, system: System) -> None:
        self._init(config, system)

    def shard_args(self, shard: Shard, config: Config) -> ArgList:
        return [
            "--fbmem",
            str(config.fbmem // (1024 * 1024)),  # accepts size in MB
            "--gpus",
            str(len(shard)),
            "--gpu-bind",
            ",".join(str(x) for x in shard),
        ]

    def compute_spec(self, config: Config, system: System) -> StageSpec:
        N = len(system.gpus)
        degree = N // config.gpus

        fbsize = min(gpu.total for gpu in system.gpus)
        oversub_factor = int(fbsize // (config.fbmem * BLOAT_FACTOR))
        workers = adjust_workers(
            degree * oversub_factor, config.requested_workers
        )

        # https://docs.python.org/3/library/itertools.html#itertools-recipes
        # grouper('ABCDEF', 3) --> ABC DEF
        args = [iter(range(degree * config.gpus))] * config.gpus
        per_worker_shards = list(zip(*args))

        shards = per_worker_shards * workers

        return StageSpec(workers, shards)<|MERGE_RESOLUTION|>--- conflicted
+++ resolved
@@ -38,12 +38,7 @@
 
     kind: FeatureType = "cuda"
 
-<<<<<<< HEAD
-        cmd = [config.legate_path, str(test_path)]
-        cmd += stage_args + file_args + config.extra_args
-=======
     args = ["-cunumeric:test"]
->>>>>>> dc5d26ee
 
     env: EnvDict = {}
 
