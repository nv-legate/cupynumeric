--- conflicted
+++ resolved
@@ -79,7 +79,6 @@
 
 def check_ops(ops, in_np, out_dtype="d"):
     for op in ops:
-<<<<<<< HEAD
         check_op(op, in_np, out_dtype)
 
 
@@ -243,168 +242,9 @@
 @pytest.mark.parametrize("op", nan_ops)
 def test_nan_ops(op):
     check_op(op, (np.array([-np.inf, 0.0, 1.0, np.inf, np.nan]),))
+    check_op(op, (np.array([-np.inf, 0.0, 1.0, np.inf, np.nan], dtype="F"),))
+    check_op(op, (np.array([-np.inf, 0.0, 1.0, np.inf, np.nan], dtype="e"),))
     check_op(op, (np.array(np.inf),))
-=======
-        op_np = getattr(np, op)
-        op_num = getattr(num, op)
-
-        assert op_np.nout == 1
-
-        in_num = tuple(num.array(arr) for arr in in_np)
-
-        out_np = op_np(*in_np)
-        out_num = op_num(*in_num)
-
-        check_result(op, in_np, out_np, out_num)
-
-        out_np = np.empty(out_np.shape, dtype=out_dtype)
-        out_num = num.empty(out_num.shape, dtype=out_dtype)
-
-        op_np(*in_np, out=out_np)
-        op_num(*in_num, out=out_num)
-
-        check_result(op, in_np, out_np, out_num)
-
-        out_np = np.empty(out_np.shape, dtype=out_dtype)
-        out_num = num.empty(out_num.shape, dtype=out_dtype)
-
-        op_np(*in_np, out_np)
-        op_num(*in_num, out_num)
-
-        check_result(op, in_np, out_np, out_num)
-
-        # Ask cuNumeric to produce outputs to NumPy ndarrays
-        out_num = np.ones(out_np.shape, dtype=out_dtype)
-        op_num(*in_num, out_num)
-
-        check_result(op, in_np, out_np, out_num)
-
-
-def test_all():
-    # TODO: right now we will simply check if the operations work
-    # for some boring inputs. For some of these, we will want to
-    # test corner cases in the future.
-
-    np.random.seed(12345)
-
-    # Math operations
-    ops = [
-        "absolute",
-        "conjugate",
-        "exp",
-        "exp2",
-        "expm1",
-        "fabs",
-        "logical_not",
-        "negative",
-        "positive",
-        "reciprocal",
-        "rint",
-        "sign",
-        "square",
-    ]
-    check_ops(ops, (np.random.randn(4, 5),))
-    check_ops(ops, (np.random.randn(4, 5).astype("e"),))
-    check_ops(ops, (np.random.randn(4, 5).astype("f"),))
-    check_ops(ops, (np.random.randn(4, 5).astype("b"),))
-    check_ops(ops, (np.random.randn(4, 5).astype("B"),))
-    check_ops(ops, (np.random.randint(1, 10, size=(4, 5)),))
-    check_ops(ops, (np.random.randn(1)[0],))
-
-    ops = [
-        "log",
-        "log10",
-        "log1p",
-        "log2",
-        "sqrt",
-    ]
-    check_ops(ops, (np.random.randn(4, 5) + 3,))
-    check_ops(ops, (np.random.randn(4, 5).astype("e") + 3,))
-    check_ops(ops, (np.random.randn(4, 5).astype("f") + 3,))
-    check_ops(ops, (np.random.randn(4, 5).astype("F") + 3,), out_dtype="D")
-    check_ops(ops, (np.random.randint(3, 10, size=(4, 5)),))
-    check_ops(ops, (np.random.randn(1)[0] + 3,))
-
-    ops = [
-        "cbrt",
-    ]
-    check_ops(ops, (np.random.randn(4, 5),))
-    check_ops(ops, (np.random.randn(4, 5).astype("e"),))
-    check_ops(ops, (np.random.randn(4, 5).astype("f"),))
-    check_ops(ops, (np.random.randint(0, 10, size=(4, 5)),))
-    check_ops(ops, (np.random.randn(1)[0] + 3,))
-
-    # Trigonometric functions
-    ops = [
-        "arccos",
-        "arcsin",
-        "arctan",
-        "arctanh",
-        "cos",
-        "cosh",
-        "deg2rad",
-        "rad2deg",
-        "sin",
-        "sinh",
-        "tan",
-        "tanh",
-    ]
-    check_ops(ops, (np.random.uniform(low=-1, high=1, size=(4, 5)),))
-    check_ops(
-        ops, (np.random.uniform(low=-1, high=1, size=(4, 5)).astype("e"),)
-    )
-    check_ops(ops, (np.array(np.random.uniform(low=-1, high=1)),))
-
-    ops = [
-        "arccosh",
-        "arcsinh",
-    ]
-    check_ops(ops, (np.random.uniform(low=1, high=5, size=(4, 5)),))
-    check_ops(
-        ops, (np.random.uniform(low=1, high=5, size=(4, 5)).astype("e"),)
-    )
-    check_ops(ops, (np.array(np.random.uniform(low=1, high=5)),))
-
-    # Bit-twiddling functions
-    ops = [
-        "invert",
-    ]
-    check_ops(ops, (np.random.randint(0, 2, size=(4, 5)),))
-    check_ops(ops, (np.random.randint(0, 1, size=(4, 5), dtype="?"),))
-
-    # Comparison functions
-    ops = [
-        "logical_not",
-    ]
-    check_ops(ops, (np.random.randint(0, 2, size=(4, 5)),))
-
-    # Floating functions
-
-    ops = [
-        "ceil",
-        "floor",
-        "signbit",
-        # "spacing",
-        "trunc",
-    ]
-    check_ops(ops, (np.random.randn(4, 5),))
-    check_ops(ops, (np.random.randn(4, 5).astype("f"),))
-    check_ops(ops, (np.random.randn(4, 5).astype("e"),))
-    check_ops(ops, (np.random.randint(0, 10, size=(4, 5)),))
-    check_ops(ops, (np.random.randint(0, 10, size=(4, 5), dtype="I"),))
-    check_ops(ops, (np.random.randn(1)[0] + 3,))
-
-    ops = [
-        "isfinite",
-        "isinf",
-        "isnan",
-        # "isnat",
-    ]
-    check_ops(ops, (np.array([-np.inf, 0.0, 1.0, np.inf, np.nan]),))
-    check_ops(ops, (np.array([-np.inf, 0.0, 1.0, np.inf, np.nan], dtype="F"),))
-    check_ops(ops, (np.array([-np.inf, 0.0, 1.0, np.inf, np.nan], dtype="e"),))
-    check_ops(ops, (np.array(np.inf),))
->>>>>>> d1d48d96
 
 
 def parse_inputs(in_str, dtype_str):
