# Copyright 2022 NVIDIA Corporation
#
# Licensed under the Apache License, Version 2.0 (the "License");
# you may not use this file except in compliance with the License.
# You may obtain a copy of the License at
#
#     http://www.apache.org/licenses/LICENSE-2.0
#
# Unless required by applicable law or agreed to in writing, software
# distributed under the License is distributed on an "AS IS" BASIS,
# WITHOUT WARRANTIES OR CONDITIONS OF ANY KIND, either express or implied.
# See the License for the specific language governing permissions and
# limitations under the License.
#

import numpy as np
import pytest
from legate.core import LEGATE_MAX_DIM

import cunumeric as num

# cunumeric.searchsorted(a: ndarray, v: Union[int, float, ndarray],
# side: Literal['left', 'right'] = 'left',
# sorter: Optional[ndarray] = None) → Union[int, ndarray]

# ndarray.searchsorted(v, side='left', sorter=None)


np.random.seed(42)
SIDES = ["left", "right"]

STANDARD_CASES = [
    (156, np.uint8),
    (123, np.uint16),
    (241, np.uint32),
    (1, np.uint64),
    (21, np.int8),
    (5, np.int16),
    (34, np.int32),
    (11, np.int64),
    (31, np.float32),
    (11, np.float64),
    (422, np.double),
    (220, np.double),
    (244, np.complex64),
    (24, np.complex128),
    (220, np.complex128),
    (0, np.uint32),
]

DTYPE_CASES = [
    (3, np.uint64, np.float32),
    (51, np.uint32, np.complex64),
    (23, np.uint32, np.float64),
    (51, np.complex64, np.float64),
    (21, np.complex64, np.int32),
    (22, np.complex128, np.float32),
]


@pytest.mark.xfail
def test_arr_none():
    expected_exc = AttributeError
    with pytest.raises(expected_exc):
        np.searchsorted(None, 10)
        # Numpy raises ValueError: object of too small depth for desired array
    with pytest.raises(expected_exc):
        num.searchsorted(None, 10)
        # cuNemeric raises AttributeError: 'NoneType' object
        # has no attribute 'searchsorted'


@pytest.mark.xfail
def test_val_none():
    arr = [2, 3, 10, 9]
    expected_exc = TypeError
    with pytest.raises(expected_exc):
        np.searchsorted(arr, None)
        # Numpy raises TypeError: '<' not supported between
        # instances of 'NoneType' and 'NoneType'
    with pytest.raises(expected_exc):
        num.searchsorted(arr, None)
        # cuNumeric raises AssertionError
        #       if self.deferred is None:
        #           if self.parent is None:
        #    >          assert self.runtime.is_supported_type(self.array.dtype)
        #    E               AssertionError
        # cunumeric/cunumeric/eager.py:to_deferred_array()


@pytest.mark.xfail
def test_side_invalid():
    arr = [2, 3, 10, 9]
    expected_exc = ValueError
    with pytest.raises(expected_exc):
        np.searchsorted(arr, 10, "hi")
        # Numpy raises ValueError: search side must be 'left' or 'right'
        # (got 'hi')
    with pytest.raises(expected_exc):
        num.searchsorted(arr, 10, "hi")
        # cuNumeric passed.


def generate_random(volume, datatype):
    a_np = None

    if np.issubdtype(datatype, np.integer):
        a_np = np.array(
            np.random.randint(
                np.iinfo(datatype).min,
                np.iinfo(datatype).max,
                size=volume,
                dtype=datatype,
            ),
            dtype=datatype,
        )
    elif np.issubdtype(datatype, np.floating):
        a_np = np.array(np.random.random(size=volume), dtype=datatype)
    elif np.issubdtype(datatype, np.complexfloating):
        a_np = np.array(
            np.random.random(size=volume) + np.random.random(size=volume) * 1j,
            dtype=datatype,
        )
    else:
        # print(f"UNKNOWN type {datatype}")
        assert False
    return a_np


<<<<<<< HEAD
def check_api(a, dtype2=None, v=None, side="left"):
=======
def check_api(a, dtype2=None, v=None):
    a_sorted = np.sort(a)
>>>>>>> 264e3f99
    a_argsorted = np.argsort(a)
    if v is None:
        if dtype2 is not None:
            v = generate_random(10, dtype2)
        else:
            v = generate_random(10, a.dtype)

    a_num = num.array(a)
    v_num = num.array(v)

    a_num_argsorted = num.array(a_argsorted)

    res_np = a.searchsorted(v, side=side, sorter=a_argsorted)
    res_num = a_num.searchsorted(v_num, side=side, sorter=a_num_argsorted)
    assert num.array_equal(res_np, res_num)

    res_np = np.searchsorted(a, v, side=side, sorter=a_argsorted)
    res_num = num.searchsorted(a_num, v_num, side=side, sorter=a_num_argsorted)
    assert num.array_equal(res_np, res_num)


@pytest.mark.parametrize("side", SIDES)
def test_empty_v(side):
    check_api(np.arange(25), None, np.arange(0), side)
    check_api(np.array([]), side=side)
    check_api(np.arange(0), None, np.arange(0), side=side)


@pytest.mark.parametrize("volume, dtype1, dtype2", DTYPE_CASES, ids=str)
@pytest.mark.parametrize("side", SIDES)
def test_dtype_conversions(volume, dtype1, dtype2, side):
    check_api(generate_random(volume, dtype1), dtype2, side=side)


@pytest.mark.parametrize("volume, dtype", STANDARD_CASES, ids=str)
@pytest.mark.parametrize("side", SIDES)
def test_standard_cases(volume, dtype, side):
    check_api(generate_random(volume, dtype), side=side)


@pytest.mark.parametrize("ndim", range(0, LEGATE_MAX_DIM + 1))
@pytest.mark.parametrize("side", SIDES)
def test_ndim(ndim, side):
    a = np.random.randint(-100, 100, size=100)
    v = np.random.randint(-100, 100, size=2**ndim).reshape(
        tuple(2 for i in range(ndim))
    )
    check_api(a, None, v, side)


if __name__ == "__main__":
    import sys

    sys.exit(pytest.main(sys.argv))<|MERGE_RESOLUTION|>--- conflicted
+++ resolved
@@ -127,12 +127,8 @@
     return a_np
 
 
-<<<<<<< HEAD
+
 def check_api(a, dtype2=None, v=None, side="left"):
-=======
-def check_api(a, dtype2=None, v=None):
-    a_sorted = np.sort(a)
->>>>>>> 264e3f99
     a_argsorted = np.argsort(a)
     if v is None:
         if dtype2 is not None:
