#!/usr/bin/env python

# Copyright 2021-2022 NVIDIA Corporation
#
# Licensed under the Apache License, Version 2.0 (the "License");
# you may not use this file except in compliance with the License.
# You may obtain a copy of the License at
#
#     http://www.apache.org/licenses/LICENSE-2.0
#
# Unless required by applicable law or agreed to in writing, software
# distributed under the License is distributed on an "AS IS" BASIS,
# WITHOUT WARRANTIES OR CONDITIONS OF ANY KIND, either express or implied.
# See the License for the specific language governing permissions and
# limitations under the License.
#

import argparse
import multiprocessing
import os
import platform
import shutil
import subprocess
import sys

# Flush output on newlines
sys.stdout.reconfigure(line_buffering=True)

os_name = platform.system()

if os_name == "Linux":
    pass
elif os_name == "Darwin":
    pass
else:
    raise Exception("install.py script does not work on %s" % os_name)


class BooleanFlag(argparse.Action):
    def __init__(
        self,
        option_strings,
        dest,
        default,
        required=False,
        help="",
        metavar=None,
    ):
        assert all(not opt.startswith("--no") for opt in option_strings)

        def flatten(list):
            return [item for sublist in list for item in sublist]

        option_strings = flatten(
            [
                [opt, "--no-" + opt[2:], "--no" + opt[2:]]
                if opt.startswith("--")
                else [opt]
                for opt in option_strings
            ]
        )
        super().__init__(
            option_strings,
            dest,
            nargs=0,
            const=None,
            default=default,
            type=bool,
            choices=None,
            required=required,
            help=help,
            metavar=metavar,
        )

    def __call__(self, parser, namespace, values, option_string):
        setattr(namespace, self.dest, not option_string.startswith("--no"))


def execute_command(args, verbose, **kwargs):
    if verbose:
<<<<<<< HEAD
        print('Executing: "', " ".join(args), '" with ', kwargs)
    subprocess.check_call(args, **kwargs)
=======
        print("EXECUTING: ", args)
    subprocess.check_call(args, cwd=cwd, shell=shell)


def git_clone(repo_dir, url, verbose, branch=None, tag=None):
    assert branch is not None or tag is not None
    if branch is not None:
        execute_command(
            ["git", "clone", "-b", branch, url, repo_dir], verbose=verbose
        )
    else:
        execute_command(
            ["git", "clone", "--single-branch", "-b", tag, url, repo_dir],
            verbose=verbose,
        )
        execute_command(
            ["git", "checkout", "-b", "master"], cwd=repo_dir, verbose=verbose
        )


def git_reset(repo_dir, refspec, verbose):
    execute_command(
        ["git", "reset", "--hard", refspec], cwd=repo_dir, verbose=verbose
    )


def git_update(repo_dir, verbose, branch=None):
    execute_command(
        ["git", "pull", "--ff-only"], cwd=repo_dir, verbose=verbose
    )
    if branch is not None:
        execute_command(
            ["git", "checkout", branch], cwd=repo_dir, verbose=verbose
        )


def load_json_config(filename):
    try:
        with open(filename, "r") as f:
            return json.load(f)
    except IOError:
        return None


def dump_json_config(filename, value):
    with open(filename, "w") as f:
        return json.dump(value, f)


def symlink(from_path, to_path):
    if not os.path.lexists(to_path):
        os.symlink(from_path, to_path)


def has_openmp():
    cxx = os.getenv("CXX", "g++")
    temp_dir = tempfile.mkdtemp()
    try:
        execute_command(
            'echo "int main(void) { return 0; }" | '
            f"{cxx} -o test.omp -x c++ -fopenmp -",
            shell=True,
            cwd=temp_dir,
            verbose=False,
        )
    except subprocess.CalledProcessError:
        return False
    else:
        return True


def install_openblas(openblas_dir, thread_count, verbose):
    print("Legate is installing OpenBLAS into a local directory...")
    temp_dir = tempfile.mkdtemp()
    # Pin OpenBLAS at a recent version
    git_clone(
        temp_dir,
        url="https://github.com/xianyi/OpenBLAS.git",
        tag="v0.3.15",
        verbose=verbose,
    )
    # We can just build this directly
    try:
        execute_command(
            [
                "make",
                "-j",
                str(thread_count),
                "CROSS=1",
                "USE_THREAD=1",
                "NO_STATIC=1",
                "USE_CUDA=0",
                "USE_OPENMP=%s" % (1 if has_openmp() else 0),
                "NUM_PARALLEL=32",
                "LIBNAMESUFFIX=legate",
                "NO_LAPACK=0",
            ],
            cwd=temp_dir,
            verbose=verbose,
        )
    except subprocess.CalledProcessError:
        raise Exception(
            "\nOpenBLAS compilation failed.  Check the output for details.\n"
            "Note that OpenBLAS compilation will fail if gfortran is not "
            "available in your environment."
        )
    # Then do the installation to our target directory
    execute_command(
        [
            "make",
            "-j",
            str(thread_count),
            "install",
            "PREFIX=" + openblas_dir,
            "LIBNAMESUFFIX=legate",
        ],
        cwd=temp_dir,
        verbose=verbose,
    )
    shutil.rmtree(temp_dir)


def install_tblis(tblis_dir, thread_count, verbose):
    print("Legate is installing TBLIS into a local directory...")
    temp_dir = tempfile.mkdtemp()
    git_clone(
        temp_dir,
        url="https://github.com/devinamatthews/tblis.git",
        branch="master",
        verbose=verbose,
    )
    execute_command(
        [
            "./configure",
            "--prefix",
            tblis_dir,
            "--enable-thread-model=openmp"
            if has_openmp()
            else "--disable-thread-model",
            "--with-length-type=int64_t",
            "--with-stride-type=int64_t",
            "--with-label-type=int32_t",
        ],
        cwd=temp_dir,
        verbose=verbose,
    )
    execute_command(
        [
            "make",
            "-j",
            str(thread_count),
            "install",
        ],
        cwd=temp_dir,
        verbose=verbose,
    )
    shutil.rmtree(temp_dir)


def find_c_define(define, header):
    with open(header, "r") as f:
        line = f.readline()
        while line:
            line = line.rstrip()
            if line.startswith("#define") and define in line.split(" "):
                return True
            line = f.readline()
    return False


def find_compile_flag(flag, makefile):
    with open(makefile, "r") as f:
        for line in f:
            toks = line.split()
            if len(toks) == 3 and toks[0] == flag:
                return toks[2] == "1"
    assert False, f"Compile flag '{flag}' not found"


def build_cunumeric(
    cunumeric_dir,
    install_dir,
    openblas_dir,
    tblis_dir,
    curand_dir,
    cutensor_dir,
    nccl_dir,
    thrust_dir,
    cmake,
    cmake_exe,
    debug,
    debug_release,
    check_bounds,
    clean_first,
    python_only,
    thread_count,
    verbose,
    unknown,
):
    src_dir = os.path.join(cunumeric_dir, "src")
    if cmake:
        print("Warning: CMake is currently not supported for cuNumeric build.")
        print("Using GNU Make for now.")

    if not python_only:
        if os.path.basename(openblas_dir) == "OpenBLAS_legate":
            libname = "openblas_legate"
        else:
            libname = "openblas"
        make_flags = [
            "LEGATE_DIR=%s" % install_dir,
            "OPENBLAS_PATH=%s" % openblas_dir,
            "OPENBLAS_LIBNAME=%s" % libname,
            "TBLIS_PATH=%s" % tblis_dir,
            "CUTENSOR_PATH=%s" % cutensor_dir,
            "NCCL_PATH=%s" % nccl_dir,
            "THRUST_PATH=%s" % thrust_dir,
            "DEBUG=%s" % (1 if debug else 0),
            "DEBUG_RELEASE=%s" % (1 if debug_release else 0),
            "CHECK_BOUNDS=%s" % (1 if check_bounds else 0),
            "PREFIX=%s" % install_dir,
        ]
        if curand_dir is not None:
            make_flags += [f"CURAND_PATH={curand_dir}"]
        if clean_first:
            execute_command(
                ["make"] + make_flags + ["clean"],
                cwd=src_dir,
                verbose=verbose,
            )
        execute_command(
            ["make"] + make_flags + ["-j", str(thread_count), "install"],
            cwd=src_dir,
            verbose=verbose,
        )

    try:
        shutil.rmtree(os.path.join(cunumeric_dir, "build"))
    except FileNotFoundError:
        pass

    cmd = [
        sys.executable,
        "setup.py",
        "install",
        "--recurse",
        "--prefix",
        install_dir,
    ]
    # Work around breaking change in setuptools 60
    if int(setuptools.__version__.split(".")[0]) >= 60:
        cmd += ["--single-version-externally-managed", "--root=/"]
    if unknown is not None:
        if "--prefix" in unknown:
            raise Exception(
                "cuNumeric cannot be installed in a different location than "
                "Legate Core, please remove the --prefix argument"
            )
        cmd += unknown
    execute_command(cmd, cwd=cunumeric_dir, verbose=verbose)
>>>>>>> 83eb13e5


def install_cunumeric(
    arch,
    march,
    cuda,
    cuda_dir,
    cmake_exe,
    cmake_generator,
    install_dir,
    legate_dir,
    legate_url,
    legate_branch,
    openblas_dir,
    tblis_dir,
    curand_dir,
    cutensor_dir,
    thrust_dir,
    nccl_dir,
    debug,
    debug_release,
    check_bounds,
    clean_first,
    python_only,
    thread_count,
    editable,
    build_isolation,
    verbose,
    extra_flags,
    unknown,
):
    print("Verbose build is ", "on" if verbose else "off")
    if verbose:
<<<<<<< HEAD
        print("Options are:")
        print("arch: ", arch)
        print("march: ", march)
        print("cuda: ", cuda)
        print("cuda_dir: ", cuda_dir)
        print("cmake_exe: ", cmake_exe)
        print("cmake_generator: ", cmake_generator)
        print("legate_dir: ", legate_dir)
        print("legate_url: ", legate_url)
        print("legate_branch: ", legate_branch)
        print("openblas_dir: ", openblas_dir)
        print("tblis_dir: ", tblis_dir)
        print("cutensor_dir: ", cutensor_dir)
        print("thrust_dir: ", thrust_dir)
        print("nccl_dir: ", nccl_dir)
        print("debug: ", debug)
        print("debug_release: ", debug_release)
        print("check_bounds: ", check_bounds)
        print("clean_first: ", clean_first)
        print("python_only: ", python_only)
        print("thread_count: ", thread_count)
        print("verbose: ", verbose)
        print("unknown: ", unknown)

    # hack for now to get the CI to pass
    # if given a cutensor or nccl directory, activate cuda
    cuda = cuda or cutensor_dir or nccl_dir

    join = os.path.join
    exists = os.path.exists
    dirname = os.path.dirname
    realpath = os.path.realpath

    cunumeric_dir = dirname(realpath(__file__))
=======
        print("Options are:\n")
        print("cmake: ", cmake, "\n")
        print("cmake_exe: ", cmake_exe, "\n")
        print("legate_dir: ", legate_dir, "\n")
        print("openblas_dir: ", openblas_dir, "\n")
        print("tblis_dir: ", tblis_dir, "\n")
        print("cutensor_dir: ", cutensor_dir, "\n")
        print("curand_dir: ", curand_dir, "\n")
        print("thrust_dir: ", thrust_dir, "\n")
        print("debug: ", debug, "\n")
        print("debug_release: ", debug_release, "\n")
        print("check_bounds: ", check_bounds, "\n")
        print("clean_first: ", clean_first, "\n")
        print("python_only: ", python_only, "\n")
        print("thread_count: ", thread_count, "\n")
        print("verbose: ", verbose, "\n")
        print("unknown: ", unknown, "\n")

    cunumeric_dir = os.path.dirname(os.path.realpath(__file__))

    cmake_config = os.path.join(cunumeric_dir, ".cmake.json")
    dump_json_config(cmake_config, cmake)
>>>>>>> 83eb13e5

    if thread_count is None:
        thread_count = multiprocessing.cpu_count()

    def validate_path(path):
        if path is not None:
            path = realpath(path)
            if not os.path.exists(path):
                path = None
        return path

    cuda_dir = validate_path(cuda_dir)
    tblis_dir = validate_path(tblis_dir)
    legate_dir = validate_path(legate_dir)
    thrust_dir = validate_path(thrust_dir)
    cutensor_dir = validate_path(cutensor_dir)
    openblas_dir = validate_path(openblas_dir)

    build_dir = join(cunumeric_dir, "_skbuild")

    if clean_first:
        shutil.rmtree(build_dir, ignore_errors=True)
        shutil.rmtree(join(cunumeric_dir, "dist"), ignore_errors=True)
        shutil.rmtree(join(cunumeric_dir, "build"), ignore_errors=True)
        shutil.rmtree(
            join(cunumeric_dir, "cunumeric.egg-info"),
            ignore_errors=True,
        )
<<<<<<< HEAD

    # Configure and build cuNumeric via setup.py
    pip_install_cmd = [
        sys.executable,
        "-m",
        "pip",
        "install",
        "--root",
        "/",
    ]

    if unknown is not None:
        pip_install_cmd += unknown
    elif install_dir is not None:
        pip_install_cmd += ["--prefix", str(realpath(install_dir))]

    if editable:
        pip_install_cmd += ["--no-deps", "--no-build-isolation", "--editable"]
    else:
        if not build_isolation:
            pip_install_cmd += ["--no-deps", "--no-build-isolation"]
        pip_install_cmd += ["--upgrade"]

    pip_install_cmd += ["."]
    if verbose:
        pip_install_cmd += ["-vv"]

    cmake_flags = []

    if cmake_generator:
        cmake_flags += [f"-G{cmake_generator}"]

    if debug or verbose:
        cmake_flags += ["--log-level=%s" % ("DEBUG" if debug else "VERBOSE")]

    cmake_flags += f"""\
-DCMAKE_BUILD_TYPE={(
    "Debug" if debug else "RelWithDebInfo" if debug_release else "Release"
)}
-DBUILD_SHARED_LIBS=ON
-DBUILD_MARCH={str(march)}
-DCMAKE_CUDA_ARCHITECTURES={str(arch)}
-DLegion_USE_CUDA={("ON" if cuda else "OFF")}
-DLegion_BOUNDS_CHECKS={("ON" if check_bounds else "OFF")}
""".splitlines()

    if cuda_dir:
        cmake_flags += ["-DCUDAToolkit_ROOT=%s" % cuda_dir]
    if nccl_dir:
        cmake_flags += ["-DNCCL_DIR=%s" % nccl_dir]
    if tblis_dir:
        cmake_flags += ["-DTBLIS_DIR=%s" % tblis_dir]
    if thrust_dir:
        cmake_flags += ["-DThrust_ROOT=%s" % thrust_dir]
    if openblas_dir:
        cmake_flags += ["-DBLAS_DIR=%s" % openblas_dir]
    if cutensor_dir:
        cmake_flags += ["-Dcutensor_DIR=%s" % cutensor_dir]
    if legate_dir and (
        # TODO: Undo this! Only setting temporarily so CI passes
        exists(join(legate_dir, "lib", "cmake", "legate_core"))
        or exists(join(legate_dir, "build", "legate_core-config.cmake"))
    ):
        cmake_flags += ["-Dlegate_core_ROOT=%s" % legate_dir]
    if legate_url:
        cmake_flags += ["-Dcunumeric_LEGATE_CORE_REPOSITORY=%s" % legate_url]
    if legate_branch:
        cmake_flags += ["-Dcunumeric_LEGATE_CORE_BRANCH=%s" % legate_branch]

    cmake_flags += extra_flags
    cmd_env = dict(os.environ.items())
    cmd_env.update(
        {
            "SKBUILD_BUILD_OPTIONS": f"-j{str(thread_count)}",
            "SKBUILD_CONFIGURE_OPTIONS": "\n".join(cmake_flags),
        }
=======
    legate_dir = os.path.realpath(legate_dir)
    dump_json_config(legate_config, legate_dir)

    # Find list of already-installed libraries
    libs_path = os.path.join(legate_dir, "share", ".legate-libs.json")
    try:
        with open(libs_path, "r") as f:
            libs_config = json.load(f)
    except (FileNotFoundError, IOError, json.JSONDecodeError):
        libs_config = {}

    # Install OpenBLAS
    if openblas_dir is None:
        openblas_dir = libs_config.get("openblas")
    if openblas_dir is None:
        openblas_dir = os.path.join(legate_dir, "OpenBLAS_legate")
    openblas_dir = os.path.realpath(openblas_dir)
    if not os.path.exists(openblas_dir):
        install_openblas(openblas_dir, thread_count, verbose)
    libs_config["openblas"] = openblas_dir

    # Install TBLIS
    if tblis_dir is None:
        tblis_dir = libs_config.get("tblis")
    if tblis_dir is None:
        tblis_dir = os.path.join(legate_dir, "TBLIS")
    tblis_dir = os.path.realpath(tblis_dir)
    if not os.path.exists(tblis_dir):
        install_tblis(tblis_dir, thread_count, verbose)
    libs_config["tblis"] = tblis_dir

    # Match the core's setting regarding CUDA support.
    makefile_path = os.path.join(legate_dir, "share", "legate", "config.mk")
    nccl_dir = None
    cuda = find_compile_flag("USE_CUDA", makefile_path)
    if cuda:
        # A custom path to cuRAND is ignored when CUDA support is available
        curand_dir = None
        # Find cuTensor installation
        if cutensor_dir is None:
            cutensor_dir = libs_config.get("cutensor")
        if cutensor_dir is None:
            raise Exception(
                "Could not find cuTensor installation, use '--with-cutensor' "
                "to specify a location."
            )
        cutensor_dir = os.path.realpath(cutensor_dir)
        libs_config["cutensor"] = cutensor_dir

        if "nccl" not in libs_config:
            raise Exception(
                "Failed to find NCCL path in the Legate installation. "
                "Make sure you installed Legate core correctly. "
                "If the problem persists, please open a GitHub issue for it. "
            )
        nccl_dir = libs_config["nccl"]
    else:
        if curand_dir is None:
            curand_dir = libs_config.get("curand")
        if curand_dir is not None:
            curand_dir = os.path.realpath(curand_dir)
            libs_config["curand"] = curand_dir

    # Record all newly installed libraries in the global configuration
    with open(libs_path, "w") as f:
        json.dump(libs_config, f)

    # Find Thrust installation
    thrust_global_config = os.path.join(
        legate_dir, "share", "legate", ".thrust.json"
    )
    if thrust_dir is None:
        thrust_dir = load_json_config(thrust_global_config)
    thrust_local_config = os.path.join(cunumeric_dir, ".thrust.json")
    if thrust_dir is None:
        thrust_dir = load_json_config(thrust_local_config)
    if thrust_dir is None:
        raise Exception(
            "Could not find Thrust installation, use '--with-thrust' to "
            "specify a location."
        )
    thrust_dir = os.path.realpath(thrust_dir)
    dump_json_config(thrust_local_config, thrust_dir)

    build_cunumeric(
        cunumeric_dir,
        legate_dir,
        openblas_dir,
        tblis_dir,
        curand_dir,
        cutensor_dir,
        nccl_dir,
        thrust_dir,
        cmake,
        cmake_exe,
        debug,
        debug_release,
        check_bounds,
        clean_first,
        python_only,
        thread_count,
        verbose,
        unknown,
>>>>>>> 83eb13e5
    )

    execute_command(pip_install_cmd, verbose, cwd=cunumeric_dir, env=cmd_env)


def driver():
    parser = argparse.ArgumentParser(description="Install cuNumeric.")
    parser.add_argument(
        "--install-dir",
        dest="install_dir",
        metavar="DIR",
        required=False,
        default=None,
        help="Path to install cuNumeric software",
    )
    parser.add_argument(
        "--debug",
        dest="debug",
        action="store_true",
        required=False,
        default=os.environ.get("DEBUG", "0") == "1",
        help="Build cuNumeric with no optimizations.",
    )
    parser.add_argument(
        "--debug-release",
        dest="debug_release",
        action="store_true",
        required=False,
        default=os.environ.get("DEBUG_RELEASE", "0") == "1",
        help="Build cuNumeric with optimizations, but include debugging "
        "symbols.",
    )
    parser.add_argument(
        "--check-bounds",
        dest="check_bounds",
        action="store_true",
        required=False,
        default=False,
        help="Build cuNumeric with bounds checks.",
    )
    parser.add_argument(
        "--with-core",
        dest="legate_dir",
        metavar="DIR",
        required=False,
        default=os.environ.get("LEGATE_DIR"),
        help="Path to Legate Core installation directory.",
    )
    parser.add_argument(
        "--legate-url",
        dest="legate_url",
        required=False,
        # TODO: Undo this! Only setting temporarily so CI passes
        # default="https://github.com/nv-legate/legate.core.git",
        default="https://github.com/trxcllnt/legate.core.git",
        help="Legate git URL to build cuNumeric with.",
    )
    parser.add_argument(
        "--legate-branch",
        dest="legate_branch",
        required=False,
        # TODO: Undo this! Only setting temporarily so CI passes
        # default="branch-22.07",
        default="fea/add-cmake",
        help="Legate branch to build cuNumeric with.",
    )
    parser.add_argument(
        "--with-openblas",
        dest="openblas_dir",
        metavar="DIR",
        required=False,
        default=os.environ.get("OPENBLAS_PATH"),
        help="Path to OpenBLAS installation directory. Note that providing a "
        "user-defined BLAS library may lead to dynamic library conflicts with "
        "BLAS loaded by Python's Numpy. When using cuNumeric's BLAS, this "
        "issue is prevented by a custom library name.",
    )
    parser.add_argument(
        "--with-tblis",
        dest="tblis_dir",
        metavar="DIR",
        required=False,
        default=os.environ.get("TBLIS_PATH"),
        help="Path to TBLIS installation directory.",
    )
    parser.add_argument(
        "--with-curand",
        dest="curand_dir",
        metavar="DIR",
        required=False,
        default=os.environ.get("CURAND_PATH"),
        help="Path to cuRAND installation directory. This flag is ignored "
        "if Legate Core was built with CUDA support.",
    )
    parser.add_argument(
        "--with-cutensor",
        dest="cutensor_dir",
        metavar="DIR",
        required=False,
        default=os.environ.get("CUTENSOR_PATH"),
        help="Path to cuTensor installation directory.",
    )
    parser.add_argument(
        "--with-thrust",
        dest="thrust_dir",
        metavar="DIR",
        required=False,
        default=os.environ.get("THRUST_PATH"),
        help="Path to Thrust installation directory.",
    )
    parser.add_argument(
        "--with-nccl",
        dest="nccl_dir",
        metavar="DIR",
        required=False,
        default=os.environ.get("NCCL_PATH"),
        help="Path to NCCL installation directory.",
    )
    parser.add_argument(
        "--with-cmake",
        dest="cmake_exe",
        metavar="EXE",
        required=False,
        default="cmake",
        help="Path to CMake executable (if not on PATH).",
    )
    parser.add_argument(
        "--cmake-generator",
        dest="cmake_generator",
        required=False,
        default="Ninja",
        choices=["Ninja", "Unix Makefiles"],
        help="The CMake makefiles generator",
    )
    parser.add_argument(
        "--cuda",
        action=BooleanFlag,
        default=os.environ.get("USE_CUDA", "0") == "1",
        help="Build Legate with CUDA support.",
    )
    parser.add_argument(
        "--with-cuda",
        dest="cuda_dir",
        metavar="DIR",
        required=False,
        default=os.environ.get("CUDA"),
        help="Path to CUDA installation directory.",
    )
    parser.add_argument(
        "--arch",
        dest="arch",
        action="store",
        required=False,
        default="NATIVE",
        help="Specify the target GPU architecture.",
    )
    parser.add_argument(
        "--march",
        dest="march",
        required=False,
        default="native",
        help="Specify the target CPU architecture.",
    )
    parser.add_argument(
        "--clean",
        dest="clean_first",
        action=BooleanFlag,
        default=True,
        help="Clean before build.",
    )
    parser.add_argument(
        "--python-only",
        dest="python_only",
        action="store_true",
        required=False,
        default=False,
        help="Reinstall only the Python package.",
    )
    parser.add_argument(
        "--extra",
        dest="extra_flags",
        action="append",
        required=False,
        default=[],
        help="Extra CMake flags.",
    )
    parser.add_argument(
        "-j",
        dest="thread_count",
        nargs="?",
        type=int,
        required=False,
        help="Number of threads used to compile.",
    )
    parser.add_argument(
        "--editable",
        dest="editable",
        action="store_true",
        required=False,
        default=False,
        help="Perform an editable install. Disables --build-isolation if set "
        "(passing --no-deps --no-build-isolation to pip).",
    )
    parser.add_argument(
        "--build-isolation",
        dest="build_isolation",
        action=BooleanFlag,
        required=False,
        default=True,
        help="Enable isolation when building a modern source distribution. "
        "Build dependencies specified by PEP 518 must be already "
        "installed if this option is used.",
    )
    parser.add_argument(
        "-v",
        "--verbose",
        dest="verbose",
        action="store_true",
        required=False,
        default=False,
        help="Enable verbose build output.",
    )
    args, unknown = parser.parse_known_args()

    install_cunumeric(unknown=unknown, **vars(args))


if __name__ == "__main__":
    driver()<|MERGE_RESOLUTION|>--- conflicted
+++ resolved
@@ -78,271 +78,8 @@
 
 def execute_command(args, verbose, **kwargs):
     if verbose:
-<<<<<<< HEAD
         print('Executing: "', " ".join(args), '" with ', kwargs)
     subprocess.check_call(args, **kwargs)
-=======
-        print("EXECUTING: ", args)
-    subprocess.check_call(args, cwd=cwd, shell=shell)
-
-
-def git_clone(repo_dir, url, verbose, branch=None, tag=None):
-    assert branch is not None or tag is not None
-    if branch is not None:
-        execute_command(
-            ["git", "clone", "-b", branch, url, repo_dir], verbose=verbose
-        )
-    else:
-        execute_command(
-            ["git", "clone", "--single-branch", "-b", tag, url, repo_dir],
-            verbose=verbose,
-        )
-        execute_command(
-            ["git", "checkout", "-b", "master"], cwd=repo_dir, verbose=verbose
-        )
-
-
-def git_reset(repo_dir, refspec, verbose):
-    execute_command(
-        ["git", "reset", "--hard", refspec], cwd=repo_dir, verbose=verbose
-    )
-
-
-def git_update(repo_dir, verbose, branch=None):
-    execute_command(
-        ["git", "pull", "--ff-only"], cwd=repo_dir, verbose=verbose
-    )
-    if branch is not None:
-        execute_command(
-            ["git", "checkout", branch], cwd=repo_dir, verbose=verbose
-        )
-
-
-def load_json_config(filename):
-    try:
-        with open(filename, "r") as f:
-            return json.load(f)
-    except IOError:
-        return None
-
-
-def dump_json_config(filename, value):
-    with open(filename, "w") as f:
-        return json.dump(value, f)
-
-
-def symlink(from_path, to_path):
-    if not os.path.lexists(to_path):
-        os.symlink(from_path, to_path)
-
-
-def has_openmp():
-    cxx = os.getenv("CXX", "g++")
-    temp_dir = tempfile.mkdtemp()
-    try:
-        execute_command(
-            'echo "int main(void) { return 0; }" | '
-            f"{cxx} -o test.omp -x c++ -fopenmp -",
-            shell=True,
-            cwd=temp_dir,
-            verbose=False,
-        )
-    except subprocess.CalledProcessError:
-        return False
-    else:
-        return True
-
-
-def install_openblas(openblas_dir, thread_count, verbose):
-    print("Legate is installing OpenBLAS into a local directory...")
-    temp_dir = tempfile.mkdtemp()
-    # Pin OpenBLAS at a recent version
-    git_clone(
-        temp_dir,
-        url="https://github.com/xianyi/OpenBLAS.git",
-        tag="v0.3.15",
-        verbose=verbose,
-    )
-    # We can just build this directly
-    try:
-        execute_command(
-            [
-                "make",
-                "-j",
-                str(thread_count),
-                "CROSS=1",
-                "USE_THREAD=1",
-                "NO_STATIC=1",
-                "USE_CUDA=0",
-                "USE_OPENMP=%s" % (1 if has_openmp() else 0),
-                "NUM_PARALLEL=32",
-                "LIBNAMESUFFIX=legate",
-                "NO_LAPACK=0",
-            ],
-            cwd=temp_dir,
-            verbose=verbose,
-        )
-    except subprocess.CalledProcessError:
-        raise Exception(
-            "\nOpenBLAS compilation failed.  Check the output for details.\n"
-            "Note that OpenBLAS compilation will fail if gfortran is not "
-            "available in your environment."
-        )
-    # Then do the installation to our target directory
-    execute_command(
-        [
-            "make",
-            "-j",
-            str(thread_count),
-            "install",
-            "PREFIX=" + openblas_dir,
-            "LIBNAMESUFFIX=legate",
-        ],
-        cwd=temp_dir,
-        verbose=verbose,
-    )
-    shutil.rmtree(temp_dir)
-
-
-def install_tblis(tblis_dir, thread_count, verbose):
-    print("Legate is installing TBLIS into a local directory...")
-    temp_dir = tempfile.mkdtemp()
-    git_clone(
-        temp_dir,
-        url="https://github.com/devinamatthews/tblis.git",
-        branch="master",
-        verbose=verbose,
-    )
-    execute_command(
-        [
-            "./configure",
-            "--prefix",
-            tblis_dir,
-            "--enable-thread-model=openmp"
-            if has_openmp()
-            else "--disable-thread-model",
-            "--with-length-type=int64_t",
-            "--with-stride-type=int64_t",
-            "--with-label-type=int32_t",
-        ],
-        cwd=temp_dir,
-        verbose=verbose,
-    )
-    execute_command(
-        [
-            "make",
-            "-j",
-            str(thread_count),
-            "install",
-        ],
-        cwd=temp_dir,
-        verbose=verbose,
-    )
-    shutil.rmtree(temp_dir)
-
-
-def find_c_define(define, header):
-    with open(header, "r") as f:
-        line = f.readline()
-        while line:
-            line = line.rstrip()
-            if line.startswith("#define") and define in line.split(" "):
-                return True
-            line = f.readline()
-    return False
-
-
-def find_compile_flag(flag, makefile):
-    with open(makefile, "r") as f:
-        for line in f:
-            toks = line.split()
-            if len(toks) == 3 and toks[0] == flag:
-                return toks[2] == "1"
-    assert False, f"Compile flag '{flag}' not found"
-
-
-def build_cunumeric(
-    cunumeric_dir,
-    install_dir,
-    openblas_dir,
-    tblis_dir,
-    curand_dir,
-    cutensor_dir,
-    nccl_dir,
-    thrust_dir,
-    cmake,
-    cmake_exe,
-    debug,
-    debug_release,
-    check_bounds,
-    clean_first,
-    python_only,
-    thread_count,
-    verbose,
-    unknown,
-):
-    src_dir = os.path.join(cunumeric_dir, "src")
-    if cmake:
-        print("Warning: CMake is currently not supported for cuNumeric build.")
-        print("Using GNU Make for now.")
-
-    if not python_only:
-        if os.path.basename(openblas_dir) == "OpenBLAS_legate":
-            libname = "openblas_legate"
-        else:
-            libname = "openblas"
-        make_flags = [
-            "LEGATE_DIR=%s" % install_dir,
-            "OPENBLAS_PATH=%s" % openblas_dir,
-            "OPENBLAS_LIBNAME=%s" % libname,
-            "TBLIS_PATH=%s" % tblis_dir,
-            "CUTENSOR_PATH=%s" % cutensor_dir,
-            "NCCL_PATH=%s" % nccl_dir,
-            "THRUST_PATH=%s" % thrust_dir,
-            "DEBUG=%s" % (1 if debug else 0),
-            "DEBUG_RELEASE=%s" % (1 if debug_release else 0),
-            "CHECK_BOUNDS=%s" % (1 if check_bounds else 0),
-            "PREFIX=%s" % install_dir,
-        ]
-        if curand_dir is not None:
-            make_flags += [f"CURAND_PATH={curand_dir}"]
-        if clean_first:
-            execute_command(
-                ["make"] + make_flags + ["clean"],
-                cwd=src_dir,
-                verbose=verbose,
-            )
-        execute_command(
-            ["make"] + make_flags + ["-j", str(thread_count), "install"],
-            cwd=src_dir,
-            verbose=verbose,
-        )
-
-    try:
-        shutil.rmtree(os.path.join(cunumeric_dir, "build"))
-    except FileNotFoundError:
-        pass
-
-    cmd = [
-        sys.executable,
-        "setup.py",
-        "install",
-        "--recurse",
-        "--prefix",
-        install_dir,
-    ]
-    # Work around breaking change in setuptools 60
-    if int(setuptools.__version__.split(".")[0]) >= 60:
-        cmd += ["--single-version-externally-managed", "--root=/"]
-    if unknown is not None:
-        if "--prefix" in unknown:
-            raise Exception(
-                "cuNumeric cannot be installed in a different location than "
-                "Legate Core, please remove the --prefix argument"
-            )
-        cmd += unknown
-    execute_command(cmd, cwd=cunumeric_dir, verbose=verbose)
->>>>>>> 83eb13e5
 
 
 def install_cunumeric(
@@ -376,7 +113,6 @@
 ):
     print("Verbose build is ", "on" if verbose else "off")
     if verbose:
-<<<<<<< HEAD
         print("Options are:")
         print("arch: ", arch)
         print("march: ", march)
@@ -411,30 +147,6 @@
     realpath = os.path.realpath
 
     cunumeric_dir = dirname(realpath(__file__))
-=======
-        print("Options are:\n")
-        print("cmake: ", cmake, "\n")
-        print("cmake_exe: ", cmake_exe, "\n")
-        print("legate_dir: ", legate_dir, "\n")
-        print("openblas_dir: ", openblas_dir, "\n")
-        print("tblis_dir: ", tblis_dir, "\n")
-        print("cutensor_dir: ", cutensor_dir, "\n")
-        print("curand_dir: ", curand_dir, "\n")
-        print("thrust_dir: ", thrust_dir, "\n")
-        print("debug: ", debug, "\n")
-        print("debug_release: ", debug_release, "\n")
-        print("check_bounds: ", check_bounds, "\n")
-        print("clean_first: ", clean_first, "\n")
-        print("python_only: ", python_only, "\n")
-        print("thread_count: ", thread_count, "\n")
-        print("verbose: ", verbose, "\n")
-        print("unknown: ", unknown, "\n")
-
-    cunumeric_dir = os.path.dirname(os.path.realpath(__file__))
-
-    cmake_config = os.path.join(cunumeric_dir, ".cmake.json")
-    dump_json_config(cmake_config, cmake)
->>>>>>> 83eb13e5
 
     if thread_count is None:
         thread_count = multiprocessing.cpu_count()
@@ -463,7 +175,6 @@
             join(cunumeric_dir, "cunumeric.egg-info"),
             ignore_errors=True,
         )
-<<<<<<< HEAD
 
     # Configure and build cuNumeric via setup.py
     pip_install_cmd = [
@@ -540,111 +251,6 @@
             "SKBUILD_BUILD_OPTIONS": f"-j{str(thread_count)}",
             "SKBUILD_CONFIGURE_OPTIONS": "\n".join(cmake_flags),
         }
-=======
-    legate_dir = os.path.realpath(legate_dir)
-    dump_json_config(legate_config, legate_dir)
-
-    # Find list of already-installed libraries
-    libs_path = os.path.join(legate_dir, "share", ".legate-libs.json")
-    try:
-        with open(libs_path, "r") as f:
-            libs_config = json.load(f)
-    except (FileNotFoundError, IOError, json.JSONDecodeError):
-        libs_config = {}
-
-    # Install OpenBLAS
-    if openblas_dir is None:
-        openblas_dir = libs_config.get("openblas")
-    if openblas_dir is None:
-        openblas_dir = os.path.join(legate_dir, "OpenBLAS_legate")
-    openblas_dir = os.path.realpath(openblas_dir)
-    if not os.path.exists(openblas_dir):
-        install_openblas(openblas_dir, thread_count, verbose)
-    libs_config["openblas"] = openblas_dir
-
-    # Install TBLIS
-    if tblis_dir is None:
-        tblis_dir = libs_config.get("tblis")
-    if tblis_dir is None:
-        tblis_dir = os.path.join(legate_dir, "TBLIS")
-    tblis_dir = os.path.realpath(tblis_dir)
-    if not os.path.exists(tblis_dir):
-        install_tblis(tblis_dir, thread_count, verbose)
-    libs_config["tblis"] = tblis_dir
-
-    # Match the core's setting regarding CUDA support.
-    makefile_path = os.path.join(legate_dir, "share", "legate", "config.mk")
-    nccl_dir = None
-    cuda = find_compile_flag("USE_CUDA", makefile_path)
-    if cuda:
-        # A custom path to cuRAND is ignored when CUDA support is available
-        curand_dir = None
-        # Find cuTensor installation
-        if cutensor_dir is None:
-            cutensor_dir = libs_config.get("cutensor")
-        if cutensor_dir is None:
-            raise Exception(
-                "Could not find cuTensor installation, use '--with-cutensor' "
-                "to specify a location."
-            )
-        cutensor_dir = os.path.realpath(cutensor_dir)
-        libs_config["cutensor"] = cutensor_dir
-
-        if "nccl" not in libs_config:
-            raise Exception(
-                "Failed to find NCCL path in the Legate installation. "
-                "Make sure you installed Legate core correctly. "
-                "If the problem persists, please open a GitHub issue for it. "
-            )
-        nccl_dir = libs_config["nccl"]
-    else:
-        if curand_dir is None:
-            curand_dir = libs_config.get("curand")
-        if curand_dir is not None:
-            curand_dir = os.path.realpath(curand_dir)
-            libs_config["curand"] = curand_dir
-
-    # Record all newly installed libraries in the global configuration
-    with open(libs_path, "w") as f:
-        json.dump(libs_config, f)
-
-    # Find Thrust installation
-    thrust_global_config = os.path.join(
-        legate_dir, "share", "legate", ".thrust.json"
-    )
-    if thrust_dir is None:
-        thrust_dir = load_json_config(thrust_global_config)
-    thrust_local_config = os.path.join(cunumeric_dir, ".thrust.json")
-    if thrust_dir is None:
-        thrust_dir = load_json_config(thrust_local_config)
-    if thrust_dir is None:
-        raise Exception(
-            "Could not find Thrust installation, use '--with-thrust' to "
-            "specify a location."
-        )
-    thrust_dir = os.path.realpath(thrust_dir)
-    dump_json_config(thrust_local_config, thrust_dir)
-
-    build_cunumeric(
-        cunumeric_dir,
-        legate_dir,
-        openblas_dir,
-        tblis_dir,
-        curand_dir,
-        cutensor_dir,
-        nccl_dir,
-        thrust_dir,
-        cmake,
-        cmake_exe,
-        debug,
-        debug_release,
-        check_bounds,
-        clean_first,
-        python_only,
-        thread_count,
-        verbose,
-        unknown,
->>>>>>> 83eb13e5
     )
 
     execute_command(pip_install_cmd, verbose, cwd=cunumeric_dir, env=cmd_env)
