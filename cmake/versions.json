--- conflicted
+++ resolved
@@ -5,8 +5,7 @@
       "git_url" : "https://github.com/nv-legate/legate.core.git",
       "git_shallow": false,
       "always_download": false,
-<<<<<<< HEAD
-      "git_tag" : "35d0d4bd3c9d19946ccc641ec7074b44bbae8046"
+      "git_tag" : "4b79075eb5d7035d501c334c87a87939af79abc2"
     },
     "legate_core_internal" : {
       "version": "23.09.00",
@@ -14,9 +13,6 @@
       "git_shallow": false,
       "always_download": false,
       "git_tag" : "ef3a2942a4b6e93124656421c02ce9a36dc6fd0d"
-=======
-      "git_tag" : "4b79075eb5d7035d501c334c87a87939af79abc2"
->>>>>>> 821d1c2d
     }
   }
 }