{
  "packages" : {
    "legate_core" : {
      "version": "23.11.00",
      "git_url" : "https://github.com/nv-legate/legate.core.git",
      "git_shallow": false,
      "always_download": false,
<<<<<<< HEAD
      "git_tag" : "14cca04834095553e4d88f503dc4cd35e4072212"
    },
    "legate_core_internal" : {
      "version": "23.09.00",
      "git_url" : "https://github.com/nv-legate/legate.core.internal.git",
      "git_shallow": false,
      "always_download": false,
      "git_tag" : "3f138644e1ba8c8c3109a20f5a6a9feb5a69563c"
=======
      "git_tag" : "8997f997be02936304b3ac23fe785f1de7a3424b"
>>>>>>> 45e76b26
    }
  }
}<|MERGE_RESOLUTION|>--- conflicted
+++ resolved
@@ -5,8 +5,7 @@
       "git_url" : "https://github.com/nv-legate/legate.core.git",
       "git_shallow": false,
       "always_download": false,
-<<<<<<< HEAD
-      "git_tag" : "14cca04834095553e4d88f503dc4cd35e4072212"
+      "git_tag" : "8997f997be02936304b3ac23fe785f1de7a3424b"
     },
     "legate_core_internal" : {
       "version": "23.09.00",
@@ -14,9 +13,6 @@
       "git_shallow": false,
       "always_download": false,
       "git_tag" : "3f138644e1ba8c8c3109a20f5a6a9feb5a69563c"
-=======
-      "git_tag" : "8997f997be02936304b3ac23fe785f1de7a3424b"
->>>>>>> 45e76b26
     }
   }
 }