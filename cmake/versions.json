--- conflicted
+++ resolved
@@ -5,18 +5,14 @@
       "git_url" : "https://github.com/nv-legate/legate.core.git",
       "git_shallow": false,
       "always_download": false,
-<<<<<<< HEAD
-      "git_tag" : "92cf12157fc186ae368cb40fd937ad4e1c68bb6e"
+      "git_tag" : "35d0d4bd3c9d19946ccc641ec7074b44bbae8046"
     },
     "legate_core_internal" : {
-      "version": "23.07.00",
+      "version": "23.09.00",
       "git_url" : "https://github.com/nv-legate/legate.core.internal.git",
       "git_shallow": false,
       "always_download": false,
-      "git_tag" : "f1419c41eda8fd77f94a58e3493145a2589f665d"
-=======
-      "git_tag" : "35d0d4bd3c9d19946ccc641ec7074b44bbae8046"
->>>>>>> d54a3dd6
+      "git_tag" : "d77bb736da79a843f9a3b8bdfa955a4f2ce12297"
     }
   }
 }