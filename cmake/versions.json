{
  "packages" : {
    "legate_core" : {
      "version": "23.11.00",
      "git_url" : "https://github.com/nv-legate/legate.core.git",
      "git_shallow": false,
      "always_download": false,
<<<<<<< HEAD
      "git_tag" : "c23e4dd1be998bb7e17adc763405f0206f3528e6"
=======
      "git_tag" : "8997f997be02936304b3ac23fe785f1de7a3424b"
>>>>>>> 0645bc73
    }
  }
}<|MERGE_RESOLUTION|>--- conflicted
+++ resolved
@@ -5,11 +5,7 @@
       "git_url" : "https://github.com/nv-legate/legate.core.git",
       "git_shallow": false,
       "always_download": false,
-<<<<<<< HEAD
       "git_tag" : "c23e4dd1be998bb7e17adc763405f0206f3528e6"
-=======
-      "git_tag" : "8997f997be02936304b3ac23fe785f1de7a3424b"
->>>>>>> 0645bc73
     }
   }
 }