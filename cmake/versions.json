{
  "packages" : {
    "legate_core" : {
      "version": "23.09.00",
      "git_url" : "https://github.com/nv-legate/legate.core.git",
      "git_shallow": false,
      "always_download": false,
<<<<<<< HEAD
      "git_tag" : "4b79075eb5d7035d501c334c87a87939af79abc2"
    },
    "legate_core_internal" : {
      "version": "23.09.00",
      "git_url" : "https://github.com/nv-legate/legate.core.internal.git",
      "git_shallow": false,
      "always_download": false,
      "git_tag" : "ef3a2942a4b6e93124656421c02ce9a36dc6fd0d"
=======
      "git_tag" : "14cca04834095553e4d88f503dc4cd35e4072212"
>>>>>>> 8dddd180
    }
  }
}<|MERGE_RESOLUTION|>--- conflicted
+++ resolved
@@ -5,8 +5,7 @@
       "git_url" : "https://github.com/nv-legate/legate.core.git",
       "git_shallow": false,
       "always_download": false,
-<<<<<<< HEAD
-      "git_tag" : "4b79075eb5d7035d501c334c87a87939af79abc2"
+      "git_tag" : "14cca04834095553e4d88f503dc4cd35e4072212"
     },
     "legate_core_internal" : {
       "version": "23.09.00",
@@ -14,9 +13,6 @@
       "git_shallow": false,
       "always_download": false,
       "git_tag" : "ef3a2942a4b6e93124656421c02ce9a36dc6fd0d"
-=======
-      "git_tag" : "14cca04834095553e4d88f503dc4cd35e4072212"
->>>>>>> 8dddd180
     }
   }
 }