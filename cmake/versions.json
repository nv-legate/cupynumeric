{
  "packages" : {
<<<<<<< HEAD
    "legate_core_internal" : {
      "version": "24.01.00",
      "git_url" : "https://github.com/nv-legate/legate.core.internal.git",
      "git_shallow": false,
      "always_download": false,
      "git_tag" : "23522dfd138289b08675d94826d4a5c199ebc3b0"
=======
    "legate_core" : {
      "version": "24.01.00",
      "git_url" : "https://github.com/nv-legate/legate.core.git",
      "git_shallow": false,
      "always_download": false,
      "git_tag" : "b84e86e9e3518d7102cdf531b5b733dc09c0e8d9"
>>>>>>> b0738142
    }
  }
}<|MERGE_RESOLUTION|>--- conflicted
+++ resolved
@@ -1,20 +1,11 @@
 {
   "packages" : {
-<<<<<<< HEAD
     "legate_core_internal" : {
       "version": "24.01.00",
       "git_url" : "https://github.com/nv-legate/legate.core.internal.git",
       "git_shallow": false,
       "always_download": false,
-      "git_tag" : "23522dfd138289b08675d94826d4a5c199ebc3b0"
-=======
-    "legate_core" : {
-      "version": "24.01.00",
-      "git_url" : "https://github.com/nv-legate/legate.core.git",
-      "git_shallow": false,
-      "always_download": false,
-      "git_tag" : "b84e86e9e3518d7102cdf531b5b733dc09c0e8d9"
->>>>>>> b0738142
+      "git_tag" : "190263e60f603660fd998223e39775f2f2bafa64"
     }
   }
 }