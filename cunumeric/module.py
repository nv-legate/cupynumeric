# Copyright 2021-2022 NVIDIA Corporation
#
# Licensed under the Apache License, Version 2.0 (the "License");
# you may not use this file except in compliance with the License.
# You may obtain a copy of the License at
#
#     http://www.apache.org/licenses/LICENSE-2.0
#
# Unless required by applicable law or agreed to in writing, software
# distributed under the License is distributed on an "AS IS" BASIS,
# WITHOUT WARRANTIES OR CONDITIONS OF ANY KIND, either express or implied.
# See the License for the specific language governing permissions and
# limitations under the License.
#

import math
import re
from collections import Counter
from itertools import chain

import numpy as np
import opt_einsum as oe
from cunumeric._ufunc.comparison import maximum, minimum
from cunumeric._ufunc.floating import floor
from cunumeric._ufunc.math import add, multiply
from numpy.core.numeric import normalize_axis_tuple

from .array import add_boilerplate, convert_to_cunumeric_ndarray, ndarray
from .config import BinaryOpCode, UnaryRedCode
from .runtime import runtime
from .utils import inner_modes, matmul_modes, tensordot_modes

_builtin_abs = abs
_builtin_all = all
_builtin_any = any
_builtin_max = max
_builtin_min = min
_builtin_sum = sum


#########################
# Array creation routines
#########################

# From shape or value


def empty(shape, dtype=np.float64):
    """
    empty(shape, dtype=float)

    Return a new array of given shape and type, without initializing entries.

    Parameters
    ----------
    shape : int or tuple[int]
        Shape of the empty array.
    dtype : data-type, optional
        Desired output data-type for the array. Default is `cunumeric.float64`.

    Returns
    -------
    out : ndarray
        Array of uninitialized (arbitrary) data of the given shape and dtype.

    See Also
    --------
    numpy.empty

    Availability
    --------
    Multiple GPUs, Multiple CPUs
    """
    return ndarray(shape=shape, dtype=dtype)


@add_boilerplate("a")
def empty_like(a, dtype=None):
    """

    empty_like(prototype, dtype=None)

    Return a new array with the same shape and type as a given array.

    Parameters
    ----------
    prototype : array_like
        The shape and data-type of `prototype` define these same attributes
        of the returned array.
    dtype : data-type, optional
        Overrides the data type of the result.

    Returns
    -------
    out : ndarray
        Array of uninitialized (arbitrary) data with the same shape and type as
        `prototype`.

    See Also
    --------
    numpy.empty_like

    Availability
    --------
    Multiple GPUs, Multiple CPUs
    """
    shape = a.shape
    if dtype is not None:
        dtype = np.dtype(dtype)
    else:
        dtype = a.dtype
    return ndarray(shape, dtype=dtype, inputs=(a,))


def eye(N, M=None, k=0, dtype=np.float64):
    """

    Return a 2-D array with ones on the diagonal and zeros elsewhere.

    Parameters
    ----------
    N : int
      Number of rows in the output.
    M : int, optional
      Number of columns in the output. If None, defaults to `N`.
    k : int, optional
      Index of the diagonal: 0 (the default) refers to the main diagonal,
      a positive value refers to an upper diagonal, and a negative value
      to a lower diagonal.
    dtype : data-type, optional
      Data-type of the returned array.

    Returns
    -------
    I : ndarray
      An array  of shape (N, M) where all elements are equal to zero, except
      for the `k`-th diagonal, whose values are equal to one.

    See Also
    --------
    numpy.eye

    Availability
    --------
    Multiple GPUs, Multiple CPUs
    """
    if dtype is not None:
        dtype = np.dtype(dtype)
    if M is None:
        M = N
    result = ndarray((N, M), dtype)
    result._thunk.eye(k)
    return result


def identity(n, dtype=float):
    """

    Return the identity array.

    The identity array is a square array with ones on
    the main diagonal.

    Parameters
    ----------
    n : int
        Number of rows (and columns) in `n` x `n` output.
    dtype : data-type, optional
        Data-type of the output.  Defaults to ``float``.

    Returns
    -------
    out : ndarray
        `n` x `n` array with its main diagonal set to one, and all other
        elements 0.

    See Also
    --------
    numpy.identity

    Availability
    --------
    Multiple GPUs, Multiple CPUs
    """
    return eye(N=n, M=n, dtype=dtype)


def ones(shape, dtype=np.float64):
    """

    Return a new array of given shape and type, filled with ones.

    Parameters
    ----------
    shape : int or Sequence[int]
        Shape of the new array.
    dtype : data-type, optional
        The desired data-type for the array. Default is `cunumeric.float64`.

    Returns
    -------
    out : ndarray
        Array of ones with the given shape and dtype.

    See Also
    --------
    numpy.ones

    Availability
    --------
    Multiple GPUs, Multiple CPUs
    """
    return full(shape, 1, dtype=dtype)


def ones_like(a, dtype=None):
    """

    Return an array of ones with the same shape and type as a given array.

    Parameters
    ----------
    a : array_like
        The shape and data-type of `a` define these same attributes of the
        returned array.
    dtype : data-type, optional
        Overrides the data type of the result.

    Returns
    -------
    out : ndarray
        Array of ones with the same shape and type as `a`.

    See Also
    --------
    numpy.ones_like

    Availability
    --------
    Multiple GPUs, Multiple CPUs
    """
    usedtype = a.dtype
    if dtype is not None:
        usedtype = np.dtype(dtype)
    return full_like(a, 1, dtype=usedtype)


def zeros(shape, dtype=np.float64):
    """
    zeros(shape, dtype=float)

    Return a new array of given shape and type, filled with zeros.

    Parameters
    ----------
    shape : int or tuple[int]
        Shape of the new array.
    dtype : data-type, optional
        The desired data-type for the array.  Default is `cunumeric.float64`.

    Returns
    -------
    out : ndarray
        Array of zeros with the given shape and dtype.

    See Also
    --------
    numpy.zeros

    Availability
    --------
    Multiple GPUs, Multiple CPUs
    """
    if dtype is not None:
        dtype = np.dtype(dtype)
    return full(shape, 0, dtype=dtype)


def zeros_like(a, dtype=None):
    """

    Return an array of zeros with the same shape and type as a given array.

    Parameters
    ----------
    a : array_like
        The shape and data-type of `a` define these same attributes of
        the returned array.
    dtype : data-type, optional
        Overrides the data type of the result.

    Returns
    -------
    out : ndarray
        Array of zeros with the same shape and type as `a`.

    See Also
    --------
    numpy.zeros_like

    Availability
    --------
    Multiple GPUs, Multiple CPUs
    """
    usedtype = a.dtype
    if dtype is not None:
        usedtype = np.dtype(dtype)
    return full_like(a, 0, dtype=usedtype)


def full(shape, value, dtype=None):
    """

    Return a new array of given shape and type, filled with `fill_value`.

    Parameters
    ----------
    shape : int or Sequence[int]
        Shape of the new array.
    fill_value : scalar
        Fill value.
    dtype : data-type, optional
        The desired data-type for the array  The default, None, means
         `cunumeric.array(fill_value).dtype`.

    Returns
    -------
    out : ndarray
        Array of `fill_value` with the given shape and dtype.

    See Also
    --------
    numpy.full

    Availability
    --------
    Multiple GPUs, Multiple CPUs
    """
    if dtype is None:
        val = np.array(value)
    else:
        dtype = np.dtype(dtype)
        val = np.array(value, dtype=dtype)
    result = empty(shape, dtype=val.dtype)
    result._thunk.fill(val)
    return result


def full_like(a, value, dtype=None):
    """

    Return a full array with the same shape and type as a given array.

    Parameters
    ----------
    a : array_like
        The shape and data-type of `a` define these same attributes of
        the returned array.
    fill_value : scalar
        Fill value.
    dtype : data-type, optional
        Overrides the data type of the result.

    Returns
    -------
    out : ndarray
        Array of `fill_value` with the same shape and type as `a`.

    See Also
    --------
    numpy.full_like

    Availability
    --------
    Multiple GPUs, Multiple CPUs
    """
    if dtype is not None:
        dtype = np.dtype(dtype)
    else:
        dtype = a.dtype
    result = empty_like(a, dtype=dtype)
    val = np.array(value, dtype=result.dtype)
    result._thunk.fill(val)
    return result


# From existing data


def array(obj, dtype=None, copy=True, order="K", subok=False, ndmin=0):
    """
    array(object, dtype=None, copy=True)

    Create an array.

    Parameters
    ----------
    object : array_like
        An array, any object exposing the array interface, an object whose
        __array__ method returns an array, or any (nested) sequence.
    dtype : data-type, optional
        The desired data-type for the array.  If not given, then the type will
        be determined as the minimum type required to hold the objects in the
        sequence.
    copy : bool, optional
        If true (default), then the object is copied.  Otherwise, a copy will
        only be made if __array__ returns a copy, if obj is a nested sequence,
        or if a copy is needed to satisfy any of the other requirements
        (`dtype`, `order`, etc.).
    order : ``{'K', 'A', 'C', 'F'}``, optional
        Specify the memory layout of the array. If object is not an array, the
        newly created array will be in C order (row major) unless 'F' is
        specified, in which case it will be in Fortran order (column major).
        If object is an array the following holds.

        ===== ========= ===================================================
        order  no copy                     copy=True
        ===== ========= ===================================================
        'K'   unchanged F & C order preserved, otherwise most similar order
        'A'   unchanged F order if input is F and not C, otherwise C order
        'C'   C order   C order
        'F'   F order   F order
        ===== ========= ===================================================

        When ``copy=False`` and a copy is made for other reasons, the result is
        the same as if ``copy=True``, with some exceptions for 'A', see the
        Notes section. The default order is 'K'.
    subok : bool, optional
        If True, then sub-classes will be passed-through, otherwise
        the returned array will be forced to be a base-class array (default).
    ndmin : int, optional
        Specifies the minimum number of dimensions that the resulting
        array should have.  Ones will be pre-pended to the shape as
        needed to meet this requirement.

    Returns
    -------
    out : ndarray
        An array object satisfying the specified requirements.

    See Also
    --------
    numpy.array

    Availability
    --------
    Multiple GPUs, Multiple CPUs
    """

    if not isinstance(obj, ndarray):
        thunk = runtime.get_numpy_thunk(obj, share=(not copy), dtype=dtype)
        result = ndarray(shape=None, thunk=thunk)
    else:
        result = obj
    if dtype is not None and result.dtype != dtype:
        result = result.astype(dtype)
    elif copy and obj is result:
        result = result.copy()
    if result.ndim < ndmin:
        shape = (np.newaxis,) * (ndmin - result.ndim) + result.shape
        result = result.reshape(shape)
    return result


def asarray(a, dtype=None):
    """
    Convert the input to an array.

    Parameters
    ----------
    a : array_like
        Input data, in any form that can be converted to an array.  This
        includes lists, lists of tuples, tuples, tuples of tuples, tuples
        of lists and ndarrays.
    dtype : data-type, optional
        By default, the data-type is inferred from the input data.

    Returns
    -------
    out : ndarray
        Array interpretation of `a`.  No copy is performed if the input is
        already an ndarray with matching dtype.  If `a` is a subclass of
        ndarray, a base class ndarray is returned.

    See Also
    --------
    numpy.asarray

    Availability
    --------
    Multiple GPUs, Multiple CPUs
    """
    if not isinstance(a, ndarray):
        thunk = runtime.get_numpy_thunk(a, share=True, dtype=dtype)
        array = ndarray(shape=None, thunk=thunk)
    else:
        array = a
    if dtype is not None and array.dtype != dtype:
        array = array.astype(dtype)
    return array


@add_boilerplate("a")
def copy(a):
    """

    Return an array copy of the given object.

    Parameters
    ----------
    a : array_like
        Input data.

    Returns
    -------
    arr : ndarray
        Array interpretation of `a`.

    See Also
    --------
    numpy.copy

    Availability
    --------
    Multiple GPUs, Multiple CPUs
    """
    result = empty_like(a, dtype=a.dtype)
    result._thunk.copy(a._thunk, deep=True)
    return result


# Numerical ranges


def arange(start, stop=None, step=1, dtype=None):
    """
    arange([start,] stop[, step,], dtype=None)

    Return evenly spaced values within a given interval.

    Values are generated within the half-open interval ``[start, stop)``
    (in other words, the interval including `start` but excluding `stop`).
    For integer arguments the function is equivalent to the Python built-in
    `range` function, but returns an ndarray rather than a list.

    When using a non-integer step, such as 0.1, the results will often not
    be consistent.  It is better to use `cunumeric.linspace` for these cases.

    Parameters
    ----------
    start : int or float, optional
        Start of interval.  The interval includes this value.  The default
        start value is 0.
    stop : int or float
        End of interval.  The interval does not include this value, except
        in some cases where `step` is not an integer and floating point
        round-off affects the length of `out`.
    step : int or float, optional
        Spacing between values.  For any output `out`, this is the distance
        between two adjacent values, ``out[i+1] - out[i]``.  The default
        step size is 1.  If `step` is specified as a position argument,
        `start` must also be given.
    dtype : data-type
        The type of the output array.  If `dtype` is not given, infer the data
        type from the other input arguments.

    Returns
    -------
    arange : ndarray
        Array of evenly spaced values.

        For floating point arguments, the length of the result is
        ``ceil((stop - start)/step)``.  Because of floating point overflow,
        this rule may result in the last element of `out` being greater
        than `stop`.

    See Also
    --------
    numpy.arange

    Availability
    --------
    Multiple GPUs, Multiple CPUs
    """
    if stop is None:
        stop = start
        start = 0

    if step is None:
        step = 1

    if dtype is None:
        dtype = np.array([stop]).dtype
    else:
        dtype = np.dtype(dtype)

    N = math.ceil((stop - start) / step)
    result = ndarray((N,), dtype)
    result._thunk.arange(start, stop, step)
    return result


@add_boilerplate("start", "stop")
def linspace(
    start,
    stop,
    num=50,
    endpoint=True,
    retstep=False,
    dtype=None,
    axis=0,
):
    """

    Return evenly spaced numbers over a specified interval.

    Returns `num` evenly spaced samples, calculated over the
    interval [`start`, `stop`].

    The endpoint of the interval can optionally be excluded.

    Parameters
    ----------
    start : array_like
        The starting value of the sequence.
    stop : array_like
        The end value of the sequence, unless `endpoint` is set to False.
        In that case, the sequence consists of all but the last of ``num + 1``
        evenly spaced samples, so that `stop` is excluded.  Note that the step
        size changes when `endpoint` is False.
    num : int, optional
        Number of samples to generate. Default is 50. Must be non-negative.
    endpoint : bool, optional
        If True, `stop` is the last sample. Otherwise, it is not included.
        Default is True.
    retstep : bool, optional
        If True, return (`samples`, `step`), where `step` is the spacing
        between samples.
    dtype : data-type, optional
        The type of the output array.  If `dtype` is not given, infer the data
        type from the other input arguments.
    axis : int, optional
        The axis in the result to store the samples.  Relevant only if start
        or stop are array-like.  By default (0), the samples will be along a
        new axis inserted at the beginning. Use -1 to get an axis at the end.

    Returns
    -------
    samples : ndarray
        There are `num` equally spaced samples in the closed interval
        ``[start, stop]`` or the half-open interval ``[start, stop)``
        (depending on whether `endpoint` is True or False).
    step : float, optional
        Only returned if `retstep` is True

        Size of spacing between samples.

    See Also
    --------
    numpy.linspace

    Availability
    --------
    Multiple GPUs, Multiple CPUs
    """
    if num < 0:
        raise ValueError("Number of samples, %s, must be non-negative." % num)
    div = (num - 1) if endpoint else num

    dt = np.result_type(start, stop, float(num))
    if dtype is None:
        dtype = dt

    delta = stop - start
    y = arange(0, num, dtype=dt)

    # Reshape these arrays into dimensions that allow them to broadcast
    if delta.ndim > 0:
        if axis is None or axis == 0:
            # First dimension
            y = y.reshape((-1,) + (1,) * delta.ndim)
            # Nothing else needs to be reshaped here because
            # they should all broadcast correctly with y
            if endpoint and num > 1:
                out = -1
        elif axis == -1 or axis == delta.ndim:
            # Last dimension
            y = y.reshape((1,) * delta.ndim + (-1,))
            if endpoint and num > 1:
                out = (Ellipsis, -1)
            # Extend everything else with extra dimensions of 1 at the end
            # so that they can broadcast with y
            delta = delta.reshape(delta.shape + (1,))
            start = start.reshape(start.shape + (1,))
        elif axis < delta.ndim:
            # Somewhere in the middle
            y = y.reshape((1,) * axis + (-1,) + (1,) * (delta.ndim - axis))
            # Start array might be smaller than delta because of broadcast
            startax = start.ndim - len(delta.shape[axis:])
            start = start.reshape(
                start.shape[0:startax] + (1,) + start.shape[startax:]
            )
            if endpoint and num > 1:
                out = (Ellipsis, -1) + (slice(None, None, None),) * len(
                    delta.shape[axis:]
                )
            delta = delta.reshape(
                delta.shape[0:axis] + (1,) + delta.shape[axis:]
            )
        else:
            raise ValueError(
                "axis "
                + str(axis)
                + " is out of bounds for array of dimension "
                + str(delta.ndim + 1)
            )
    else:
        out = -1
    # else delta is a scalar so start must be also
    # therefore it will trivially broadcast correctly

    if div > 0:
        step = delta / div
        if delta.ndim == 0:
            y *= step
        else:
            y = y * step
    else:
        # sequences with 0 items or 1 item with endpoint=True (i.e. div <= 0)
        # have an undefined step
        step = np.NaN
        if delta.nim == 0:
            y *= delta
        else:
            y = y * delta

    y += start.astype(y.dtype, copy=False)

    if endpoint and num > 1:
        y[out] = stop.astype(y.dtype, copy=False)

    if np.issubdtype(dtype, np.integer):
        floor(y, out=y)

    if retstep:
        return y.astype(dtype, copy=False), step
    else:
        return y.astype(dtype, copy=False)


# Building matrices


@add_boilerplate("v")
def diag(v, k=0):
    """

    Extract a diagonal or construct a diagonal array.

    See the more detailed documentation for ``cunumeric.diagonal`` if you use
    this function to extract a diagonal and wish to write to the resulting
    array; whether it returns a copy or a view depends on what version of numpy
    you are using.

    Parameters
    ----------
    v : array_like
        If `v` is a 2-D array, return a copy of its `k`-th diagonal.
        If `v` is a 1-D array, return a 2-D array with `v` on the `k`-th
        diagonal.
    k : int, optional
        Diagonal in question. The default is 0. Use `k>0` for diagonals
        above the main diagonal, and `k<0` for diagonals below the main
        diagonal.

    Returns
    -------
    out : ndarray
        The extracted diagonal or constructed diagonal array.

    See Also
    --------
    numpy.diag

    Availability
    --------
    Multiple GPUs, Multiple CPUs
    """
    if v.ndim == 0:
        raise ValueError("Input must be 1- or 2-d")
    elif v.ndim == 1:
        return v.diagonal(offset=k, axis1=0, axis2=1, extract=False)
    elif v.ndim == 2:
        return v.diagonal(offset=k, axis1=0, axis2=1, extract=True)
    elif v.ndim > 2:
        raise ValueError("diag requires 1- or 2-D array, use diagonal instead")


@add_boilerplate("m")
def trilu(m, k, lower):
    if m.ndim < 1:
        raise TypeError("Array must be at least 1-D")
    shape = m.shape if m.ndim >= 2 else m.shape * 2
    result = ndarray(shape, dtype=m.dtype, inputs=(m,))
    result._thunk.trilu(m._thunk, k, lower)
    return result


def tril(m, k=0):
    """

    Lower triangle of an array.

    Return a copy of an array with elements above the `k`-th diagonal zeroed.

    Parameters
    ----------
    m : array_like
        Input array of shape (M, N).
    k : int, optional
        Diagonal above which to zero elements.  `k = 0` (the default) is the
        main diagonal, `k < 0` is below it and `k > 0` is above.

    Returns
    -------
    tril : ndarray
        Lower triangle of `m`, of same shape and data-type as `m`.

    See Also
    --------
    numpy.tril

    Availability
    --------
    Multiple GPUs, Multiple CPUs
    """
    return trilu(m, k, True)


def triu(m, k=0):
    """

    Upper triangle of an array.

    Return a copy of a matrix with the elements below the `k`-th diagonal
    zeroed.

    Please refer to the documentation for `tril` for further details.

    See Also
    --------
    numpy.triu

    Availability
    --------
    Multiple GPUs, Multiple CPUs
    """
    return trilu(m, k, False)


#############################
# Array manipulation routines
#############################

# Basic operations


@add_boilerplate("a")
def shape(a):
    """

    Return the shape of an array.

    Parameters
    ----------
    a : array_like
        Input array.

    Returns
    -------
    shape : tuple[int]
        The elements of the shape tuple give the lengths of the
        corresponding array dimensions.

    See Also
    --------
    numpy.shape

    Availability
    --------
    Multiple GPUs, Multiple CPUs
    """
    return a.shape


# Changing array shape


@add_boilerplate("a")
def ravel(a, order="C"):
    """
    Return a contiguous flattened array.

    A 1-D array, containing the elements of the input, is returned.  A copy is
    made only if needed.

    Parameters
    ----------
    a : array_like
        Input array.  The elements in `a` are read in the order specified by
        `order`, and packed as a 1-D array.
    order : ``{'C','F', 'A', 'K'}``, optional
        The elements of `a` are read using this index order. 'C' means
        to index the elements in row-major, C-style order,
        with the last axis index changing fastest, back to the first
        axis index changing slowest.  'F' means to index the elements
        in column-major, Fortran-style order, with the
        first index changing fastest, and the last index changing
        slowest. Note that the 'C' and 'F' options take no account of
        the memory layout of the underlying array, and only refer to
        the order of axis indexing.  'A' means to read the elements in
        Fortran-like index order if `a` is Fortran *contiguous* in
        memory, C-like order otherwise.  'K' means to read the
        elements in the order they occur in memory, except for
        reversing the data when strides are negative.  By default, 'C'
        index order is used.

    Returns
    -------
    y : array_like
        y is an array of the same subtype as `a`, with shape ``(a.size,)``.
        Note that matrices are special cased for backward compatibility, if `a`
        is a matrix, then y is a 1-D ndarray.

    See Also
    --------
    numpy.ravel

    Availability
    --------
    Multiple GPUs, Multiple CPUs
    """
    return a.ravel(order=order)


@add_boilerplate("a")
def reshape(a, newshape, order="C"):
    """

    Gives a new shape to an array without changing its data.

    Parameters
    ----------
    a : array_like
        Array to be reshaped.
    newshape : int or tuple[int]
        The new shape should be compatible with the original shape. If
        an integer, then the result will be a 1-D array of that length.
        One shape dimension can be -1. In this case, the value is
        inferred from the length of the array and remaining dimensions.
    order : ``{'C', 'F', 'A'}``, optional
        Read the elements of `a` using this index order, and place the
        elements into the reshaped array using this index order.  'C'
        means to read / write the elements using C-like index order,
        with the last axis index changing fastest, back to the first
        axis index changing slowest. 'F' means to read / write the
        elements using Fortran-like index order, with the first index
        changing fastest, and the last index changing slowest. Note that
        the 'C' and 'F' options take no account of the memory layout of
        the underlying array, and only refer to the order of indexing.
        'A' means to read / write the elements in Fortran-like index
        order if `a` is Fortran *contiguous* in memory, C-like order
        otherwise.

    Returns
    -------
    reshaped_array : ndarray
        This will be a new view object if possible; otherwise, it will
        be a copy.  Note there is no guarantee of the *memory layout* (C- or
        Fortran- contiguous) of the returned array.

    See Also
    --------
    numpy.reshape

    Availability
    --------
    Multiple GPUs, Multiple CPUs
    """
    return a.reshape(newshape, order=order)


# Transpose-like operations


@add_boilerplate("a")
def swapaxes(a, axis1, axis2):
    """

    Interchange two axes of an array.

    Parameters
    ----------
    a : array_like
        Input array.
    axis1 : int
        First axis.
    axis2 : int
        Second axis.

    Returns
    -------
    a_swapped : ndarray
        If `a` is an ndarray, then a view of `a` is returned; otherwise a new
        array is created.

    See Also
    --------
    numpy.swapaxes

    Availability
    --------
    Multiple GPUs, Multiple CPUs
    """
    return a.swapaxes(axis1, axis2)


@add_boilerplate("a")
def transpose(a, axes=None):
    """

    Permute the dimensions of an array.

    Parameters
    ----------
    a : array_like
        Input array.
    axes : list[int], optional
        By default, reverse the dimensions, otherwise permute the axes
        according to the values given.

    Returns
    -------
    p : ndarray
        `a` with its axes permuted.  A view is returned whenever
        possible.

    See Also
    --------
    numpy.transpose

    Availability
    --------
    Multiple GPUs, Multiple CPUs
    """
    return a.transpose(axes=axes)


@add_boilerplate("a")
def moveaxis(a, source, destination):
    """
    Move axes of an array to new positions.
    Other axes remain in their original order.

    Parameters
    ----------
    a : ndarray
        The array whose axes should be reordered.
    source : int or sequence of int
        Original positions of the axes to move. These must be unique.
    destination : int or sequence of int
        Destination positions for each of the original axes. These must also be
        unique.

    Returns
    -------
    result : ndarray
        Array with moved axes. This array is a view of the input array.

    See Also
    --------
    numpy.moveaxis

    Availability
    --------
    Multiple GPUs, Multiple CPUs
    """
    source = normalize_axis_tuple(source, a.ndim, "source")
    destination = normalize_axis_tuple(destination, a.ndim, "destination")
    if len(source) != len(destination):
        raise ValueError(
            "`source` and `destination` arguments must have the same number "
            "of elements"
        )
    order = [n for n in range(a.ndim) if n not in source]
    for dest, src in sorted(zip(destination, source)):
        order.insert(dest, src)
    return a.transpose(order)


# Changing number of dimensions


@add_boilerplate("a")
def squeeze(a, axis=None):
    """

    Remove single-dimensional entries from the shape of an array.

    Parameters
    ----------
    a : array_like
        Input data.
    axis : None or int or tuple[int], optional
        Selects a subset of the single-dimensional entries in the
        shape. If an axis is selected with shape entry greater than
        one, an error is raised.

    Returns
    -------
    squeezed : ndarray
        The input array, but with all or a subset of the
        dimensions of length 1 removed. This is always `a` itself
        or a view into `a`.

    Raises
    ------
    ValueError
        If `axis` is not None, and an axis being squeezed is not of length 1

    See Also
    --------
    numpy.squeeze

    Availability
    --------
    Multiple GPUs, Multiple CPUs
    """
    return a.squeeze(a, axis=axis)


# Joining arrays


class ArrayInfo:
    def __init__(self, ndim, shape, dtype):
        self.ndim = ndim
        self.shape = shape
        self.dtype = dtype


def convert_to_array_form(indices):
    return "".join(f"[{coord}]" for coord in indices)


def check_list_depth(arr, prefix=(0,)):
    if not isinstance(arr, list):
        return 0
    elif len(arr) == 0:
        raise ValueError(
            f"List at arrays{convert_to_array_form(prefix)} cannot be empty"
        )

    depths = list(
        check_list_depth(each, prefix + (idx,)) for idx, each in enumerate(arr)
    )

    if len(set(depths)) != 1:  # this should be one
        # If we're here elements don't have the same depth
        first_depth = depths[0]
        for idx, other_depth in enumerate(depths[1:]):
            if other_depth != first_depth:
                raise ValueError(
                    "List depths are mismatched. First element was at depth "
                    f"{first_depth}, but there is an element at"
                    f" depth {other_depth}, "
                    f"arrays{convert_to_array_form(prefix+(idx+1,))}"
                )

    return depths[0] + 1


def check_shape_dtype(
    inputs, func_name, axis, dtype=None, casting="same_kind"
):
    if len(inputs) == 0:
        raise ValueError("need at least one array to concatenate")

    inputs = list(convert_to_cunumeric_ndarray(inp) for inp in inputs)
    ndim = inputs[0].ndim
    shape = inputs[0].shape

    if _builtin_any(ndim != inp.ndim for inp in inputs):
        raise ValueError(
            f"All arguments to {func_name} "
            "must have the same number of dimensions"
        )
    if ndim > 1 and _builtin_any(
        shape[1:axis] != inp.shape[1:axis]
        and shape[axis + 1 :] != inp.shape[axis + 1 :]
        for inp in inputs
    ):
        raise ValueError(
            f"All arguments to {func_name} "
            "must have the same "
            "dimension size in all dimensions "
            "except the target axis"
        )

    # Cast arrays with the passed arguments (dtype, casting)
    if dtype is None:
        dtype = np.find_common_type((inp.dtype for inp in inputs), [])
    else:
        dtype = np.dtype(dtype)

    converted = list(inp.astype(dtype, casting=casting) for inp in inputs)
    return converted, ArrayInfo(ndim, shape, dtype)


def _block_collect_slices(arr, cur_depth, depth):
    # collects slices for each array in `arr`
    # the outcome will be slices on every dimension of the output array
    # for each array in `arr`
    if cur_depth < depth:
        sublist_results = list(
            _block_collect_slices(each, cur_depth + 1, depth) for each in arr
        )
        # 'sublist_results' contains a list of 3-way tuples,
        # for arrays, out_shape of the sublist, and slices
        arrays, outshape_list, slices = zip(*sublist_results)
        max_ndim = _builtin_max(
            1 + (depth - cur_depth), *(len(each) for each in outshape_list)
        )
        outshape_list = list(
            ((1,) * (max_ndim - len(each)) + tuple(each))
            for each in outshape_list
        )
        leading_dim = _builtin_sum(
            each[-1 + (cur_depth - depth)] for each in outshape_list
        )
        # flatten array lists from sublists into a single list
        arrays = list(chain(*arrays))
        # prepares the out_shape of the current list
        out_shape = list(outshape_list[0])
        out_shape[-1 + cur_depth - depth] = leading_dim
        offset = 0
        updated_slices = []
        # update the dimension in each slice for the current axis
        for shape, slice_list in zip(outshape_list, slices):
            cur_dim = shape[-1 + cur_depth - depth]
            updated_slices.append(
                list(
                    (slice(offset, offset + cur_dim),) + each
                    for each in slice_list
                )
            )
            offset += cur_dim
        # flatten lists of slices into a single list
        slices = list(chain(*updated_slices))
    else:
        arrays = list(convert_to_cunumeric_ndarray(inp) for inp in arr)
        common_shape = arrays[0].shape
        if len(arr) > 1:
            arrays, common_info = check_shape_dtype(
                arrays, block.__name__, axis=-1
            )
            common_shape = common_info.shape
        # the initial slices for each arr on arr.shape[-1]
        out_shape, slices, arrays = _collect_outshape_slices(
            arrays, common_shape, axis=-1 + len(common_shape)
        )

    return arrays, out_shape, slices


def _block_slicing(arrays, depth):
    # collects the final slices of input arrays and assign them at once
    arrays, out_shape, slices = _block_collect_slices(arrays, 1, depth)
    out_array = ndarray(shape=out_shape, inputs=arrays)

    for dest, inp in zip(slices, arrays):
        out_array[(Ellipsis,) + tuple(dest)] = inp

    return out_array


def _collect_outshape_slices(inputs, common_shape, axis):
    leading_dim = _builtin_sum(arr.shape[axis] for arr in inputs)
    out_shape = list(common_shape)
    out_shape[axis] = leading_dim
    post_idx = (slice(None),) * len(out_shape[axis + 1 :])
    slices = []
    offset = 0
    # collect slices for arrays in `inputs`
    inputs = list(inp for inp in inputs if inp.size > 0)
    for inp in inputs:
        slices.append((slice(offset, offset + inp.shape[axis]),) + post_idx)
        offset += inp.shape[axis]

    return out_shape, slices, inputs


def _concatenate(
    inputs,
    common_info,
    axis=0,
    out=None,
    dtype=None,
    casting="same_kind",
):
    if axis < 0:
        axis += len(common_info.shape)
    out_shape, slices, inputs = _collect_outshape_slices(
        inputs, common_info.shape, axis
    )

    if out is None:
        out_array = ndarray(
            shape=out_shape, dtype=common_info.dtype, inputs=inputs
        )
    else:
        out = convert_to_cunumeric_ndarray(out)
        if not isinstance(out, ndarray):
            raise TypeError("out should be ndarray")
        elif list(out.shape) != out_shape:
            raise ValueError(
                f"out.shape({out.shape}) is not matched "
                f"to the result shape of concatenation ({out_shape})"
            )
        out_array = out

    for dest, src in zip(slices, inputs):
        out_array[(Ellipsis,) + dest] = src

    return out_array


def append(arr, values, axis=None):
    """

    Append values to the end of an array.

    Parameters
    ----------
    arr :  array_like
        Values are appended to a copy of this array.
    values : array_like
        These values are appended to a copy of arr. It must be of the correct
        shape (the same shape as arr, excluding axis). If axis is not
        specified, values can be any shape and will be flattened before use.
    axis : int, optional
        The axis along which values are appended. If axis is not given, both
        `arr` and `values` are flattened before use.

    Returns
    -------
    res : ndarray
        A copy of arr with values appended to axis.

    See Also
    --------
    numpy.append

    Availability
    --------
    Multiple GPUs, Multiple CPUs

    """
    # Check to see if we can build a new tuple of cuNumeric arrays
    inputs = list(convert_to_cunumeric_ndarray(inp) for inp in [arr, values])
    return concatenate(inputs, axis)


def block(arrays):
    """
    Assemble an nd-array from nested lists of blocks.

    Blocks in the innermost lists are concatenated (see concatenate)
    along the last dimension (-1), then these are concatenated along
    the second-last dimension (-2), and so on until the outermost
    list is reached.

    Blocks can be of any dimension, but will not be broadcasted using
    the normal rules. Instead, leading axes of size 1 are inserted,
    to make block.ndim the same for all blocks. This is primarily useful
    for working with scalars, and means that code like np.block([v, 1])
    is valid, where v.ndim == 1.

    When the nested list is two levels deep, this allows block matrices
    to be constructed from their components.

    Parameters
    ----------
    arrays : nested list of array_like or scalars
        If passed a single ndarray or scalar (a nested list of depth 0),
        this is returned unmodified (and not copied).

        Elements shapes must match along the appropriate axes (without
        broadcasting), but leading 1s will be prepended to the shape as
        necessary to make the dimensions match.

    Returns
    -------
    block_array : ndarray
        The array assembled from the given blocks.
        The dimensionality of the output is equal to the greatest of: * the
        dimensionality of all the inputs * the depth to which the input list
        is nested

    Raises
    ------
    ValueError
        If list depths are mismatched - for instance, [[a, b], c] is
        illegal, and should be spelt [[a, b], [c]]
        If lists are empty - for instance, [[a, b], []]

    See Also
    --------
    numpy.block

    Availability
    --------
    Multiple GPUs, Multiple CPUs

    """
    # arrays should concatenate from innermost subarrays
    # the 'arrays' should be balanced tree
    # check if the 'arrays' is a balanced tree
    depth = check_list_depth(arrays)

    result = _block_slicing(arrays, depth)
    return result


def concatenate(inputs, axis=0, out=None, dtype=None, casting="same_kind"):
    """

    concatenate((a1, a2, ...), axis=0, out=None, dtype=None,
    casting="same_kind")

    Join a sequence of arrays along an existing axis.

    Parameters
    ----------
    a1, a2, ... : Sequence[array_like]
        The arrays must have the same shape, except in the dimension
        corresponding to `axis` (the first, by default).
    axis : int, optional
        The axis along which the arrays will be joined.  If axis is None,
        arrays are flattened before use.  Default is 0.
    out : ndarray, optional
        If provided, the destination to place the result. The shape must be
        correct, matching that of what concatenate would have returned if no
        out argument were specified.
    dtype : str or data-type
        If provided, the destination array will have this dtype. Cannot be
        provided together with `out`.
    casting : ``{'no', 'equiv', 'safe', 'same_kind', 'unsafe'}``, optional
        Controls what kind of data casting may occur. Defaults to 'same_kind'.

    Returns
    -------
    res : ndarray
        The concatenated array.

    See Also
    --------
    numpy.concatenate

    Availability
    --------
    Multiple GPUs, Multiple CPUs
    """
    # flatten arrays if axis == None and concatenate arrays on the first axis
    if axis is None:
        inputs = list(inp.ravel() for inp in inputs)
        axis = 0

    # Check to see if we can build a new tuple of cuNumeric arrays
    cunumeric_inputs, common_info = check_shape_dtype(
        inputs, concatenate.__name__, axis, dtype, casting
    )

    return _concatenate(
        cunumeric_inputs,
        common_info,
        axis,
        out,
        dtype,
        casting,
    )


def stack(arrays, axis=0, out=None):
    """

    Join a sequence of arrays along a new axis.

    The ``axis`` parameter specifies the index of the new axis in the
    dimensions of the result. For example, if ``axis=0`` it will be the first
    dimension and if ``axis=-1`` it will be the last dimension.

    Parameters
    ----------
    arrays : Sequence[array_like]
        Each array must have the same shape.

    axis : int, optional
        The axis in the result array along which the input arrays are stacked.

    out : ndarray, optional
        If provided, the destination to place the result. The shape must be
        correct, matching that of what stack would have returned if no
        out argument were specified.

    Returns
    -------
    stacked : ndarray
        The stacked array has one more dimension than the input arrays.

    See Also
    --------
    numpy.stack

    Availability
    --------
    Multiple GPUs, Multiple CPUs
    """
    if type(axis) is not int:
        raise ValueError("The target axis should be an integer")

    arrays, common_info = check_shape_dtype(arrays, stack.__name__, axis)

    if axis > common_info.ndim:
        raise ValueError(
            "The target axis should be smaller or"
            " equal to the number of dimensions"
            " of input arrays"
        )

    shape = list(common_info.shape)
    shape.insert(axis, 1)
    arrays = [arr.reshape(shape) for arr in arrays]
    common_info.shape = shape
    return _concatenate(arrays, common_info, axis, out=out)


def vstack(tup):
    """

    Stack arrays in sequence vertically (row wise).

    This is equivalent to concatenation along the first axis after 1-D arrays
    of shape `(N,)` have been reshaped to `(1,N)`. Rebuilds arrays divided by
    `vsplit`.

    This function makes most sense for arrays with up to 3 dimensions. For
    instance, for pixel-data with a height (first axis), width (second axis),
    and r/g/b channels (third axis). The functions `concatenate`, `stack` and
    `block` provide more general stacking and concatenation operations.

    Parameters
    ----------
    tup : Sequence[ndarray]
        The arrays must have the same shape along all but the first axis.
        1-D arrays must have the same length.

    Returns
    -------
    stacked : ndarray
        The array formed by stacking the given arrays, will be at least 2-D.

    See Also
    --------
    numpy.vstack

    Availability
    --------
    Multiple GPUs, Multiple CPUs
    """
    # Reshape arrays in the `array_list` if needed before concatenation
    inputs = list(convert_to_cunumeric_ndarray(inp) for inp in tup)
    reshaped = list(
        inp.reshape([1, inp.shape[0]]) if inp.ndim == 1 else inp
        for inp in inputs
    )
    tup, common_info = check_shape_dtype(reshaped, vstack.__name__, 0)
    common_info.shape = tup[0].shape

    return _concatenate(
        tup,
        common_info,
        axis=0,
        dtype=common_info.dtype,
    )


def hstack(tup):
    """

    Stack arrays in sequence horizontally (column wise).

    This is equivalent to concatenation along the second axis, except for 1-D
    arrays where it concatenates along the first axis. Rebuilds arrays divided
    by `hsplit`.

    This function makes most sense for arrays with up to 3 dimensions. For
    instance, for pixel-data with a height (first axis), width (second axis),
    and r/g/b channels (third axis). The functions `concatenate`, `stack` and
    `block` provide more general stacking and concatenation operations.

    Parameters
    ----------
    tup : Sequence[ndarray]
        The arrays must have the same shape along all but the second axis,
        except 1-D arrays which can be any length.

    Returns
    -------
    stacked : ndarray
        The array formed by stacking the given arrays.

    See Also
    --------
    numpy.hstack

    Availability
    --------
    Multiple GPUs, Multiple CPUs
    """
    tup, common_info = check_shape_dtype(tup, hstack.__name__, 1)
    # When ndim == 1, hstack concatenates arrays along the first axis
    return _concatenate(
        tup,
        common_info,
        axis=(0 if common_info.ndim == 1 else 1),
        dtype=common_info.dtype,
    )


def dstack(tup):
    """

    Stack arrays in sequence depth wise (along third axis).

    This is equivalent to concatenation along the third axis after 2-D arrays
    of shape `(M,N)` have been reshaped to `(M,N,1)` and 1-D arrays of shape
    `(N,)` have been reshaped to `(1,N,1)`. Rebuilds arrays divided by
    `dsplit`.

    This function makes most sense for arrays with up to 3 dimensions. For
    instance, for pixel-data with a height (first axis), width (second axis),
    and r/g/b channels (third axis). The functions `concatenate`, `stack` and
    `block` provide more general stacking and concatenation operations.

    Parameters
    ----------
    tup : Sequence[ndarray]
        The arrays must have the same shape along all but the third axis.
        1-D or 2-D arrays must have the same shape.

    Returns
    -------
    stacked : ndarray
        The array formed by stacking the given arrays, will be at least 3-D.

    See Also
    --------
    numpy.dstack

    Availability
    --------
    Multiple GPUs, Multiple CPUs
    """
    # Reshape arrays to (1,N,1) for ndim ==1 or (M,N,1) for ndim == 2:
    reshaped = []
    inputs = list(convert_to_cunumeric_ndarray(inp) for inp in tup)
    for arr in inputs:
        if arr.ndim == 1:
            arr = arr.reshape((1,) + arr.shape + (1,))
        elif arr.ndim == 2:
            arr = arr.reshape(arr.shape + (1,))
        reshaped.append(arr)
    tup, common_info = check_shape_dtype(reshaped, dstack.__name__, 2)

    return _concatenate(
        tup,
        common_info,
        axis=2,
        dtype=common_info.dtype,
    )


def column_stack(tup):
    """

    Stack 1-D arrays as columns into a 2-D array.

    Take a sequence of 1-D arrays and stack them as columns
    to make a single 2-D array. 2-D arrays are stacked as-is,
    just like with `hstack`.  1-D arrays are turned into 2-D columns
    first.

    Parameters
    ----------
    tup : Sequence[ndarray]
        1-D or 2-D arrays to stack. All of them must have the same
        first dimension.

    Returns
    -------
    stacked : ndarray
        The 2-D array formed by stacking the given arrays.

    See Also
    --------
    numpy.column_stack

    Availability
    --------
    Multiple GPUs, Multiple CPUs
    """
    tup, common_info = check_shape_dtype(tup, column_stack.__name__, 1)
    # When ndim == 1, hstack concatenates arrays along the first axis
    if common_info.ndim == 1:
        tup = list(inp.reshape([inp.shape[0], 1]) for inp in tup)
        common_info.shape = tup[0].shape
    return _concatenate(
        tup,
        common_info,
        axis=1,
        dtype=common_info.dtype,
    )


row_stack = vstack


# Splitting arrays


def split(a, indices, axis=0):
    """

    Split an array into multiple sub-arrays as views into `ary`.

    Parameters
    ----------
    ary : ndarray
        Array to be divided into sub-arrays.
    indices_or_sections : int or ndarray
        If `indices_or_sections` is an integer, N, the array will be divided
        into N equal arrays along `axis`.  If such a split is not possible,
        an error is raised.

        If `indices_or_sections` is a 1-D array of sorted integers, the entries
        indicate where along `axis` the array is split.  For example,
        ``[2, 3]`` would, for ``axis=0``, result in

          - ary[:2]
          - ary[2:3]
          - ary[3:]

        If an index exceeds the dimension of the array along `axis`,
        an empty sub-array is returned correspondingly.
    axis : int, optional
        The axis along which to split, default is 0.

    Returns
    -------
    sub-arrays : list[ndarray]
        A list of sub-arrays as views into `ary`.

    Raises
    ------
    ValueError
        If `indices_or_sections` is given as an integer, but
        a split does not result in equal division.

    See Also
    --------
    numpy.split

    Availability
    --------
    Multiple GPUs, Multiple CPUs
    """
    return array_split(a, indices, axis, equal=True)


def array_split(a, indices, axis=0, equal=False):
    """

    Split an array into multiple sub-arrays.

    Please refer to the ``split`` documentation.  The only difference
    between these functions is that ``array_split`` allows
    `indices_or_sections` to be an integer that does *not* equally
    divide the axis. For an array of length l that should be split
    into n sections, it returns l % n sub-arrays of size l//n + 1
    and the rest of size l//n.

    See Also
    --------
    numpy.array_split

    Availability
    --------
    Multiple GPUs, Multiple CPUs
    """
    array = convert_to_cunumeric_ndarray(a)
    dtype = type(indices)
    split_pts = []
    if axis >= array.ndim:
        raise ValueError(
            f"array({array.shape}) has less dimensions than axis({axis})"
        )

    if dtype == int:
        res = array.shape[axis] % indices
        if equal and res != 0:
            raise ValueError("array split does not result in an equal divison")

        len_subarr = array.shape[axis] // indices
        end_idx = array.shape[axis]
        first_idx = len_subarr

        # the requested # of subarray is larger than the size of array
        # -> size of 1 subarrays + empty subarrays
        if len_subarr == 0:
            len_subarr = 1
            first_idx = len_subarr
            end_idx = indices
        else:
            if res != 0:
                # The first 'res' groups have len_subarr+1 elements
                split_pts = list(
                    range(
                        len_subarr + 1, (len_subarr + 1) * res, len_subarr + 1
                    )
                )
                first_idx = (len_subarr + 1) * res
        split_pts.extend(range(first_idx, end_idx + 1, len_subarr))
    elif (
        (dtype == np.ndarray and indices.dtype == int)
        or dtype == list
        or dtype == tuple
    ):
        split_pts = list(indices)
        # adding the size of the target dimension.
        # This helps create dummy or last subarray correctly
        split_pts.append(array.shape[axis])
    else:
        raise ValueError("Integer or array for split should be provided")

    result = []
    start_idx = 0
    end_idx = 0
    out_shape = []
    in_shape = []

    for i in range(array.ndim):
        if i != axis:
            in_shape.append(slice(array.shape[i]))
            out_shape.append(array.shape[i])
        else:
            in_shape.append(1)
            out_shape.append(1)

    for pts in split_pts:
        if type(pts) is not int:
            raise ValueError(
                "Split points in the passed `indices` should be integer"
            )
        end_idx = pts
        # For a split point, which is larger than the dimension for splitting,
        # The last non-empty subarray should be copied from
        # array[last_elem:array.shape[axis]]
        if pts > array.shape[axis]:
            end_idx = array.shape[axis]
        out_shape[axis] = (end_idx - start_idx) + 1
        in_shape[axis] = slice(start_idx, end_idx)
        new_subarray = None
        if start_idx < array.shape[axis] and start_idx < end_idx:
            new_subarray = array[tuple(in_shape)].view()
        else:
            out_shape[axis] = 0
            new_subarray = ndarray(tuple(out_shape), dtype=array.dtype)
        result.append(new_subarray)
        start_idx = pts

    return result


def dsplit(a, indices):
    """

    Split array into multiple sub-arrays along the 3rd axis (depth).

    Please refer to the `split` documentation.  `dsplit` is equivalent
    to `split` with ``axis=2``, the array is always split along the third
    axis provided the array dimension is greater than or equal to 3.

    See Also
    --------
    numpy.dsplit

    Availability
    --------
    Multiple GPUs, Multiple CPUs
    """
    return split(a, indices, axis=2)


def hsplit(a, indices):
    """

    Split an array into multiple sub-arrays horizontally (column-wise).

    Please refer to the `split` documentation.  `hsplit` is equivalent
    to `split` with ``axis=1``, the array is always split along the second
    axis regardless of the array dimension.

    See Also
    --------
    numpy.hsplit

    Availability
    --------
    Multiple GPUs, Multiple CPUs
    """
    return split(a, indices, axis=1)


def vsplit(a, indices):
    """

    Split an array into multiple sub-arrays vertically (row-wise).

    Please refer to the ``split`` documentation.  ``vsplit`` is equivalent
    to ``split`` with `axis=0` (default), the array is always split along the
    first axis regardless of the array dimension.

    See Also
    --------
    numpy.vsplit

    Availability
    --------
    Multiple GPUs, Multiple CPUs
    """
    return split(a, indices, axis=0)


# Tiling arrays


@add_boilerplate("A")
def tile(A, reps):
    """
    Construct an array by repeating A the number of times given by reps.

    If `reps` has length ``d``, the result will have dimension of ``max(d,
    A.ndim)``.

    If ``A.ndim < d``, `A` is promoted to be d-dimensional by prepending new
    axes. So a shape (3,) array is promoted to (1, 3) for 2-D replication,
    or shape (1, 1, 3) for 3-D replication. If this is not the desired
    behavior, promote `A` to d-dimensions manually before calling this
    function.

    If ``A.ndim > d``, `reps` is promoted to `A`.ndim by pre-pending 1's to it.
    Thus for an `A` of shape (2, 3, 4, 5), a `reps` of (2, 2) is treated as
    (1, 1, 2, 2).

    Parameters
    ----------
    A : array_like
        The input array.
    reps : array_like
        The number of repetitions of `A` along each axis.

    Returns
    -------
    c : ndarray
        The tiled output array.

    See Also
    --------
    numpy.tile

    Availability
    --------
    Multiple GPUs, Multiple CPUs
    """
    if not hasattr(reps, "__len__"):
        reps = (reps,)
    # Figure out the shape of the destination array
    out_dims = A.ndim if A.ndim > len(reps) else len(reps)
    # Prepend ones until the dimensions match
    while len(reps) < out_dims:
        reps = (1,) + reps
    out_shape = ()
    # Prepend dimensions if necessary
    for dim in range(out_dims - A.ndim):
        out_shape += (reps[dim],)
    offset = len(out_shape)
    for dim in range(A.ndim):
        out_shape += (A.shape[dim] * reps[offset + dim],)
    assert len(out_shape) == out_dims
    result = ndarray(out_shape, dtype=A.dtype, inputs=(A,))
    result._thunk.tile(A._thunk, reps)
    return result


def repeat(a, repeats, axis=None):
    """
    Repeat elements of an array.

    Parameters
    ----------
    a : array_like
        Input array.
    repeats : int or ndarray[int]
        The number of repetitions for each element. repeats is
        broadcasted to fit the shape of the given axis.
    axis : int, optional
        The axis along which to repeat values. By default, use the
        flattened input array, and return a flat output array.

    Returns
    -------
    repeated_array : ndarray
        Output array which has the same shape as a, except along the
        given axis.

    Notes
    -----
    Currently, repeat operations supports only 1D arrays

    See Also
    --------
    numpy.repeat

    Availability
    --------
    Multiple GPUs, Multiple CPUs
    """

    # when array is a scalar
    if np.ndim(a) == 0:
        if np.ndim(repeats) == 0:
            return full((repeats,), a)
        else:
            raise ValueError(
                "`repeat` with a scalar parameter `a` is only "
                "implemented for scalar values of the parameter `repeats`."
            )
    if np.ndim(repeats) > 1:
        raise ValueError("`repeats` should be scalar or 1D array")

    # array is an array
    array = convert_to_cunumeric_ndarray(a)
    if np.ndim(repeats) == 1:
        repeats = convert_to_cunumeric_ndarray(repeats)

    # if no axes specified, flatten array
    if axis is None:
        array = array.ravel()
        axis = 0

    # axes should be integer type
    if not isinstance(axis, int):
        raise TypeError("Axis should be integer type")
    axis = np.int32(axis)

    if axis >= array.ndim:
        return ValueError("axis exceeds dimension of the input array")

    # If repeats is on a zero sized axis, then return the array.
    if array.shape[axis] == 0:
        return array.copy()

    if np.ndim(repeats) == 1:
        if repeats.shape[0] == 1 and repeats.shape[0] != array.shape[axis]:
            repeats = repeats[0]

    # repeats is a scalar.
    if np.ndim(repeats) == 0:
        # repeats is 0
        if repeats == 0:
            empty_shape = list(array.shape)
            empty_shape[axis] = 0
            empty_shape = tuple(empty_shape)
            return ndarray(shape=empty_shape, dtype=array.dtype)
        # repeats should be integer type
        if not isinstance(repeats, int):
            runtime.warn(
                "converting repeats to an integer type",
                category=UserWarning,
            )
        repeats = np.int64(repeats)
        result = array._thunk.repeat(
            repeats=repeats,
            axis=axis,
            scalar_repeats=True,
        )
    # repeats is an array
    else:
        # repeats should be integer type
        if repeats.dtype != np.int64:
            runtime.warn(
                "converting repeats to an integer type",
                category=RuntimeWarning,
            )
        repeats = repeats.astype(np.int64)
        if repeats.shape[0] != array.shape[axis]:
            return ValueError("incorrect shape of repeats array")
        result = array._thunk.repeat(
            repeats=repeats._thunk, axis=axis, scalar_repeats=False
        )
    return ndarray(shape=result.shape, thunk=result)


# Rearranging elements


@add_boilerplate("m")
def flip(m, axis=None):
    """
    Reverse the order of elements in an array along the given axis.

    The shape of the array is preserved, but the elements are reordered.

    Parameters
    ----------
    m : array_like
        Input array.
    axis : None or int or tuple[int], optional
         Axis or axes along which to flip over. The default, axis=None, will
         flip over all of the axes of the input array.  If axis is negative it
         counts from the last to the first axis.

         If axis is a tuple of ints, flipping is performed on all of the axes
         specified in the tuple.

    Returns
    -------
    out : array_like
        A view of `m` with the entries of axis reversed.  Since a view is
        returned, this operation is done in constant time.

    See Also
    --------
    numpy.flip

    Availability
    --------
    Single GPU, Single CPU
    """
    return m.flip(axis=axis)


###################
# Binary operations
###################

# Elementwise bit operations


###################
# Indexing routines
###################

# Generating index arrays


@add_boilerplate("a")
def nonzero(a):
    """

    Return the indices of the elements that are non-zero.

    Returns a tuple of arrays, one for each dimension of `a`,
    containing the indices of the non-zero elements in that
    dimension.

    Parameters
    ----------
    a : array_like
        Input array.

    Returns
    -------
    tuple_of_arrays : tuple
        Indices of elements that are non-zero.

    See Also
    --------
    numpy.nonzero

    Availability
    --------
    Multiple GPUs, Multiple CPUs
    """
    return a.nonzero()


@add_boilerplate("a", "x", "y")
def where(a, x=None, y=None):
    """
    where(condition, [x, y])

    Return elements chosen from `x` or `y` depending on `condition`.

    Parameters
    ----------
    condition : array_like, bool
        Where True, yield `x`, otherwise yield `y`.
    x, y : array_like
        Values from which to choose. `x`, `y` and `condition` need to be
        broadcastable to some shape.

    Returns
    -------
    out : ndarray
        An array with elements from `x` where `condition` is True, and elements
        from `y` elsewhere.

    See Also
    --------
    numpy.where

    Availability
    --------
    Multiple GPUs, Multiple CPUs
    """
    if x is None or y is None:
        if x is not None or y is not None:
            raise ValueError(
                "both 'x' and 'y' parameters must be specified together for"
                " 'where'"
            )
        return nonzero(a)
    return ndarray._perform_where(a, x, y)


# Indexing-like operations
def indices(dimensions, dtype=int, sparse=False):
    """
    Return an array representing the indices of a grid.
    Compute an array where the subarrays contain index values 0, 1, ...
    varying only along the corresponding axis.

    Parameters
    ----------
    dimensions : sequence of ints
        The shape of the grid.
    dtype : dtype, optional
        Data type of the result.
    sparse : boolean, optional
        Return a sparse representation of the grid instead of a dense
        representation. Default is False.

    Returns
    -------
    grid : one ndarray or tuple of ndarrays
        If sparse is False:
            Returns one array of grid indices,
            ``grid.shape = (len(dimensions),) + tuple(dimensions)``.
        If sparse is True:
            Returns a tuple of arrays, with
            ``grid[i].shape = (1, ..., 1, dimensions[i], 1, ..., 1)`` with
            dimensions[i] in the ith place
    See Also
    --------
    numpy.grid, numpy.mgrid, numpy.ogrid, numpy.meshgrid

    Notes
    -----
    The output shape in the dense case is obtained by prepending the number
    of dimensions in front of the tuple of dimensions, i.e. if `dimensions`
    is a tuple ``(r0, ..., rN-1)`` of length ``N``, the output shape is
    ``(N, r0, ..., rN-1)``.
    The subarrays ``grid[k]`` contains the N-D array of indices along the
    ``k-th`` axis. Explicitly::
        grid[k, i0, i1, ..., iN-1] = ik

    Availability
    --------
    Multiple GPUs, Multiple CPUs
    """
    # implementation of indices routine is adapted from NumPy
    dimensions = tuple(dimensions)
    N = len(dimensions)
    shape = (1,) * N
    if sparse:
        res = tuple()
    else:
        out_shape = (N,) + dimensions
        res = empty(out_shape, dtype=dtype)
    for i, dim in enumerate(dimensions):
        idx = arange(dim, dtype=dtype).reshape(
            shape[:i] + (dim,) + shape[i + 1 :]
        )
        if sparse:
            res = res + (idx,)
        else:
            res[i] = idx
    return res


def diag_indices(n, ndim=2):
    """
    Return the indices to access the main diagonal of an array.

    This returns a tuple of indices that can be used to access the main
    diagonal of an array a with a.ndim >= 2 dimensions and
    shape (n, n, …, n). For a.ndim = 2 this is the usual diagonal,
    for a.ndim > 2 this is the set of indices to
    access a[i, i, ..., i] for i = [0..n-1].

    Parameters
    ----------
    n : int
        The size, along each dimension, of the arrays for which the
        returned indices can be used.
    ndim : int, optional
        The number of dimensions.

    See Also
    --------
    numpy.diag_indices

    Availability
    --------
    Multiple GPUs, Multiple CPUs
    """
    idx = arange(n, dtype=int)
    return (idx,) * ndim


@add_boilerplate("arr")
def diag_indices_from(arr):
    """
    Return the indices to access the main diagonal of an n-dimensional array.

    See diag_indices for full details.

    Parameters
    ----------
    arr : array, at least 2-D

    See Also
    --------
    numpy.diag_indices_from, numpy.diag_indices

    Availability
    --------
    Multiple GPUs, Multiple CPUs
    """
    if not arr.ndim >= 2:
        raise ValueError("input array must be at least 2-d")
    # For more than d=2, the strided formula is only valid for arrays with
    # all dimensions equal, so we check first.
    for i in range(1, arr.ndim):
        if arr.shape[i] != arr.shape[0]:
            raise ValueError("All dimensions of input must be of equal length")

    return diag_indices(arr.shape[0], arr.ndim)


@add_boilerplate("a")
def take(a, indices, axis=None, out=None, mode="raise"):
    """
    Take elements from an array along an axis.
    When axis is not None, this function does the same thing as “fancy”
    indexing (indexing arrays using arrays); however, it can be easier
    to use if you need elements along a given axis. A call such as
    `np.take(arr, indices, axis=3)` is equivalent to `arr[:,:,:,indices,...]`.

    Parameters
    ----------
    a : array_like `(Ni…, M, Nk…)`
        The source array.
    indices : array_like `(Nj…)`
        The indices of the values to extract.
        Also allow scalars for indices.
    axis : int, optional
        The axis over which to select values. By default, the flattened input
        array is used.
    out : ndarray, optional `(Ni…, Nj…, Nk…)`
        If provided, the result will be placed in this array. It should be of
        the appropriate shape and dtype.
    mode : ``{'raise', 'wrap', 'clip'}``, optional
        Specifies how out-of-bounds indices will behave.
        'raise' - raise an error (default)
        'wrap' - wrap around
        'clip' - clip to the range
        'clip' mode means that all indices that are too large are replaced by
        the index that addresses the last element along that axis.
        Note that this disables indexing with negative numbers.

    Returns
    -------
    out : ndarray `(Ni…, Nj…, Nk…)`
        The returned array has the same type as a.

    Raises
    ------

    See Also
    --------
    numpy.take

    Availability
    --------
    Multiple GPUs, Multiple CPUs
    """
    return a.take(indices=indices, axis=axis, out=out, mode=mode)


@add_boilerplate("a")
def choose(a, choices, out=None, mode="raise"):
    """
    Construct an array from an index array and a list of arrays to choose from.

    Given an "index" array (`a`) of integers and a sequence of ``n`` arrays
    (`choices`), `a` and each choice array are first broadcast, as necessary,
    to arrays of a common shape; calling these *Ba* and *Bchoices[i], i =
    0,...,n-1* we have that, necessarily, ``Ba.shape == Bchoices[i].shape``
    for each ``i``.  Then, a new array with shape ``Ba.shape`` is created as
    follows:

    * if ``mode='raise'`` (the default), then, first of all, each element of
      ``a`` (and thus ``Ba``) must be in the range ``[0, n-1]``; now, suppose
      that ``i`` (in that range) is the value at the ``(j0, j1, ..., jm)``
      position in ``Ba`` - then the value at the same position in the new array
      is the value in ``Bchoices[i]`` at that same position;

    * if ``mode='wrap'``, values in `a` (and thus `Ba`) may be any (signed)
      integer; modular arithmetic is used to map integers outside the range
      `[0, n-1]` back into that range; and then the new array is constructed
      as above;

    * if ``mode='clip'``, values in `a` (and thus ``Ba``) may be any (signed)
      integer; negative integers are mapped to 0; values greater than ``n-1``
      are mapped to ``n-1``; and then the new array is constructed as above.

    Parameters
    ----------
    a : ndarray[int]
        This array must contain integers in ``[0, n-1]``, where ``n`` is the
        number of choices, unless ``mode=wrap`` or ``mode=clip``, in which
        cases any integers are permissible.
    choices : Sequence[ndarray]
        Choice arrays. `a` and all of the choices must be broadcastable to the
        same shape.  If `choices` is itself an array (not recommended), then
        its outermost dimension (i.e., the one corresponding to
        ``choices.shape[0]``) is taken as defining the "sequence".
    out : ndarray, optional
        If provided, the result will be inserted into this array. It should
        be of the appropriate shape and dtype. Note that `out` is always
        buffered if ``mode='raise'``; use other modes for better performance.
    mode : ``{'raise', 'wrap', 'clip'}``, optional
        Specifies how indices outside ``[0, n-1]`` will be treated:

          * 'raise' : an exception is raised (default)
          * 'wrap' : value becomes value mod ``n``
          * 'clip' : values < 0 are mapped to 0, values > n-1 are mapped to n-1

    Returns
    -------
    merged_array : ndarray
        The merged result.

    Raises
    ------
    ValueError: shape mismatch
        If `a` and each choice array are not all broadcastable to the same
        shape.

    See Also
    --------
    numpy.choose

    Availability
    --------
    Multiple GPUs, Multiple CPUs
    """
    return a.choose(choices=choices, out=out, mode=mode)


@add_boilerplate("condition", "a")
def compress(condition, a, axis=None, out=None):
    """
    Return selected slices of an array along given axis.

    When working along a given axis, a slice along that axis is returned
    in output for each index where condition evaluates to True.
    When working on a 1-D array, compress is equivalent to numpy.extract.

    Parameters
    ----------
    condition, 1-D array of bools
        Array that selects which entries to return. If `len(c)` is less than
        the size of a along the given axis, then output is truncated to the
        length of the condition array.

    a : array_like
        Array from which to extract a part.

    axis: int, optional
        Axis along which to take slices. If None (default),
        work on the flattened array.

    out : ndarray, optional
        Output array. Its type is preserved and it must be of the right
        shape to hold the output.

    Returns
    -------
    compressed_array : ndarray
        A copy of `a` without the slices along `axis` for which condition
        is false.

    Raises
    ------
    ValueError : dimension mismatch
        If condition is not 1D array
    ValueError : shape mismatch
        If condition contains entries that are out of bounds of array
    ValueError : shape mismatch
        If output array has a wrong shape

    See Also
    --------
    numpy.compress, numpy.extract

    Availability
    --------
    Multiple GPUs, Multiple CPUs

    """
    return a.compress(condition, axis=axis, out=out)


@add_boilerplate("a")
def diagonal(a, offset=0, axis1=None, axis2=None, extract=True, axes=None):
    """
    diagonal(a, offset=0, axis1=None, axis2=None)

    Return specified diagonals.

    If `a` is 2-D, returns the diagonal of `a` with the given offset,
    i.e., the collection of elements of the form ``a[i, i+offset]``.  If
    `a` has more than two dimensions, then the axes specified by `axis1`
    and `axis2` are used to determine the 2-D sub-array whose diagonal is
    returned.  The shape of the resulting array can be determined by
    removing `axis1` and `axis2` and appending an index to the right equal
    to the size of the resulting diagonals.

    Parameters
    ----------
    a : array_like
        Array from which the diagonals are taken.
    offset : int, optional
        Offset of the diagonal from the main diagonal.  Can be positive or
        negative.  Defaults to main diagonal (0).
    axis1 : int, optional
        Axis to be used as the first axis of the 2-D sub-arrays from which
        the diagonals should be taken.  Defaults to first axis (0).
    axis2 : int, optional
        Axis to be used as the second axis of the 2-D sub-arrays from
        which the diagonals should be taken. Defaults to second axis (1).

    Returns
    -------
    array_of_diagonals : ndarray
        If `a` is 2-D, then a 1-D array containing the diagonal and of the
        same type as `a` is returned unless `a` is a `matrix`, in which case
        a 1-D array rather than a (2-D) `matrix` is returned in order to
        maintain backward compatibility.

        If ``a.ndim > 2``, then the dimensions specified by `axis1` and `axis2`
        are removed, and a new axis inserted at the end corresponding to the
        diagonal.

    Raises
    ------
    ValueError
        If the dimension of `a` is less than 2.

    Notes
    -----
    Unlike NumPy's, the cuNumeric implementation always returns a copy

    See Also
    --------
    numpy.diagonal

    Availability
    --------
    Multiple GPUs, Multiple CPUs

    """
    return a.diagonal(
        offset=offset, axis1=axis1, axis2=axis2, extract=extract, axes=axes
    )


################
# Linear algebra
################

# Matrix and vector products


@add_boilerplate("a", "b")
def inner(a, b, out=None):
    """
    Inner product of two arrays.

    Ordinary inner product of vectors for 1-D arrays (without complex
    conjugation), in higher dimensions a sum product over the last axes.

    Parameters
    ----------
    a, b : array_like
    out : ndarray, optional
        Output argument. This must have the exact shape that would be returned
        if it was not present. If its dtype is not what would be expected from
        this operation, then the result will be (unsafely) cast to `out`.

    Returns
    -------
    output : ndarray
        If `a` and `b` are both
        scalars or both 1-D arrays then a scalar is returned; otherwise
        an array is returned.
        ``output.shape = (*a.shape[:-1], *b.shape[:-1])``
        If `out` is given, then it is returned.

    Notes
    -----
    The cuNumeric implementation is a little more liberal than NumPy in terms
    of allowed broadcasting, e.g. ``inner(ones((1,)), ones((4,)))`` is allowed.

    See Also
    --------
    numpy.inner

    Availability
    --------
    Multiple GPUs, Multiple CPUs
    """
    if a.ndim == 0 or b.ndim == 0:
        return multiply(a, b, out=out)
    (a_modes, b_modes, out_modes) = inner_modes(a.ndim, b.ndim)
    return _contract(a_modes, b_modes, out_modes, a, b, out=out)


@add_boilerplate("a", "b")
def dot(a, b, out=None):
    """
    Dot product of two arrays. Specifically,

    - If both `a` and `b` are 1-D arrays, it is inner product of vectors
      (without complex conjugation).

    - If both `a` and `b` are 2-D arrays, it is matrix multiplication,
      but using ``a @ b`` is preferred.

    - If either `a` or `b` is 0-D (scalar), it is equivalent to
      :func:`multiply` and using ``cunumeric.multiply(a, b)`` or ``a * b`` is
      preferred.

    - If `a` is an N-D array and `b` is a 1-D array, it is a sum product over
      the last axis of `a` and `b`.

    - If `a` is an N-D array and `b` is an M-D array (where ``M>=2``), it is a
      sum product over the last axis of `a` and the second-to-last axis of
      `b`::

        dot(a, b)[i,j,k,m] = sum(a[i,j,:] * b[k,:,m])

    Parameters
    ----------
    a : array_like
        First argument.
    b : array_like
        Second argument.
    out : ndarray, optional
        Output argument. This must have the exact shape that would be returned
        if it was not present. If its dtype is not what would be expected from
        this operation, then the result will be (unsafely) cast to `out`.

    Returns
    -------
    output : ndarray
        Returns the dot product of `a` and `b`. If `out` is given, then it is
        returned.

    Notes
    -----
    The cuNumeric implementation is a little more liberal than NumPy in terms
    of allowed broadcasting, e.g. ``dot(ones((3,1)), ones((4,5)))`` is allowed.

    Except for the inner-product case, only floating-point types are supported.

    See Also
    --------
    numpy.dot

    Availability
    --------
    Multiple GPUs, Multiple CPUs
    """
    return a.dot(b, out=out)


@add_boilerplate("a", "b")
def matmul(a, b, out=None):
    """
    Matrix product of two arrays.

    Parameters
    ----------
    x1, x2 : array_like
        Input arrays, scalars not allowed.
    out : ndarray, optional
        A location into which the result is stored. If provided, it must have
        a shape that matches the signature `(n,k),(k,m)->(n,m)`. If its dtype
        is not what would be expected from this operation, then the result will
        be (unsafely) cast to `out`.

    Returns
    -------
    output : ndarray
        The matrix product of the inputs.
        This is a scalar only when both x1, x2 are 1-d vectors.
        If `out` is given, then it is returned.

    Notes
    -----
    The behavior depends on the arguments in the following way.

    - If both arguments are 2-D they are multiplied like conventional
      matrices.
    - If either argument is N-D, N > 2, it is treated as a stack of
      matrices residing in the last two indexes and broadcast accordingly.
    - If the first argument is 1-D, it is promoted to a matrix by
      prepending a 1 to its dimensions. After matrix multiplication
      the prepended 1 is removed.
    - If the second argument is 1-D, it is promoted to a matrix by
      appending a 1 to its dimensions. After matrix multiplication
      the appended 1 is removed.

    ``matmul`` differs from ``dot`` in two important ways:

    - Multiplication by scalars is not allowed, use ``*`` instead.
    - Stacks of matrices are broadcast together as if the matrices
      were elements, respecting the signature ``(n,k),(k,m)->(n,m)``:

      >>> a = ones([9, 5, 7, 4])
      >>> c = ones([9, 5, 4, 3])
      >>> dot(a, c).shape
      (9, 5, 7, 9, 5, 3)
      >>> matmul(a, c).shape
      (9, 5, 7, 3)
      >>> # n is 7, k is 4, m is 3

    The cuNumeric implementation is a little more liberal than NumPy in terms
    of allowed broadcasting, e.g. ``matmul(ones((3,1)), ones((4,5)))`` is
    allowed.

    Only floating-point types are supported.

    See Also
    --------
    numpy.matmul

    Availability
    --------
    Multiple GPUs, Multiple CPUs
    """
    if a.ndim == 0 or b.ndim == 0:
        raise ValueError("Scalars not allowed in matmul")
    (a_modes, b_modes, out_modes) = matmul_modes(a.ndim, b.ndim)
    return _contract(a_modes, b_modes, out_modes, a, b, out=out)


@add_boilerplate("a", "b")
def vdot(a, b, out=None):
    """
    Return the dot product of two vectors.

    The vdot(`a`, `b`) function handles complex numbers differently than
    dot(`a`, `b`).  If the first argument is complex the complex conjugate
    of the first argument is used for the calculation of the dot product.

    Note that `vdot` handles multidimensional arrays differently than `dot`:
    it does *not* perform a matrix product, but flattens input arguments
    to 1-D vectors first. Consequently, it should only be used for vectors.

    Parameters
    ----------
    a : array_like
        If `a` is complex the complex conjugate is taken before calculation
        of the dot product.
    b : array_like
        Second argument to the dot product.
    out : ndarray, optional
        Output argument. This must have the exact shape that would be returned
        if it was not present. If its dtype is not what would be expected from
        this operation, then the result will be (unsafely) cast to `out`.

    Returns
    -------
    output : ndarray
        Dot product of `a` and `b`. If `out` is given, then it is returned.

    Notes
    -----
    The cuNumeric implementation is a little more liberal than NumPy in terms
    of allowed broadcasting, e.g. ``vdot(ones((1,)), ones((4,)))`` is allowed.

    See Also
    --------
    numpy.vdot

    Availability
    --------
    Multiple GPUs, Multiple CPUs
    """
    return inner(a.ravel().conj(), b.ravel(), out=out)


@add_boilerplate("a", "b")
def outer(a, b, out=None):
    """
    Compute the outer product of two vectors.

    Given two vectors, ``a = [a0, a1, ..., aM]`` and ``b = [b0, b1, ..., bN]``,
    the outer product is::

      [[a0*b0  a0*b1 ... a0*bN ]
       [a1*b0    .
       [ ...          .
       [aM*b0            aM*bN ]]

    Parameters
    ----------
    a : (M,) array_like
        First input vector. Input is flattened if not already 1-dimensional.
    b : (N,) array_like
        Second input vector. Input is flattened if not already 1-dimensional.
    out : (M, N) ndarray, optional
        A location where the result is stored. If its dtype is not what would
        be expected from this operation, then the result will be (unsafely)
        cast to `out`.

    Returns
    -------
    output : (M, N) ndarray
        ``output[i, j] = a[i] * b[j]``
        If `out` is given, then it is returned.

    See Also
    --------
    numpy.outer

    Availability
    --------
    Multiple GPUs, Multiple CPUs
    """
    return multiply(
        a.ravel()[:, np.newaxis], b.ravel()[np.newaxis, :], out=out
    )


@add_boilerplate("a", "b")
def tensordot(a, b, axes=2, out=None):
    """
    Compute tensor dot product along specified axes.

    Given two tensors, `a` and `b`, and an array_like object containing
    two array_like objects, ``(a_axes, b_axes)``, sum the products of
    `a`'s and `b`'s elements (components) over the axes specified by
    ``a_axes`` and ``b_axes``. The third argument can be a single non-negative
    integer_like scalar, ``N``; if it is such, then the last ``N`` dimensions
    of `a` and the first ``N`` dimensions of `b` are summed over.

    Parameters
    ----------
    a, b : array_like
        Tensors to "dot".

    axes : int or array_like
        * integer_like
          If an int N, sum over the last N axes of `a` and the first N axes
          of `b` in order.
        * (2,) array_like
          Or, a list of axes to be summed over, first sequence applying to `a`,
          second to `b`. Both elements array_like must be of the same length.
    out : ndarray, optional
        Output argument. This must have the exact shape that would be returned
        if it was not present. If its dtype is not what would be expected from
        this operation, then the result will be (unsafely) cast to `out`.

    Returns
    -------
    output : ndarray
        The tensor dot product of the inputs. If `out` is given, then it is
        returned.

    Notes
    -----
    The cuNumeric implementation is a little more liberal than NumPy in terms
    of allowed broadcasting, e.g. ``tensordot(ones((3,1)), ones((1,4)))`` is
    allowed.

    Except for the inner-product case, only floating-point types are supported.

    See Also
    --------
    numpy.tensordot

    Availability
    --------
    Multiple GPUs, Multiple CPUs
    """
    (a_modes, b_modes, out_modes) = tensordot_modes(a.ndim, b.ndim, axes)
    return _contract(a_modes, b_modes, out_modes, a, b, out=out)


# Trivial multi-tensor contraction strategy: contract in input order
class NullOptimizer(oe.paths.PathOptimizer):
    def __call__(self, inputs, output, size_dict, memory_limit=None):
        return [(0, 1)] + [(0, -1)] * (len(inputs) - 2)


# Generalized tensor contraction
@add_boilerplate("a", "b")
def _contract(
    a_modes,
    b_modes,
    out_modes,
    a,
    b=None,
    out=None,
):
    # Sanity checks
    if len(a_modes) != a.ndim:
        raise ValueError(
            f"Expected {len(a_modes)}-d input array but got {a.ndim}-d"
        )
    if b is None:
        if len(b_modes) != 0:
            raise ValueError("Missing input array")
    elif len(b_modes) != b.ndim:
        raise ValueError(
            f"Expected {len(b_modes)}-d input array but got {b.ndim}-d"
        )
    if out is not None and len(out_modes) != out.ndim:
        raise ValueError(
            f"Expected {len(out_modes)}-d output array but got {out.ndim}-d"
        )
    if len(set(out_modes)) != len(out_modes):
        raise ValueError("Duplicate mode labels on output")
    if len(set(out_modes) - set(a_modes) - set(b_modes)) > 0:
        raise ValueError("Unknown mode labels on output")

    # Handle duplicate modes on inputs
    c_a_modes = Counter(a_modes)
    for (mode, count) in c_a_modes.items():
        if count > 1:
            axes = [i for (i, m) in enumerate(a_modes) if m == mode]
            a = a._diag_helper(axes=axes)
            # diagonal is stored on last axis
            a_modes = [m for m in a_modes if m != mode] + [mode]
    c_b_modes = Counter(b_modes)
    for (mode, count) in c_b_modes.items():
        if count > 1:
            axes = [i for (i, m) in enumerate(b_modes) if m == mode]
            b = b._diag_helper(axes=axes)
            # diagonal is stored on last axis
            b_modes = [m for m in b_modes if m != mode] + [mode]

    # Drop modes corresponding to singleton dimensions. This handles cases of
    # broadcasting.
    for dim in reversed(range(a.ndim)):
        if a.shape[dim] == 1:
            a = a.squeeze(dim)
            a_modes.pop(dim)
    if b is not None:
        for dim in reversed(range(b.ndim)):
            if b.shape[dim] == 1:
                b = b.squeeze(dim)
                b_modes.pop(dim)

    # Sum-out modes appearing on one argument, and missing from the result
    # TODO: If we supported sum on multiple axes we could do the full sum in a
    # single operation, and avoid intermediates.
    for (dim, mode) in reversed(list(enumerate(a_modes))):
        if mode not in b_modes and mode not in out_modes:
            a_modes.pop(dim)
            a = a.sum(axis=dim)
    for (dim, mode) in reversed(list(enumerate(b_modes))):
        if mode not in a_modes and mode not in out_modes:
            b_modes.pop(dim)
            b = b.sum(axis=dim)

    # Compute extent per mode. No need to consider broadcasting at this stage,
    # since it has been handled above.
    mode2extent = {}
    for (mode, extent) in chain(
        zip(a_modes, a.shape), zip(b_modes, b.shape) if b is not None else []
    ):
        prev_extent = mode2extent.get(mode)
        if prev_extent is not None and extent != prev_extent:
            raise ValueError(
                f"Incompatible sizes between matched dimensions: {extent} vs "
                f"{prev_extent}"
            )
        mode2extent[mode] = extent

    # Any modes appearing only on the result must have originally been present
    # on one of the operands, but got dropped by the broadcast-handling code.
    out_shape = (
        out.shape
        if out is not None
        else tuple(mode2extent.get(mode, 1) for mode in out_modes)
    )
    c_modes = []
    c_shape = ()
    c_bloated_shape = ()
    for (mode, extent) in zip(out_modes, out_shape):
        if mode not in a_modes and mode not in b_modes:
            c_bloated_shape += (1,)
        else:
            assert extent > 1
            c_modes.append(mode)
            c_shape += (extent,)
            c_bloated_shape += (extent,)

    # Verify output array has the right shape (input arrays can be broadcasted
    # up to match the output, but not the other way around). There should be no
    # unknown or singleton modes on the result at this point.
    for (mode, extent) in zip(c_modes, c_shape):
        prev_extent = mode2extent[mode]
        assert prev_extent != 1
        if extent != prev_extent:
            raise ValueError("Wrong shape on output array")

    # Test for fallback to unary case
    if b is not None:
        if len(a_modes) == 0:
            a = a * b
            a_modes = b_modes
            b = None
            b_modes = []
        elif len(b_modes) == 0:
            a = a * b
            b = None

    # Handle types
    c_dtype = ndarray.find_common_type(a, b) if b is not None else a.dtype
    out_dtype = out.dtype if out is not None else c_dtype

    if b is None:
        # Unary contraction case
        assert len(a_modes) == len(c_modes) and set(a_modes) == set(c_modes)
        if len(a_modes) == 0:
            # NumPy doesn't return a view in this case
            c = copy(a)
        elif a_modes == c_modes:
            c = a
        else:
            # Shuffle input array according to mode labels
            axes = [a_modes.index(mode) for mode in c_modes]
            assert _builtin_all(ax >= 0 for ax in axes)
            c = a.transpose(axes)

    else:
        # Binary contraction case
        # Create result array, if output array can't be directly targeted
        if out is not None and out_dtype == c_dtype and out_shape == c_shape:
            c = out
        else:
            c = ndarray(
                shape=c_shape,
                dtype=c_dtype,
                inputs=(a, b),
            )
        # Check for type conversion on the way in
        if a.dtype != c.dtype:
            temp = ndarray(
                shape=a.shape,
                dtype=c.dtype,
                inputs=(a,),
            )
            temp._thunk.convert(a._thunk)
            a = temp
        if b.dtype != c.dtype:
            temp = ndarray(
                shape=b.shape,
                dtype=c.dtype,
                inputs=(b,),
            )
            temp._thunk.convert(b._thunk)
            b = temp
        # Perform operation
        c._thunk.contract(
            c_modes,
            a._thunk,
            a_modes,
            b._thunk,
            b_modes,
            mode2extent,
        )

    # Postprocess result before returning
    if out is c:
        # We already decided above to use the output array directly
        return out
    if out_dtype != c_dtype or out_shape != c_bloated_shape:
        # We need to broadcast the result of the contraction or switch types
        # before returning
        if out is None:
            out = empty(out_shape, out_dtype)
        out[...] = c.reshape(c_bloated_shape)
        return out
    if out_shape != c_shape:
        # We need to add missing dimensions, but they are all of size 1, so
        # we don't need to broadcast
        assert c_bloated_shape == out_shape
        if out is None:
            return c.reshape(out_shape)
        else:
            out[...] = c.reshape(out_shape)
            return out
    if out is not None:
        # The output and result arrays are fully compatible, but we still
        # need to copy
        out[...] = c
        return out
    return c


def einsum(expr, *operands, out=None, optimize=False):
    """
    Evaluates the Einstein summation convention on the operands.

    Using the Einstein summation convention, many common multi-dimensional,
    linear algebraic array operations can be represented in a simple fashion.
    In *implicit* mode `einsum` computes these values.

    In *explicit* mode, `einsum` provides further flexibility to compute
    other array operations that might not be considered classical Einstein
    summation operations, by disabling, or forcing summation over specified
    subscript labels.

    Parameters
    ----------
    subscripts : str
        Specifies the subscripts for summation as comma separated list of
        subscript labels. An implicit (classical Einstein summation)
        calculation is performed unless the explicit indicator '->' is
        included as well as subscript labels of the precise output form.
    operands : list[array_like]
        These are the arrays for the operation.
    out : ndarray, optional
        If provided, the calculation is done into this array.
    optimize : ``{False, True, 'greedy', 'optimal'}``, optional
        Controls if intermediate optimization should occur. No optimization
        will occur if False. Uses opt_einsum to find an optimized contraction
        plan if True.

    Returns
    -------
    output : ndarray
        The calculation based on the Einstein summation convention.

    Notes
    -----
    For most expressions, only floating-point types are supported.

    See Also
    --------
    numpy.einsum

    Availability
    --------
    Multiple GPUs, Multiple CPUs
    """
    operands = [convert_to_cunumeric_ndarray(op) for op in operands]
    if not optimize:
        optimize = NullOptimizer()
    # This call normalizes the expression (adds the output part if it's
    # missing, expands '...') and checks for some errors (mismatch on number
    # of dimensions between operand and expression, wrong number of operands,
    # unknown modes on output, a mode appearing under two different
    # non-singleton extents).
    operands, contractions = oe.contract_path(
        expr, *operands, einsum_call=True, optimize=optimize
    )
    for (indices, _, sub_expr, _, _) in contractions:
        assert len(indices) == 1 or len(indices) == 2
        a = operands.pop(indices[0])
        b = operands.pop(indices[1]) if len(indices) == 2 else None
        if b is None:
            m = re.match(r"([a-zA-Z]*)->([a-zA-Z]*)", sub_expr)
            if m is None:
                raise NotImplementedError("Non-alphabetic mode labels")
            a_modes = list(m.group(1))
            b_modes = []
            out_modes = list(m.group(2))
        else:
            m = re.match(r"([a-zA-Z]*),([a-zA-Z]*)->([a-zA-Z]*)", sub_expr)
            if m is None:
                raise NotImplementedError("Non-alphabetic mode labels")
            a_modes = list(m.group(1))
            b_modes = list(m.group(2))
            out_modes = list(m.group(3))
        sub_result = _contract(
            a_modes,
            b_modes,
            out_modes,
            a,
            b,
            out=(out if len(operands) == 0 else None),
        )
        operands.append(sub_result)
    assert len(operands) == 1
    return operands[0]


def einsum_path(expr, *operands, optimize="greedy"):
    """
    Evaluates the lowest cost contraction order for an einsum expression by
    considering the creation of intermediate arrays.

    Parameters
    ----------
    expr : str
        Specifies the subscripts for summation.
    *operands : list of array_like
        These are the arrays for the operation.
    optimize : {bool, list, tuple, 'greedy', 'optimal'}
        Choose the type of path. If a tuple is provided, the second argument is
        assumed to be the maximum intermediate size created. If only a single
        argument is provided the largest input or output array size is used
        as a maximum intermediate size.
        * if a list is given that starts with ``einsum_path``, uses this as the
          contraction path
        * if False no optimization is taken
        * if True defaults to the 'greedy' algorithm
        * 'optimal' An algorithm that combinatorially explores all possible
          ways of contracting the listed tensors and chooses the least costly
          path. Scales exponentially with the number of terms in the
          contraction.
        * 'greedy' An algorithm that chooses the best pair contraction
          at each step. Effectively, this algorithm searches the largest inner,
          Hadamard, and then outer products at each step. Scales cubically with
          the number of terms in the contraction. Equivalent to the 'optimal'
          path for most contractions.
        Default is 'greedy'.

    Returns
    -------
    path : list of tuples
        A list representation of the einsum path.
    string_repr : str
        A printable representation of the einsum path.

    Notes
    -----
    The resulting path indicates which terms of the input contraction should be
    contracted first, the result of this contraction is then appended to the
    end of the contraction list. This list can then be iterated over until all
    intermediate contractions are complete.

    See Also
    --------
    numpy.einsum_path

    Availability
    --------
    Multiple GPUs, Multiple CPUs
    """
    operands = [convert_to_cunumeric_ndarray(op) for op in operands]
    memory_limit = _builtin_max(op.size for op in operands)
    if type(optimize) == tuple:
        if len(optimize) != 2:
            raise ValueError("einsum_path expects optimize tuples of size 2")
        optimize, memory_limit = optimize
    if optimize is True:
        optimize = "greedy"
    elif optimize is False:
        optimize = [tuple(range(len(operands)))]
    elif optimize in ["greedy", "optimal"]:
        pass
    elif (
        type(optimize) == list
        and len(optimize) > 1
        and optimize[0] == "einsum_path"
    ):
        optimize = optimize[1:]
    else:
        raise ValueError(
            f"einsum_path: unexpected value for optimize: {optimize}"
        )
    path, info = oe.contract_path(
        expr, *operands, optimize=optimize, memory_limit=memory_limit
    )
    return ["einsum_path"] + path, info


@add_boilerplate("a")
def trace(a, offset=0, axis1=None, axis2=None, dtype=None, out=None):
    """
    Return the sum along diagonals of the array.

    If a is 2-D, the sum along its diagonal with the given offset is
    returned, i.e., the sum of elements a[i,i+offset] for all i.
    If a has more than two dimensions, then the axes specified by axis1
    and axis2 are used to determine the 2-D sub-arrays whose traces
    are returned. The shape of the resulting array is the same as that
    of a with axis1 and axis2 removed.

    Parameters
    ----------
    a : array_like
        Input array, from which the diagonals are taken.
    offset : int, optional
        Offset of the diagonal from the main diagonal. Can be both
        positive and negative. Defaults to 0.
    axis1, axis2 : int, optional
        Axes to be used as the first and second axis of the 2-D sub-arrays
        from which the diagonals should be taken. Defaults are the
        first two axes of a.
    dtype : data-type, optional
        Determines the data-type of the returned array and of the
        accumulator where the elements are summed. If dtype has the value
        None and a is of integer type of precision less than the default
        integer precision, then the default integer precision is used.
        Otherwise, the precision is the same as that of a.

    out : ndarray, optional
        Array into which the output is placed. Its type is preserved and
        it must be of the right shape to hold the output.

    Returns
    -------
    sum_along_diagonals : ndarray
        If a is 2-D, the sum along the diagonal is returned. If a has
        larger dimensions, then an array of sums along diagonals is returned.

    Raises
    ------
    ValueError
        If the dimension of `a` is less than 2.

    See Also
    --------
    numpy.diagonal

    Availability
    --------
    Multiple GPUs, Multiple CPUs
    """
    return a.trace(
        offset=offset, axis1=axis1, axis2=axis2, dtype=dtype, out=out
    )


#################
# Logic functions
#################

# Truth value testing


@add_boilerplate("a")
def all(a, axis=None, out=None, keepdims=False, where=True):
    """
    Test whether all array elements along a given axis evaluate to True.

    Parameters
    ----------
    a : array_like
        Input array or object that can be converted to an array.
    axis : None or int or tuple[int], optional
        Axis or axes along which a logical AND reduction is performed.
        The default (``axis=None``) is to perform a logical AND over all
        the dimensions of the input array. `axis` may be negative, in
        which case it counts from the last to the first axis.

        If this is a tuple of ints, a reduction is performed on multiple
        axes, instead of a single axis or all the axes as before.
    out : ndarray, optional
        Alternate output array in which to place the result.
        It must have the same shape as the expected output and its
        type is preserved (e.g., if ``dtype(out)`` is float, the result
        will consist of 0.0's and 1.0's). See `ufuncs-output-type` for more
        details.

    keepdims : bool, optional
        If this is set to True, the axes which are reduced are left
        in the result as dimensions with size one. With this option,
        the result will broadcast correctly against the input array.

        If the default value is passed, then `keepdims` will not be
        passed through to the `all` method of sub-classes of
        `ndarray`, however any non-default value will be.  If the
        sub-class' method does not implement `keepdims` any
        exceptions will be raised.

    Returns
    -------
    all : ndarray, bool
        A new boolean or array is returned unless `out` is specified,
        in which case a reference to `out` is returned.

    See Also
    --------
    numpy.all

    Availability
    --------
    Multiple GPUs, Multiple CPUs
    """
    return a.all(axis=axis, out=out, keepdims=keepdims, where=where)


@add_boilerplate("a")
def any(a, axis=None, out=None, keepdims=False, where=True):
    """
    Test whether any array element along a given axis evaluates to True.

    Returns single boolean unless `axis` is not ``None``

    Parameters
    ----------
    a : array_like
        Input array or object that can be converted to an array.
    axis : None or int or tuple[int], optional
        Axis or axes along which a logical OR reduction is performed.
        The default (``axis=None``) is to perform a logical OR over all
        the dimensions of the input array. `axis` may be negative, in
        which case it counts from the last to the first axis.

        If this is a tuple of ints, a reduction is performed on multiple
        axes, instead of a single axis or all the axes as before.
    out : ndarray, optional
        Alternate output array in which to place the result.  It must have
        the same shape as the expected output and its type is preserved
        (e.g., if it is of type float, then it will remain so, returning
        1.0 for True and 0.0 for False, regardless of the type of `a`).
        See `ufuncs-output-type` for more details.

    keepdims : bool, optional
        If this is set to True, the axes which are reduced are left
        in the result as dimensions with size one. With this option,
        the result will broadcast correctly against the input array.

        If the default value is passed, then `keepdims` will not be
        passed through to the `any` method of sub-classes of
        `ndarray`, however any non-default value will be.  If the
        sub-class' method does not implement `keepdims` any
        exceptions will be raised.

    Returns
    -------
    any : bool or ndarray
        A new boolean or `ndarray` is returned unless `out` is specified,
        in which case a reference to `out` is returned.

    See Also
    --------
    numpy.any

    Availability
    --------
    Multiple GPUs, Multiple CPUs
    """
    return a.any(axis=axis, out=out, keepdims=keepdims, where=where)


# Array contents


# Logic operations


# Comparison


@add_boilerplate("a", "b")
def allclose(a, b, rtol=1e-5, atol=1e-8, equal_nan=False):
    """

    Returns True if two arrays are element-wise equal within a tolerance.

    The tolerance values are positive, typically very small numbers.  The
    relative difference (`rtol` * abs(`b`)) and the absolute difference
    `atol` are added together to compare against the absolute difference
    between `a` and `b`.

    NaNs are treated as equal if they are in the same place and if
    ``equal_nan=True``.  Infs are treated as equal if they are in the same
    place and of the same sign in both arrays.

    Parameters
    ----------
    a, b : array_like
        Input arrays to compare.
    rtol : float
        The relative tolerance parameter (see Notes).
    atol : float
        The absolute tolerance parameter (see Notes).
    equal_nan : bool
        Whether to compare NaN's as equal.  If True, NaN's in `a` will be
        considered equal to NaN's in `b` in the output array.

    Returns
    -------
    allclose : bool
        Returns True if the two arrays are equal within the given
        tolerance; False otherwise.

    Notes
    -----
    If the following equation is element-wise True, then allclose returns
    True.

     absolute(`a` - `b`) <= (`atol` + `rtol` * absolute(`b`))

    See Also
    --------
    numpy.allclose

    Availability
    --------
    Multiple GPUs, Multiple CPUs
    """
    if equal_nan:
        raise NotImplementedError(
            "cuNumeric does not support `equal_nan` yet for allclose"
        )
    args = (np.array(rtol, dtype=np.float64), np.array(atol, dtype=np.float64))
    return ndarray._perform_binary_reduction(
        BinaryOpCode.ISCLOSE,
        a,
        b,
        dtype=np.dtype(bool),
        extra_args=args,
    )


@add_boilerplate("a", "b")
def isclose(a, b, rtol=1e-5, atol=1e-8, equal_nan=False):
    """

    Returns a boolean array where two arrays are element-wise equal within a
    tolerance.

    Parameters
    ----------
    a, b : array_like
        Input arrays to compare.
    rtol : float
        The relative tolerance parameter (see Notes).
    atol : float
        The absolute tolerance parameter (see Notes).
    equal_nan : bool
        Whether to compare NaN's as equal.  If True, NaN's in `a` will be
        considered equal to NaN's in `b` in the output array.

    Returns
    -------
    y : array_like
        Returns a boolean array of where `a` and `b` are equal within the
        given tolerance. If both `a` and `b` are scalars, returns a single
        boolean value.

    Notes
    -----
    For finite values, isclose uses the following equation to test whether
    two floating point values are equivalent.

     absolute(`a` - `b`) <= (`atol` + `rtol` * absolute(`b`))

    See Also
    --------
    numpy.isclose

    Availability
    --------
    Multiple GPUs, Multiple CPUs
    """
    if equal_nan:
        raise NotImplementedError(
            "cuNumeric does not support `equal_nan` yet for isclose"
        )

    out_shape = np.broadcast_shapes(a.shape, b.shape)
    out = empty(out_shape, dtype=bool)

    common_type = ndarray.find_common_type(a, b)
    a = a.astype(common_type)
    b = b.astype(common_type)

    out._thunk.isclose(a._thunk, b._thunk, rtol, atol, equal_nan)
    return out


@add_boilerplate("a", "b")
def array_equal(a, b):
    """

    True if two arrays have the same shape and elements, False otherwise.

    Parameters
    ----------
    a1, a2 : array_like
        Input arrays.

    Returns
    -------
    b : bool
        Returns True if the arrays are equal.

    See Also
    --------
    numpy.array_equal

    Availability
    --------
    Multiple GPUs, Multiple CPUs
    """
    if a.shape != b.shape:
        return False
    return ndarray._perform_binary_reduction(
        BinaryOpCode.EQUAL, a, b, dtype=np.dtype(np.bool_)
    )


########################
# Mathematical functions
########################

# Trigonometric functions


# Hyperbolic functions


# Rounding


# Sums, products, differences


@add_boilerplate("a")
def prod(
    a,
    axis=None,
    dtype=None,
    out=None,
    keepdims=False,
    initial=None,
    where=True,
):
    """

    Return the product of array elements over a given axis.

    Parameters
    ----------
    a : array_like
        Input data.
    axis : None or int or tuple[int], optional
        Axis or axes along which a product is performed.  The default,
        axis=None, will calculate the product of all the elements in the
        input array. If axis is negative it counts from the last to the
        first axis.

        If axis is a tuple of ints, a product is performed on all of the
        axes specified in the tuple instead of a single axis or all the
        axes as before.
    dtype : data-type, optional
        The type of the returned array, as well as of the accumulator in
        which the elements are multiplied.  The dtype of `a` is used by
        default unless `a` has an integer dtype of less precision than the
        default platform integer.  In that case, if `a` is signed then the
        platform integer is used while if `a` is unsigned then an unsigned
        integer of the same precision as the platform integer is used.
    out : ndarray, optional
        Alternative output array in which to place the result. It must have
        the same shape as the expected output, but the type of the output
        values will be cast if necessary.
    keepdims : bool, optional
        If this is set to True, the axes which are reduced are left in the
        result as dimensions with size one. With this option, the result
        will broadcast correctly against the input array.

        If the default value is passed, then `keepdims` will not be
        passed through to the `prod` method of sub-classes of
        `ndarray`, however any non-default value will be.  If the
        sub-class' method does not implement `keepdims` any
        exceptions will be raised.
    initial : scalar, optional
        The starting value for this product. See `~cunumeric.ufunc.reduce` for
        details.

    where : array_like[bool], optional
        Elements to include in the product. See `~cunumeric.ufunc.reduce` for
        details.

    Returns
    -------
    product_along_axis : ndarray, see `dtype` parameter above.
        An array shaped as `a` but with the specified axis removed.
        Returns a reference to `out` if specified.

    See Also
    --------
    numpy.prod

    Availability
    --------
    Multiple GPUs, Multiple CPUs
    """
    return multiply.reduce(
        a,
        axis=axis,
        dtype=dtype,
        out=out,
        keepdims=keepdims,
        initial=initial,
        where=where,
    )


@add_boilerplate("a")
def sum(
    a,
    axis=None,
    dtype=None,
    out=None,
    keepdims=False,
    initial=None,
    where=True,
):
    """

    Sum of array elements over a given axis.

    Parameters
    ----------
    a : array_like
        Elements to sum.
    axis : None or int or tuple[int], optional
        Axis or axes along which a sum is performed.  The default,
        axis=None, will sum all of the elements of the input array.  If
        axis is negative it counts from the last to the first axis.

        If axis is a tuple of ints, a sum is performed on all of the axes
        specified in the tuple instead of a single axis or all the axes as
        before.
    dtype : data-type, optional
        The type of the returned array and of the accumulator in which the
        elements are summed.  The dtype of `a` is used by default unless `a`
        has an integer dtype of less precision than the default platform
        integer.  In that case, if `a` is signed then the platform integer
        is used while if `a` is unsigned then an unsigned integer of the
        same precision as the platform integer is used.
    out : ndarray, optional
        Alternative output array in which to place the result. It must have
        the same shape as the expected output, but the type of the output
        values will be cast if necessary.
    keepdims : bool, optional
        If this is set to True, the axes which are reduced are left
        in the result as dimensions with size one. With this option,
        the result will broadcast correctly against the input array.

        If the default value is passed, then `keepdims` will not be
        passed through to the `sum` method of sub-classes of
        `ndarray`, however any non-default value will be.  If the
        sub-class' method does not implement `keepdims` any
        exceptions will be raised.
    initial : scalar, optional
        Starting value for the sum. See `~cunumeric.ufunc.reduce` for details.

    where : array_like[bool], optional
        Elements to include in the sum. See `~cunumeric.ufunc.reduce` for
        details.

    Returns
    -------
    sum_along_axis : ndarray
        An array with the same shape as `a`, with the specified
        axis removed.   If `a` is a 0-d array, or if `axis` is None, a scalar
        is returned.  If an output array is specified, a reference to
        `out` is returned.

    See Also
    --------
    numpy.sum

    Availability
    --------
    Multiple GPUs, Multiple CPUs
    """
    return add.reduce(
        a,
        axis=axis,
        dtype=dtype,
        out=out,
        keepdims=keepdims,
        initial=initial,
        where=where,
    )


# Exponents and logarithms


# Arithmetic operations


# Handling complex numbers


@add_boilerplate("val")
def real(val):
    """
    Return the real part of the complex argument.

    Parameters
    ----------
    val : array_like
        Input array.

    Returns
    -------
    out : ndarray or scalar
        The real component of the complex argument. If `val` is real, the type
        of `val` is used for the output.  If `val` has complex elements, the
        returned type is float.

    See Also
    --------
    numpy.real

    Availability
    --------
    Multiple GPUs, Multiple CPUs
    """
    return val.real


@add_boilerplate("val")
def imag(val):
    """

    Return the imaginary part of the complex argument.

    Parameters
    ----------
    val : array_like
        Input array.

    Returns
    -------
    out : ndarray or scalar
        The imaginary component of the complex argument. If `val` is real,
        the type of `val` is used for the output.  If `val` has complex
        elements, the returned type is float.

    See Also
    --------
    numpy.imag

    Availability
    --------
    Multiple GPUs, Multiple CPUs
    """
    return val.imag


# Extrema Finding


@add_boilerplate("a")
def amax(
    a,
    axis=None,
    dtype=None,
    out=None,
    keepdims=False,
    initial=None,
    where=True,
):
    """

    Return the maximum of an array or maximum along an axis.

    Parameters
    ----------
    a : array_like
        Input data.
    axis : None or int or tuple[int], optional
        Axis or axes along which to operate.  By default, flattened input is
        used.

        If this is a tuple of ints, the maximum is selected over multiple axes,
        instead of a single axis or all the axes as before.
    out : ndarray, optional
        Alternative output array in which to place the result.  Must
        be of the same shape and buffer length as the expected output.
        See `ufuncs-output-type` for more details.

    keepdims : bool, optional
        If this is set to True, the axes which are reduced are left
        in the result as dimensions with size one. With this option,
        the result will broadcast correctly against the input array.

        If the default value is passed, then `keepdims` will not be
        passed through to the `amax` method of sub-classes of
        `ndarray`, however any non-default value will be.  If the
        sub-class' method does not implement `keepdims` any
        exceptions will be raised.

    initial : scalar, optional
        The minimum value of an output element. Must be present to allow
        computation on empty slice. See `~cunumeric.ufunc.reduce` for details.

    where : array_like[bool], optional
        Elements to compare for the maximum. See `~cunumeric.ufunc.reduce`
        for details.

    Returns
    -------
    amax : ndarray or scalar
        Maximum of `a`. If `axis` is None, the result is a scalar value.
        If `axis` is given, the result is an array of dimension
        ``a.ndim - 1``.

    See Also
    --------
    numpy.amax

    Availability
    --------
    Multiple GPUs, Multiple CPUs
    """
    return maximum.reduce(
        a,
        axis=axis,
        dtype=dtype,
        out=out,
        keepdims=keepdims,
        initial=initial,
        where=where,
    )


max = amax


@add_boilerplate("a")
def amin(
    a,
    axis=None,
    dtype=None,
    out=None,
    keepdims=False,
    initial=None,
    where=True,
):
    """

    Return the minimum of an array or minimum along an axis.

    Parameters
    ----------
    a : array_like
        Input data.
    axis : None or int or tuple[int], optional
        Axis or axes along which to operate.  By default, flattened input is
        used.

        If this is a tuple of ints, the minimum is selected over multiple axes,
        instead of a single axis or all the axes as before.
    out : ndarray, optional
        Alternative output array in which to place the result.  Must
        be of the same shape and buffer length as the expected output.
        See `ufuncs-output-type` for more details.

    keepdims : bool, optional
        If this is set to True, the axes which are reduced are left
        in the result as dimensions with size one. With this option,
        the result will broadcast correctly against the input array.

        If the default value is passed, then `keepdims` will not be
        passed through to the `amin` method of sub-classes of
        `ndarray`, however any non-default value will be.  If the
        sub-class' method does not implement `keepdims` any
        exceptions will be raised.

    initial : scalar, optional
        The maximum value of an output element. Must be present to allow
        computation on empty slice. See `~cunumeric.ufunc.reduce` for details.

    where : array_like[bool], optional
        Elements to compare for the minimum. See `~cunumeric.ufunc.reduce`
        for details.

    Returns
    -------
    amin : ndarray or scalar
        Minimum of `a`. If `axis` is None, the result is a scalar value.
        If `axis` is given, the result is an array of dimension
        ``a.ndim - 1``.

    See Also
    --------
    numpy.amin

    Availability
    --------
    Multiple GPUs, Multiple CPUs
    """
    return minimum.reduce(
        a,
        axis=axis,
        dtype=dtype,
        out=out,
        keepdims=keepdims,
        initial=initial,
        where=where,
    )


min = amin

# Miscellaneous


@add_boilerplate("a", "v")
def convolve(a, v, mode="full"):
    """

    Returns the discrete, linear convolution of two ndarrays.

    If `a` and `v` are both 1-D and `v` is longer than `a`, the two are
    swapped before computation. For N-D cases, the arguments are never swapped.

    Parameters
    ----------
    a : (N,) array_like
        First input ndarray.
    v : (M,) array_like
        Second input ndarray.
    mode : ``{'full', 'valid', 'same'}``, optional
        'same':
          The output is the same size as `a`, centered with respect to
          the 'full' output. (default)

        'full':
          The output is the full discrete linear convolution of the inputs.

        'valid':
          The output consists only of those elements that do not
          rely on the zero-padding. In 'valid' mode, either `a` or `v`
          must be at least as large as the other in every dimension.

    Returns
    -------
    out : ndarray
        Discrete, linear convolution of `a` and `v`.

    See Also
    --------
    numpy.convolve

    Notes
    -----
    The current implementation only supports the 'same' mode.

    Unlike `numpy.convolve`, `cunumeric.convolve` supports N-dimensional
    inputs, but it follows NumPy's behavior for 1-D inputs.

    Availability
    --------
    Multiple GPUs, Multiple CPUs
    """
    if mode != "same":
        raise NotImplementedError("Need to implement other convolution modes")

    if a.ndim != v.ndim:
        raise RuntimeError("Arrays should have the same dimensions")
    elif a.ndim > 3:
        raise NotImplementedError(f"{a.ndim}-D arrays are not yet supported")

    if a.ndim == 1 and a.size < v.size:
        v, a = a, v

    if a.dtype != v.dtype:
        v = v.astype(a.dtype)
    out = ndarray(
        shape=a.shape,
        dtype=a.dtype,
        inputs=(a, v),
    )
    a._thunk.convolve(v._thunk, out._thunk, mode)
    return out


@add_boilerplate("a")
def clip(a, a_min, a_max, out=None):
    """

    Clip (limit) the values in an array.

    Given an interval, values outside the interval are clipped to
    the interval edges.  For example, if an interval of ``[0, 1]``
    is specified, values smaller than 0 become 0, and values larger
    than 1 become 1.

    Parameters
    ----------
    a : array_like
        Array containing elements to clip.
    a_min : scalar or array_like or None
        Minimum value. If None, clipping is not performed on lower
        interval edge. Not more than one of `a_min` and `a_max` may be
        None.
    a_max : scalar or array_like or None
        Maximum value. If None, clipping is not performed on upper
        interval edge. Not more than one of `a_min` and `a_max` may be
        None. If `a_min` or `a_max` are array_like, then the three
        arrays will be broadcasted to match their shapes.
    out : ndarray, optional
        The results will be placed in this array. It may be the input
        array for in-place clipping.  `out` must be of the right shape
        to hold the output.  Its type is preserved.
    **kwargs
        For other keyword-only arguments, see the
        :ref:`ufunc docs <ufuncs.kwargs>`.

    Returns
    -------
    clipped_array : ndarray
        An array with the elements of `a`, but where values
        < `a_min` are replaced with `a_min`, and those > `a_max`
        with `a_max`.

    See Also
    --------
    numpy.clip

    Availability
    --------
    Multiple GPUs, Multiple CPUs
    """
    return a.clip(a_min, a_max, out=out)


##################################
# Set routines
##################################


@add_boilerplate("ar")
def unique(
    ar,
    return_index=False,
    return_inverse=False,
    return_counts=False,
    axis=None,
):
    """

    Find the unique elements of an array.
    Returns the sorted unique elements of an array. There are three optional
    outputs in addition to the unique elements:
    * the indices of the input array that give the unique values
    * the indices of the unique array that reconstruct the input array
    * the number of times each unique value comes up in the input array

    Parameters
    ----------
    ar : array_like
        Input array. Unless `axis` is specified, this will be flattened if it
        is not already 1-D.
    return_index : bool, optional
        If True, also return the indices of `ar` (along the specified axis,
        if provided, or in the flattened array) that result in the unique
        array.
        Currently not supported.
    return_inverse : bool, optional
        If True, also return the indices of the unique array (for the specified
        axis, if provided) that can be used to reconstruct `ar`.
        Currently not supported.
    return_counts : bool, optional
        If True, also return the number of times each unique item appears
        in `ar`.
        Currently not supported.
    axis : int or None, optional
        The axis to operate on. If None, `ar` will be flattened. If an integer,
        the subarrays indexed by the given axis will be flattened and treated
        as the elements of a 1-D array with the dimension of the given axis,
        see the notes for more details.  Object arrays or structured arrays
        that contain objects are not supported if the `axis` kwarg is used. The
        default is None.
        Currently not supported.

    Returns
    -------
    unique : ndarray
        The sorted unique values.
    unique_indices : ndarray, optional
        The indices of the first occurrences of the unique values in the
        original array. Only provided if `return_index` is True.
    unique_inverse : ndarray, optional
        The indices to reconstruct the original array from the
        unique array. Only provided if `return_inverse` is True.
    unique_counts : ndarray, optional
        The number of times each of the unique values comes up in the
        original array. Only provided if `return_counts` is True.

    See Also
    --------
    numpy.unique

    Availability
    --------
    Multiple GPUs, Multiple CPUs

    Notes
    --------
    Keyword arguments for optional outputs are not yet supported.
    `axis` is also not handled currently.

    """
    if any((return_index, return_inverse, return_counts, axis)):
        raise NotImplementedError(
            "Keyword arguments for `unique` are not yet supported"
        )

    return ar.unique()


##################################
# Sorting, searching, and counting
##################################

# Sorting


@add_boilerplate("a")
def argsort(a, axis=-1, kind="quicksort", order=None):
    """

    Returns the indices that would sort an array.

    Parameters
    ----------
    a : array_like
        Input array.
    axis : int or None, optional
        Axis to sort. By default, the index -1 (the last axis) is used. If
        None, the flattened array is used.
    kind : ``{'quicksort', 'mergesort', 'heapsort', 'stable'}``, optional
        Default is 'quicksort'. The underlying sort algorithm might vary.
        The code basically supports 'stable' or *not* 'stable'.
    order : str or list[str], optional
        Currently not supported

    Returns
    -------
    index_array : ndarray[int]
        Array of indices that sort a along the specified axis. It has the
        same shape as `a.shape` or is flattened in case of `axis` is None.

    Notes
    -----
    The current implementation has only limited support for distributed data.
    Distributed 1-D or flattened data will be broadcasted.

    See Also
    --------
    numpy.argsort

    Availability
    --------
    Multiple GPUs, Single CPU
    """

    result = ndarray(a.shape, np.int64)
    result._thunk.sort(
        rhs=a._thunk, argsort=True, axis=axis, kind=kind, order=order
    )
    return result


def msort(a):
    """

    Returns a sorted copy of an array sorted along the first axis.

    Parameters
    ----------
    a : array_like
        Input array.

    Returns
    -------
    out : ndarray
        Sorted array with same dtype and shape as `a`.

    Notes
    -----
    The current implementation has only limited support for distributed data.
    Distributed 1-D  data will be broadcasted.

    See Also
    --------
    numpy.msort

    Availability
    --------
    Multiple GPUs, Single CPU
    """
    return sort(a, axis=0)


@add_boilerplate("a")
def sort(a, axis=-1, kind="quicksort", order=None):
    """

    Returns a sorted copy of an array.

    Parameters
    ----------
    a : array_like
        Input array.
    axis : int or None, optional
        Axis to sort. By default, the index -1 (the last axis) is used. If
        None, the flattened array is used.
    kind : ``{'quicksort', 'mergesort', 'heapsort', 'stable'}``, optional
        Default is 'quicksort'. The underlying sort algorithm might vary.
        The code basically supports 'stable' or *not* 'stable'.
    order : str or list[str], optional
        Currently not supported

    Returns
    -------
    out : ndarray
        Sorted array with same dtype and shape as `a`. In case `axis` is
        None the result is flattened.

    Notes
    -----
    The current implementation has only limited support for distributed data.
    Distributed 1-D or flattened data will be broadcasted.

    See Also
    --------
    numpy.sort

    Availability
    --------
    Multiple GPUs, Single CPU
    """
    result = ndarray(a.shape, a.dtype)
    result._thunk.sort(rhs=a._thunk, axis=axis, kind=kind, order=order)
    return result


@add_boilerplate("a")
def sort_complex(a):
    """

    Returns a sorted copy of an array sorted along the last axis. Sorts the
    real part first, the imaginary part second.

    Parameters
    ----------
    a : array_like
        Input array.

    Returns
    -------
    out : ndarray, complex
        Sorted array with same shape as `a`.

    Notes
    -----
    The current implementation has only limited support for distributed data.
    Distributed 1-D data will be broadcasted.

    See Also
    --------
    numpy.sort_complex

    Availability
    --------
    Multiple GPUs, Single CPU
    """

    result = sort(a)
    # force complex result upon return
    if np.issubdtype(result.dtype, np.complexfloating):
        return result
    else:
        return result.astype(np.complex64, copy=True)


# partition


@add_boilerplate("a")
def argpartition(a, kth, axis=-1, kind="introselect", order=None):
    """

    Perform an indirect partition along the given axis.

    Parameters
    ----------
    a : array_like
        Input array.
    kth : int or Sequence[int]
    axis : int or None, optional
        Axis to partition. By default, the index -1 (the last axis) is used. If
        None, the flattened array is used.
    kind : ``{'introselect'}``, optional
        Currently not supported.
    order : str or list[str], optional
        Currently not supported.

    Returns
    -------
    out : ndarray[int]
        Array of indices that partitions a along the specified axis. It has the
        same shape as `a.shape` or is flattened in case of `axis` is None.


    Notes
    -----
    The current implementation falls back to `cunumeric.argsort`.

    See Also
    --------
    numpy.argpartition

    Availability
    --------
    Multiple GPUs, Single CPU
    """
    result = ndarray(a.shape, np.int64)
    result._thunk.partition(
        rhs=a._thunk,
        argpartition=True,
        kth=kth,
        axis=axis,
        kind=kind,
        order=order,
    )
    return result


@add_boilerplate("a")
def partition(a, kth, axis=-1, kind="introselect", order=None):
    """

    Returns a partitioned copy of an array.

    Parameters
    ----------
    a : array_like
        Input array.
    kth : int or Sequence[int]
    axis : int or None, optional
        Axis to partition. By default, the index -1 (the last axis) is used. If
        None, the flattened array is used.
    kind : ``{'introselect'}``, optional
        Currently not supported.
    order : str or list[str], optional
        Currently not supported.

    Returns
    -------
    out : ndarray
        Partitioned array with same dtype and shape as `a`. In case `axis` is
        None the result is flattened.

    Notes
    -----
    The current implementation falls back to `cunumeric.sort`.

    See Also
    --------
    numpy.partition

    Availability
    --------
    Multiple GPUs, Single CPU
    """
    result = ndarray(a.shape, a.dtype)
    result._thunk.partition(
        rhs=a._thunk, kth=kth, axis=axis, kind=kind, order=order
    )
    return result


# Searching


@add_boilerplate("a")
<<<<<<< HEAD
def argmax(a, axis=None, out=None, keepdims=False):
=======
def argmax(a, axis=None, out=None, *, keepdims=False):
>>>>>>> ec26ab2d
    """

    Returns the indices of the maximum values along an axis.

    Parameters
    ----------
    a : array_like
        Input array.
    axis : int, optional
        By default, the index is into the flattened array, otherwise
        along the specified axis.
    out : ndarray, optional
        If provided, the result will be inserted into this array. It should
        be of the appropriate shape and dtype.
    keepdims : bool, optional
        If this is set to True, the axes which are reduced are left
        in the result as dimensions with size one. With this option,
        the result will broadcast correctly against the array.

    Returns
    -------
    index_array : ndarray[int]
        Array of indices into the array. It has the same shape as `a.shape`
        with the dimension along `axis` removed.

    See Also
    --------
    numpy.argmax

    Availability
    --------
    Multiple GPUs, Multiple CPUs
    """
<<<<<<< HEAD
    if out is not None:
        if out.dtype != np.int64:
            raise ValueError("output array must have int64 dtype")
=======
>>>>>>> ec26ab2d
    return a.argmax(axis=axis, out=out, keepdims=keepdims)


@add_boilerplate("a")
<<<<<<< HEAD
def argmin(a, axis=None, out=None, keepdims=False):
=======
def argmin(a, axis=None, out=None, *, keepdims=False):
>>>>>>> ec26ab2d
    """

    Returns the indices of the minimum values along an axis.

    Parameters
    ----------
    a : array_like
        Input array.
    axis : int, optional
        By default, the index is into the flattened array, otherwise
        along the specified axis.
    out : ndarray, optional
        If provided, the result will be inserted into this array. It should
        be of the appropriate shape and dtype.
    keepdims : bool, optional
        If this is set to True, the axes which are reduced are left
        in the result as dimensions with size one. With this option,
        the result will broadcast correctly against the array.

    Returns
    -------
    index_array : ndarray[int]
        Array of indices into the array. It has the same shape as `a.shape`
        with the dimension along `axis` removed.

    See Also
    --------
    numpy.argmin

    Availability
    --------
    Multiple GPUs, Multiple CPUs
    """
<<<<<<< HEAD
    if out is not None:
        if out is not None and out.dtype != np.int64:
            raise ValueError("output array must have int64 dtype")
=======
>>>>>>> ec26ab2d
    return a.argmin(axis=axis, out=out, keepdims=keepdims)


# Counting


@add_boilerplate("a")
def count_nonzero(a, axis=None):
    """

    Counts the number of non-zero values in the array ``a``.

    Parameters
    ----------
    a : array_like
        The array for which to count non-zeros.
    axis : int or tuple, optional
        Axis or tuple of axes along which to count non-zeros.
        Default is None, meaning that non-zeros will be counted
        along a flattened version of ``a``.

    Returns
    -------
    count : int or ndarray[int]
        Number of non-zero values in the array along a given axis.
        Otherwise, the total number of non-zero values in the array
        is returned.

    See Also
    --------
    numpy.count_nonzero

    Availability
    --------
    Multiple GPUs, Multiple CPUs
    """
    if a.size == 0:
        return 0
    return ndarray._perform_unary_reduction(
        UnaryRedCode.COUNT_NONZERO,
        a,
        res_dtype=np.dtype(np.uint64),
        axis=axis,
    )


############
# Statistics
############

# Averages and variances


@add_boilerplate("a")
def mean(a, axis=None, dtype=None, out=None, keepdims=False):
    """

    Compute the arithmetic mean along the specified axis.

    Returns the average of the array elements.  The average is taken over
    the flattened array by default, otherwise over the specified axis.
    `float64` intermediate and return values are used for integer inputs.

    Parameters
    ----------
    a : array_like
        Array containing numbers whose mean is desired. If `a` is not an
        array, a conversion is attempted.
    axis : None or int or tuple[int], optional
        Axis or axes along which the means are computed. The default is to
        compute the mean of the flattened array.

        If this is a tuple of ints, a mean is performed over multiple axes,
        instead of a single axis or all the axes as before.
    dtype : data-type, optional
        Type to use in computing the mean.  For integer inputs, the default
        is `float64`; for floating point inputs, it is the same as the
        input dtype.
    out : ndarray, optional
        Alternate output array in which to place the result.  The default
        is ``None``; if provided, it must have the same shape as the
        expected output, but the type will be cast if necessary.
        See `ufuncs-output-type` for more details.

    keepdims : bool, optional
        If this is set to True, the axes which are reduced are left
        in the result as dimensions with size one. With this option,
        the result will broadcast correctly against the input array.

        If the default value is passed, then `keepdims` will not be
        passed through to the `mean` method of sub-classes of
        `ndarray`, however any non-default value will be.  If the
        sub-class' method does not implement `keepdims` any
        exceptions will be raised.

    Returns
    -------
    m : ndarray
        If `out=None`, returns a new array of the same dtype a above
        containing the mean values, otherwise a reference to the output
        array is returned.

    See Also
    --------
    numpy.mean

    Availability
    --------
    Multiple GPUs, Multiple CPUs
    """
    return a.mean(axis=axis, dtype=dtype, out=out, keepdims=keepdims)


# Histograms


@add_boilerplate("a", "weights")
def bincount(a, weights=None, minlength=0):
    """
    bincount(x, weights=None, minlength=0)

    Count number of occurrences of each value in array of non-negative ints.

    The number of bins (of size 1) is one larger than the largest value in
    `x`. If `minlength` is specified, there will be at least this number
    of bins in the output array (though it will be longer if necessary,
    depending on the contents of `x`).
    Each bin gives the number of occurrences of its index value in `x`.
    If `weights` is specified the input array is weighted by it, i.e. if a
    value ``n`` is found at position ``i``, ``out[n] += weight[i]`` instead
    of ``out[n] += 1``.

    Parameters
    ----------
    x : array_like
        1-D input array of non-negative ints.
    weights : array_like, optional
        Weights, array of the same shape as `x`.
    minlength : int, optional
        A minimum number of bins for the output array.

    Returns
    -------
    out : ndarray[int]
        The result of binning the input array.
        The length of `out` is equal to ``cunumeric.amax(x)+1``.

    Raises
    ------
    ValueError
        If the input is not 1-dimensional, or contains elements with negative
        values, or if `minlength` is negative.
    TypeError
        If the type of the input is float or complex.

    See Also
    --------
    numpy.bincount

    Availability
    --------
    Multiple GPUs, Multiple CPUs
    """
    if weights is not None:
        if weights.shape != a.shape:
            raise ValueError("weights array must be same shape for bincount")
        if weights.dtype.kind == "c":
            raise ValueError("weights must be convertible to float64")
        # Make sure the weights are float64
        weights = weights.astype(np.float64)
    if a.dtype.kind != "i" and a.dtype.kind != "u":
        raise TypeError("input array for bincount must be integer type")
    # If nobody told us the size then compute it
    if minlength <= 0:
        minlength = int(amax(a)) + 1
    if a.size == 1:
        # Handle the special case of 0-D array
        if weights is None:
            out = zeros((minlength,), dtype=np.dtype(np.int64))
            out[a[0]] = 1
        else:
            out = zeros((minlength,), dtype=weights.dtype)
            index = a[0]
            out[index] = weights[index]
    else:
        # Normal case of bincount
        if weights is None:
            out = ndarray(
                (minlength,),
                dtype=np.dtype(np.int64),
                inputs=(a, weights),
            )
            out._thunk.bincount(a._thunk)
        else:
            out = ndarray(
                (minlength,),
                dtype=weights.dtype,
                inputs=(a, weights),
            )
            out._thunk.bincount(a._thunk, weights=weights._thunk)
    return out<|MERGE_RESOLUTION|>--- conflicted
+++ resolved
@@ -4522,11 +4522,7 @@
 
 
 @add_boilerplate("a")
-<<<<<<< HEAD
-def argmax(a, axis=None, out=None, keepdims=False):
-=======
 def argmax(a, axis=None, out=None, *, keepdims=False):
->>>>>>> ec26ab2d
     """
 
     Returns the indices of the maximum values along an axis.
@@ -4560,21 +4556,11 @@
     --------
     Multiple GPUs, Multiple CPUs
     """
-<<<<<<< HEAD
-    if out is not None:
-        if out.dtype != np.int64:
-            raise ValueError("output array must have int64 dtype")
-=======
->>>>>>> ec26ab2d
     return a.argmax(axis=axis, out=out, keepdims=keepdims)
 
 
 @add_boilerplate("a")
-<<<<<<< HEAD
-def argmin(a, axis=None, out=None, keepdims=False):
-=======
 def argmin(a, axis=None, out=None, *, keepdims=False):
->>>>>>> ec26ab2d
     """
 
     Returns the indices of the minimum values along an axis.
@@ -4608,12 +4594,6 @@
     --------
     Multiple GPUs, Multiple CPUs
     """
-<<<<<<< HEAD
-    if out is not None:
-        if out is not None and out.dtype != np.int64:
-            raise ValueError("output array must have int64 dtype")
-=======
->>>>>>> ec26ab2d
     return a.argmin(axis=axis, out=out, keepdims=keepdims)
 
 
