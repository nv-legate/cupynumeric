--- conflicted
+++ resolved
@@ -3718,6 +3718,52 @@
     return ar.unique()
 
 
+# Scan/prefix operations
+
+
+@add_boilerplate("a")
+def cumsum(a, axis=None, dtype=None, out=None):
+    """
+    Return the cumulative sum of the elements along a given axis.
+
+    Parameters
+    ----------
+    a : array_like
+        Input array.
+
+    axis : int, optional
+        Axis along which the cumulative sum is computed. The default (None) is
+        to compute the cumsum over the flattened array.
+
+    dtype : dtype, optional
+        Type of the returned array and of the accumulator in which the elements
+        are summed. If dtype is not specified, it defaults to the dtype of a,
+        unless a has an integer dtype with a precision less than that of the
+        default platform integer. In that case, the default platform integer is
+        used.
+    out : ndarray, optional
+        Alternative output array in which to place the result. It must have the
+        same shape and buffer length as the expected output but the type will
+        be cast if necessary. See Output type determination for more details.
+
+    Returns
+    -------
+    cumsum_along_axis : ndarray.
+        A new array holding the result is returned unless out is specified, in
+        which case a reference to out is returned. The result has the same size
+        as a, and the same shape as a if axis is not None or a is a 1-d array.
+
+    See Also
+    --------
+    numpy.cumsum
+
+    Availability
+    --------
+    GPU, CPU
+    """
+    return a.cumsum(axis=axis, dtype=dtype, out=out)
+
+
 ##################################
 # Sorting, searching, and counting
 ##################################
@@ -3883,58 +3929,6 @@
     else:
         return result.astype(np.complex64, copy=True)
 
-<<<<<<< HEAD
-# Scan/prefix operations
-
-
-@add_boilerplate("a")
-def cumsum(a, axis=None, dtype=None, out=None):
-    """
-    Return the cumulative sum of the elements along a given axis.
-
-    Parameters
-    ----------
-    a : array_like
-        Input array.
-
-    axis : int, optional
-        Axis along which the cumulative sum is computed. The default (None) is
-        to compute the cumsum over the flattened array.
-
-    dtype : dtype, optional
-        Type of the returned array and of the accumulator in which the elements
-        are summed. If dtype is not specified, it defaults to the dtype of a,
-        unless a has an integer dtype with a precision less than that of the
-        default platform integer. In that case, the default platform integer is
-        used.
-    out : ndarray, optional
-        Alternative output array in which to place the result. It must have the
-        same shape and buffer length as the expected output but the type will
-        be cast if necessary. See Output type determination for more details.
-
-    Returns
-    -------
-    cumsum_along_axis : ndarray.
-        A new array holding the result is returned unless out is specified, in
-        which case a reference to out is returned. The result has the same size
-        as a, and the same shape as a if axis is not None or a is a 1-d array.
-
-    See Also
-    --------
-    numpy.cumsum
-
-    Availability
-    --------
-    GPU, CPU
-    """
-    return a.cumsum(axis=axis, dtype=dtype, out=out)
-
-
-##################################
-# Sorting, searching, and counting
-##################################
-=======
->>>>>>> 777de2e0
 
 # Searching
 
