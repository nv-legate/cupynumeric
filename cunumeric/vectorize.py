--- conflicted
+++ resolved
@@ -1,4 +1,4 @@
-# Copyright 2023  NVIDIA Corporation
+  # Copyright 2023  NVIDIA Corporation
 #
 # Licensed under the Apache License, Version 2.0 (the "License");
 # you may not use this file except in compliance with the License.
@@ -15,11 +15,7 @@
 
 import inspect
 import re
-<<<<<<< HEAD
 from typing import Any, Callable, Dict, List, Optional, Tuple, Union
-=======
-from typing import Any, Callable, Dict, List, Optional, Union
->>>>>>> 9bdefe9d
 
 import legate.core.types as ty
 import numba
@@ -445,16 +441,10 @@
             dtype = convert_to_cunumeric_dtype(type(a).__name__)
             task.add_scalar_arg(a, dtype)
 
-<<<<<<< HEAD
         # add return arguments
         a0 = None
         if len(self._return_args) > 0:
             a0 = self._return_args[0]._thunk
-=======
-        # add array arguments
-        if len(self._args) > 0:
-            a0 = self._args[0]._thunk
->>>>>>> 9bdefe9d
             a0 = runtime.to_deferred_array(a0)
             for count, a in enumerate(self._return_args):
                 a_tmp = runtime.to_deferred_array(a._thunk)
@@ -514,17 +504,10 @@
             else:
                 self._args.append(convert_to_cunumeric_ndarray(arg))
 
-<<<<<<< HEAD
         # first fill arrays to argnames, then scalars:
         for i, k in enumerate(inspect.signature(self._pyfunc).parameters):
             if not (i in self._scalar_idxs):
                 self._arg_names.append(k)
-=======
-        if self._num_outputs == 0 or len(self._args) == 0:
-            # execute function that doesn't modify anything:
-            self._pyfunc()
-            return
->>>>>>> 9bdefe9d
 
         for i, k in enumerate(inspect.signature(self._pyfunc).parameters):
             if i in self._scalar_idxs:
