--- conflicted
+++ resolved
@@ -18,19 +18,8 @@
 
 import numpy as np
 
-<<<<<<< HEAD
-from cunumeric.config import (
-    FFT_C2C,
-    FFT_Z2Z,
-    FFTCode,
-    FFTDirection,
-    FFTNormalization,
-)
-from cunumeric.module import add_boilerplate
-=======
 from ..config import FFT_C2C, FFT_Z2Z, FFTCode, FFTDirection, FFTNormalization
 from ..module import add_boilerplate
->>>>>>> 3e193a11
 
 if TYPE_CHECKING:
     from ..array import ndarray
