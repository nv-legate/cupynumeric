--- conflicted
+++ resolved
@@ -29,12 +29,9 @@
 
 from .config import (
     BinaryOpCode,
-<<<<<<< HEAD
     BitGeneratorDistribution,
     BitGeneratorOperation,
-=======
     Bitorder,
->>>>>>> e9337260
     CuNumericOpCode,
     CuNumericRedopCode,
     RandGenCode,
