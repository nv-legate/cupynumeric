# Copyright 2021-2022 NVIDIA Corporation
#
# Licensed under the Apache License, Version 2.0 (the "License");
# you may not use this file except in compliance with the License.
# You may obtain a copy of the License at
#
#     http://www.apache.org/licenses/LICENSE-2.0
#
# Unless required by applicable law or agreed to in writing, software
# distributed under the License is distributed on an "AS IS" BASIS,
# WITHOUT WARRANTIES OR CONDITIONS OF ANY KIND, either express or implied.
# See the License for the specific language governing permissions and
# limitations under the License.
#
from __future__ import annotations

import weakref
from collections import Counter
from collections.abc import Iterable
from enum import IntEnum, unique
from functools import reduce
from itertools import product
from typing import (
    TYPE_CHECKING,
    Any,
    Callable,
    Collection,
    Dict,
    Optional,
    Sequence,
    TypeVar,
    Union,
    cast,
)

import numpy as np
from typing_extensions import ParamSpec

import legate.core.types as ty
from legate.core import Future, ReductionOp, Store

from .config import (
    BinaryOpCode,
    BitGeneratorDistribution,
    BitGeneratorOperation,
    Bitorder,
    CuNumericOpCode,
    CuNumericRedopCode,
    RandGenCode,
    UnaryOpCode,
    UnaryRedCode,
)
from .linalg.cholesky import cholesky
from .sort import sort
from .thunk import NumPyThunk
from .utils import is_advanced_indexing

if TYPE_CHECKING:
    import numpy.typing as npt

    from legate.core import FieldID, Region
    from legate.core.operation import AutoTask, ManualTask

    from .config import BitGeneratorType, FFTDirection, FFTType, WindowOpCode
    from .runtime import Runtime
    from .types import (
        BitOrder,
        ConvolveMode,
        NdShape,
        OrderType,
        SelectKind,
        SortSide,
        SortType,
    )


def _complex_field_dtype(dtype: np.dtype[Any]) -> np.dtype[Any]:
    if dtype == np.complex64:
        return np.dtype(np.float32)
    elif dtype == np.complex128:
        return np.dtype(np.float64)
    elif dtype == np.complex256:
        return np.dtype(np.float128)
    else:
        assert False


def _prod(tpl: Sequence[int]) -> int:
    return reduce(lambda a, b: a * b, tpl, 1)


R = TypeVar("R")
P = ParamSpec("P")


def auto_convert(
    indices: Collection[int], keys: Sequence[str] = []
) -> Callable[[Callable[P, R]], Callable[P, R]]:
    indices = set(indices)

    def decorator(func: Callable[P, R]) -> Callable[P, R]:
        def wrapper(*args: Any, **kwargs: Any) -> Any:
            self = args[0]

            args = tuple(
                self.runtime.to_deferred_array(arg) if idx in indices else arg
                for (idx, arg) in enumerate(args)
            )
            for key in keys:
                v = kwargs.get(key, None)
                if v is None:
                    continue
                v = self.runtime.to_deferred_array(v)
                kwargs[key] = v

            return func(*args, **kwargs)

        return wrapper

    return decorator


# This is a dummy object that is only used as an initializer for the
# RegionField object above. It is thrown away as soon as the
# RegionField is constructed.
class _CuNumericNDarray(object):
    __slots__ = ["__array_interface__"]

    def __init__(
        self,
        shape: NdShape,
        field_type: Any,
        base_ptr: Any,
        strides: tuple[int, ...],
        read_only: bool,
    ) -> None:
        # See: https://docs.scipy.org/doc/numpy/reference/arrays.interface.html
        self.__array_interface__ = {
            "version": 3,
            "shape": shape,
            "typestr": field_type.str,
            "data": (base_ptr, read_only),
            "strides": strides,
        }


_UNARY_RED_TO_REDUCTION_OPS: Dict[int, int] = {
    UnaryRedCode.SUM: ReductionOp.ADD,
    UnaryRedCode.PROD: ReductionOp.MUL,
    UnaryRedCode.MAX: ReductionOp.MAX,
    UnaryRedCode.MIN: ReductionOp.MIN,
    UnaryRedCode.ARGMAX: CuNumericRedopCode.ARGMAX,
    UnaryRedCode.ARGMIN: CuNumericRedopCode.ARGMIN,
    UnaryRedCode.CONTAINS: ReductionOp.ADD,
    UnaryRedCode.COUNT_NONZERO: ReductionOp.ADD,
    UnaryRedCode.ALL: ReductionOp.MUL,
    UnaryRedCode.ANY: ReductionOp.ADD,
}


def max_identity(
    ty: np.dtype[Any],
) -> Union[int, np.floating[Any], bool, np.complexfloating[Any, Any]]:
    if ty.kind == "i" or ty.kind == "u":
        return np.iinfo(ty).min
    elif ty.kind == "f":
        return np.finfo(ty).min
    elif ty.kind == "c":
        return np.finfo(np.float64).min + np.finfo(np.float64).min * 1j
    elif ty.kind == "b":
        return False
    else:
        raise ValueError(f"Unsupported dtype: {ty}")


def min_identity(
    ty: np.dtype[Any],
) -> Union[int, np.floating[Any], bool, np.complexfloating[Any, Any]]:
    if ty.kind == "i" or ty.kind == "u":
        return np.iinfo(ty).max
    elif ty.kind == "f":
        return np.finfo(ty).max
    elif ty.kind == "c":
        return np.finfo(np.float64).max + np.finfo(np.float64).max * 1j
    elif ty.kind == "b":
        return True
    else:
        raise ValueError(f"Unsupported dtype: {ty}")


_UNARY_RED_IDENTITIES: Dict[UnaryRedCode, Callable[[Any], Any]] = {
    UnaryRedCode.SUM: lambda _: 0,
    UnaryRedCode.PROD: lambda _: 1,
    UnaryRedCode.MIN: min_identity,
    UnaryRedCode.MAX: max_identity,
    UnaryRedCode.ARGMAX: lambda ty: (np.iinfo(np.int64).min, max_identity(ty)),
    UnaryRedCode.ARGMIN: lambda ty: (np.iinfo(np.int64).min, min_identity(ty)),
    UnaryRedCode.CONTAINS: lambda _: False,
    UnaryRedCode.COUNT_NONZERO: lambda _: 0,
    UnaryRedCode.ALL: lambda _: True,
    UnaryRedCode.ANY: lambda _: False,
}


@unique
class BlasOperation(IntEnum):
    VV = 1
    MV = 2
    MM = 3


class DeferredArray(NumPyThunk):
    """This is a deferred thunk for describing NumPy computations.
    It is backed by either a Legion logical region or a Legion future
    for describing the result of a computation.

    :meta private:
    """

    def __init__(
        self,
        runtime: Runtime,
        base: Any,
        dtype: np.dtype[Any],
        numpy_array: Optional[npt.NDArray[Any]] = None,
    ) -> None:
        super().__init__(runtime, dtype)
        assert base is not None
        assert isinstance(base, Store)
        self.base: Any = base  # a Legate Store
        self.numpy_array = (
            None if numpy_array is None else weakref.ref(numpy_array)
        )

    def __str__(self) -> str:
        return f"DeferredArray(base: {self.base})"

    @property
    def storage(self) -> Union[Future, tuple[Region, FieldID]]:
        storage = self.base.storage
        if self.base.kind == Future:
            return storage
        else:
            return (storage.region, storage.field.field_id)

    @property
    def shape(self) -> NdShape:
        return tuple(self.base.shape)

    @property
    def ndim(self) -> int:
        return len(self.shape)

    def _copy_if_overlapping(self, other: DeferredArray) -> DeferredArray:
        if not self.base.overlaps(other.base):
            return self
        copy = cast(
            DeferredArray,
            self.runtime.create_empty_thunk(
                self.shape, self.dtype, inputs=[self]
            ),
        )
        copy.copy(self, deep=True)
        return copy

    def __numpy_array__(self) -> npt.NDArray[Any]:
        if self.numpy_array is not None:
            result = self.numpy_array()
            if result is not None:
                return result
        elif self.size == 0:
            # Return an empty array with the right number of dimensions
            # and type
            return np.empty(shape=self.shape, dtype=self.dtype)

        if self.scalar:
            result = np.full(
                self.shape,
                self.get_scalar_array(),
                dtype=self.dtype,
            )
        else:
            alloc = self.base.get_inline_allocation(self.context)

            def construct_ndarray(
                shape: NdShape, address: Any, strides: tuple[int, ...]
            ) -> npt.NDArray[Any]:
                initializer = _CuNumericNDarray(
                    shape, self.dtype, address, strides, False
                )
                result = np.asarray(initializer)
                if self.shape == ():
                    result = result.reshape(())
                return result

            result = cast("npt.NDArray[Any]", alloc.consume(construct_ndarray))

        self.numpy_array = weakref.ref(result)
        return result

    # TODO: We should return a view of the field instead of a copy
    def imag(self) -> NumPyThunk:
        result = self.runtime.create_empty_thunk(
            self.shape,
            dtype=_complex_field_dtype(self.dtype),
            inputs=[self],
        )

        result.unary_op(
            UnaryOpCode.IMAG,
            self,
            True,
            [],
        )

        return result

    # TODO: We should return a view of the field instead of a copy
    def real(self) -> NumPyThunk:
        result = self.runtime.create_empty_thunk(
            self.shape,
            dtype=_complex_field_dtype(self.dtype),
            inputs=[self],
        )

        result.unary_op(
            UnaryOpCode.REAL,
            self,
            True,
            [],
        )

        return result

    def conj(self) -> NumPyThunk:
        result = self.runtime.create_empty_thunk(
            self.shape,
            dtype=self.dtype,
            inputs=[self],
        )

        result.unary_op(
            UnaryOpCode.CONJ,
            self,
            True,
            [],
        )

        return result

    # Copy source array to the destination array
    @auto_convert([1])
    def copy(self, rhs: Any, deep: bool = False) -> None:
        if self.scalar and rhs.scalar:
            self.base.set_storage(rhs.base.storage)
            return
        self.unary_op(
            UnaryOpCode.COPY,
            rhs,
            True,
            [],
        )

    @property
    def scalar(self) -> bool:
        return self.base.scalar

    def get_scalar_array(self) -> npt.NDArray[Any]:
        assert self.scalar
        buf = self.base.storage.get_buffer(self.dtype.itemsize)
        result = np.frombuffer(buf, dtype=self.dtype, count=1)
        return result.reshape(())

    def _zip_indices(
        self, start_index: int, arrays: tuple[Any, ...]
    ) -> DeferredArray:
        if not isinstance(arrays, tuple):
            raise TypeError("zip_indices expects tuple of arrays")
        # start_index is the index from witch indices arrays are passed
        # for example of arr[:, indx, :], start_index =1
        if start_index == -1:
            start_index = 0

        new_arrays: tuple[Any, ...] = tuple()
        # check array's type and convert them to deferred arrays
        for a in arrays:
            a = self.runtime.to_deferred_array(a)
            data_type = a.dtype
            if data_type != np.int64:
                raise TypeError("index arrays should be int64 type")
            new_arrays += (a,)
        arrays = new_arrays

        # find a broadcasted shape for all arrays passed as indices
        shapes = tuple(a.shape for a in arrays)
        if len(arrays) > 1:
            # TODO: replace with cunumeric.broadcast_shapes, when available
            b_shape = np.broadcast_shapes(*shapes)
        else:
            b_shape = arrays[0].shape

        # key dim - dimension of indices arrays
        key_dim = len(b_shape)
        out_shape = b_shape

        # broadcast shapes
        new_arrays = tuple()
        for a in arrays:
            if a.shape != b_shape:
                new_arrays += (a._broadcast(b_shape),)
            else:
                new_arrays += (a.base,)
        arrays = new_arrays

        if len(arrays) < self.ndim:
            # the case when # of arrays passed is smaller than dimension of
            # the input array
            N = len(arrays)
            # output shape
            out_shape = (
                tuple(self.shape[i] for i in range(0, start_index))
                + b_shape
                + tuple(
                    self.shape[i] for i in range(start_index + N, self.ndim)
                )
            )
            new_arrays = tuple()
            # promote all index arrays to have the same shape as output
            for a in arrays:
                for i in range(0, start_index):
                    a = a.promote(i, self.shape[i])
                for i in range(start_index + N, self.ndim):
                    a = a.promote(key_dim + i - N, self.shape[i])
                new_arrays += (a,)
            arrays = new_arrays
        elif len(arrays) > self.ndim:
            raise ValueError("wrong number of index arrays passed")

        # create output array which will store Point<N> field where
        # N is number of index arrays
        # shape of the output array should be the same as the shape of each
        # index array
        # NOTE: We need to instantiate a RegionField of non-primitive
        # dtype, to store N-dimensional index points, to be used as the
        # indirection field in a copy.
        N = self.ndim
        pointN_dtype = self.runtime.get_point_type(N)
        output_arr = cast(
            DeferredArray,
            self.runtime.create_empty_thunk(
                shape=out_shape,
                dtype=pointN_dtype,
                inputs=[self],
            ),
        )

        # call ZIP function to combine index arrays into a singe array
        task = self.context.create_auto_task(CuNumericOpCode.ZIP)
        task.throws_exception(IndexError)
        task.add_output(output_arr.base)
        task.add_scalar_arg(self.ndim, ty.int64)  # N of points in Point<N>
        task.add_scalar_arg(key_dim, ty.int64)  # key_dim
        task.add_scalar_arg(start_index, ty.int64)  # start_index
        task.add_scalar_arg(self.shape, (ty.int64,))
        for a in arrays:
            task.add_input(a)
            task.add_alignment(output_arr.base, a)
        task.execute()

        return output_arr

    def _copy_store(self, store: Any) -> DeferredArray:
        store_to_copy = DeferredArray(
            self.runtime,
            base=store,
            dtype=self.dtype,
        )
        store_copy = self.runtime.create_empty_thunk(
            store_to_copy.shape,
            self.dtype,
            inputs=[store_to_copy],
        )
        store_copy.copy(store_to_copy, deep=True)
        return cast(DeferredArray, store_copy)

    def _create_indexing_array(
        self, key: Any, is_set: bool = False
    ) -> tuple[bool, Any, Any, Any]:
        store = self.base
        rhs = self
        # the index where the first index_array is passed to the [] operator
        start_index = -1
        if isinstance(key, NumPyThunk) and key.dtype == bool:
            if not isinstance(key, DeferredArray):
                key = self.runtime.to_deferred_array(key)

            # in case when boolean array is passed as an index, shape for all
            # its dimensions should be the same as the shape of
            # corresponding dimensions of the input array
            for i in range(key.ndim):
                if key.shape[i] != rhs.shape[i]:
                    raise ValueError(
                        "shape of the index array for "
                        f"dimension {i} doesn't match to the shape of the"
                        f"index array which is {rhs.shape[i]}"
                    )

            # if key or rhs are empty, return an empty array with correct shape
            if key.size == 0 or rhs.size == 0:
                if rhs.size == 0 and key.size != 0:
                    # we need to calculate shape of the 0 dim of output region
                    # even though the size of it is 0
                    # this can potentially be replaced with COUNT_NONZERO
                    s = key.nonzero()[0].size
                else:
                    s = 0

                out_shape = (s,) + tuple(
                    rhs.shape[i] for i in range(key.ndim, rhs.ndim)
                )
                out = cast(
                    DeferredArray,
                    self.runtime.create_empty_thunk(
                        out_shape,
                        rhs.dtype,
                        inputs=[rhs],
                    ),
                )
                out.fill(np.zeros((), dtype=out.dtype))
                return False, rhs, out, self

            key_store = key.base
            # bring key to the same shape as rhs
            for i in range(key_store.ndim, rhs.ndim):
                key_store = key_store.promote(i, rhs.shape[i])

            out_dtype = rhs.dtype
            # in the case this operation is called for the set_item, we
            # return Point<N> type field that is later used for
            # indirect copy operation
            if is_set:
                N = rhs.ndim
                out_dtype = rhs.runtime.get_point_type(N)

            # TODO : current implementation of the ND output regions
            # requires out.ndim == rhs.ndim. This will be fixed in the
            # future
            out = rhs.runtime.create_unbound_thunk(out_dtype, ndim=rhs.ndim)
            key_dims = key.ndim  # dimension of the original key

            task = rhs.context.create_auto_task(
                CuNumericOpCode.ADVANCED_INDEXING
            )
            task.add_output(out.base)
            task.add_input(rhs.base)
            task.add_input(key_store)
            task.add_scalar_arg(is_set, bool)
            task.add_scalar_arg(key_dims, ty.int64)
            task.add_alignment(rhs.base, key_store)
            task.add_broadcast(
                rhs.base, axes=tuple(range(1, len(rhs.base.shape)))
            )
            task.execute()

            # TODO : current implementation of the ND output regions
            # requires out.ndim == rhs.ndim.
            # The logic below will be removed in the future
            out_dim = rhs.ndim - key_dims + 1

            if out_dim != rhs.ndim:
                out_tmp = out.base
                for dim in range(rhs.ndim - out_dim):
                    out_tmp = out_tmp.project(rhs.ndim - dim - 1, 0)
                out = out._copy_store(out_tmp)

            return False, rhs, out, self

        if isinstance(key, NumPyThunk):
            key = (key,)

        assert isinstance(key, tuple)
        key = self._unpack_ellipsis(key, self.ndim)
        shift = 0
        last_index = self.ndim
        # in case when index arrays are passed in the scaterred way,
        # we need to transpose original array so all index arrays
        # are close to each other
        transpose_needed = False
        transpose_indices: NdShape = tuple()
        key_transpose_indices: tuple[int, ...] = tuple()
        tuple_of_arrays: tuple[Any, ...] = ()

        # First, we need to check if transpose is needed
        for dim, k in enumerate(key):
            if np.isscalar(k) or isinstance(k, NumPyThunk):
                if start_index == -1:
                    start_index = dim
                key_transpose_indices += (dim,)
                transpose_needed = transpose_needed or ((dim - last_index) > 1)
                if (
                    isinstance(k, NumPyThunk)
                    and k.dtype == bool
                    and k.ndim >= 2
                ):
                    for i in range(dim, dim + k.ndim):
                        transpose_indices += (shift + i,)
                    shift += k.ndim - 1
                else:
                    transpose_indices += ((dim + shift),)
                last_index = dim

        if transpose_needed:
            start_index = 0
            post_indices = tuple(
                i for i in range(store.ndim) if i not in transpose_indices
            )
            transpose_indices += post_indices
            post_indices = tuple(
                i for i in range(len(key)) if i not in key_transpose_indices
            )
            key_transpose_indices += post_indices
            store = store.transpose(transpose_indices)
            key = tuple(key[i] for i in key_transpose_indices)

        shift = 0
        for dim, k in enumerate(key):
            if np.isscalar(k):
                if k < 0:  # type: ignore
                    k += store.shape[dim + shift]
                store = store.project(dim + shift, k)
                shift -= 1
            elif k is np.newaxis:
                store = store.promote(dim + shift, 1)
            elif isinstance(k, slice):
                store = store.slice(dim + shift, k)
            elif isinstance(k, NumPyThunk):
                if not isinstance(key, DeferredArray):
                    k = self.runtime.to_deferred_array(k)
                if k.dtype == bool:
                    for i in range(k.ndim):
                        if k.shape[i] != store.shape[dim + i + shift]:
                            raise ValueError(
                                "shape of boolean index did not match "
                                "indexed array "
                            )
                    # in case of the mixed indises we all nonzero
                    # for the bool array
                    k = k.nonzero()
                    shift += len(k) - 1
                    tuple_of_arrays += k
                else:
                    tuple_of_arrays += (k,)
            else:
                raise TypeError(
                    "Unsupported entry type passed to advanced ",
                    "indexing operation",
                )
        if store.transformed:
            # in the case this operation is called for the set_item, we need
            # to apply all the transformations done to `store` to `self`
            # as well before creating a copy
            if is_set:
                self = DeferredArray(self.runtime, store, self.dtype)
            # after store is transformed we need to to return a copy of
            # the store since Copy operation can't be done on
            # the store with transformation
            rhs = self._copy_store(store)

        if len(tuple_of_arrays) <= rhs.ndim:
            output_arr = rhs._zip_indices(start_index, tuple_of_arrays)
            return True, rhs, output_arr, self
        else:
            raise ValueError("Advanced indexing dimension mismatch")

    @staticmethod
    def _unpack_ellipsis(key: Any, ndim: int) -> tuple[Any, ...]:
        num_ellipsis = sum(k is Ellipsis for k in key)
        num_newaxes = sum(k is np.newaxis for k in key)

        if num_ellipsis == 0:
            return key
        elif num_ellipsis > 1:
            raise ValueError("Only a single ellipsis must be present")

        free_dims = ndim - (len(key) - num_newaxes - num_ellipsis)
        to_replace = (slice(None),) * free_dims
        unpacked: tuple[Any, ...] = ()
        for k in key:
            if k is Ellipsis:
                unpacked += to_replace
            else:
                unpacked += (k,)
        return unpacked

    def _get_view(self, key: Any) -> DeferredArray:
        key = self._unpack_ellipsis(key, self.ndim)
        store = self.base
        shift = 0
        for dim, k in enumerate(key):
            if k is np.newaxis:
                store = store.promote(dim + shift, 1)
            elif isinstance(k, slice):
                store = store.slice(dim + shift, k)
            elif np.isscalar(k):
                if k < 0:  # type: ignore
                    k += store.shape[dim + shift]
                store = store.project(dim + shift, k)
                shift -= 1
            else:
                assert False

        return DeferredArray(
            self.runtime,
            base=store,
            dtype=self.dtype,
        )

    def _broadcast(self, shape: NdShape) -> Any:
        result = self.base
        diff = len(shape) - result.ndim
        for dim in range(diff):
            result = result.promote(dim, shape[dim])

        for dim in range(len(shape)):
            if result.shape[dim] != shape[dim]:
                if result.shape[dim] != 1:
                    raise ValueError(
                        f"Shape did not match along dimension {dim} "
                        "and the value is not equal to 1"
                    )
                result = result.project(dim, 0).promote(dim, shape[dim])

        return result

    def _convert_future_to_regionfield(self) -> DeferredArray:
        store = self.context.create_store(
            self.dtype,
            shape=self.shape,
            optimize_scalar=False,
        )
        thunk_copy = DeferredArray(
            self.runtime,
            base=store,
            dtype=self.dtype,
        )
        thunk_copy.copy(self, deep=True)
        return thunk_copy

    def get_item(self, key: Any) -> NumPyThunk:
        # Check to see if this is advanced indexing or not
        if is_advanced_indexing(key):
            # Create the indexing array
            (
                copy_needed,
                rhs,
                index_array,
                self,
            ) = self._create_indexing_array(key)

            if copy_needed:

                if rhs.base.kind == Future:
                    rhs = rhs._convert_future_to_regionfield()
                result: NumPyThunk
                if index_array.base.kind == Future:
                    index_array = index_array._convert_future_to_regionfield()
                    result_store = self.context.create_store(
                        self.dtype,
                        shape=index_array.shape,
                        optimize_scalar=False,
                    )
                    result = DeferredArray(
                        self.runtime,
                        base=result_store,
                        dtype=self.dtype,
                    )

                else:
                    result = self.runtime.create_empty_thunk(
                        index_array.base.shape,
                        self.dtype,
                        inputs=[self],
                    )

                copy = self.context.create_copy()
                copy.set_source_indirect_out_of_range(False)
                copy.add_input(rhs.base)
                copy.add_source_indirect(index_array.base)
                copy.add_output(result.base)  # type: ignore
                copy.execute()

            else:
                return index_array

        else:
            result = self._get_view(key)

            if result.shape == ():
                input = result
                result = self.runtime.create_empty_thunk(
                    (), self.dtype, inputs=[self]
                )

                task = self.context.create_auto_task(CuNumericOpCode.READ)
                task.add_input(input.base)
                task.add_output(result.base)  # type: ignore

                task.execute()

        return result

    @auto_convert([2])
    def set_item(self, key: Any, rhs: Any) -> None:
        assert self.dtype == rhs.dtype
        # Check to see if this is advanced indexing or not
        if is_advanced_indexing(key):
            # Create the indexing array
            (
                copy_needed,
                lhs,
                index_array,
                self,
            ) = self._create_indexing_array(key, True)

            if rhs.shape != index_array.shape:
                rhs_tmp = rhs._broadcast(index_array.base.shape)
                rhs_tmp = rhs._copy_store(rhs_tmp)
                rhs_store = rhs_tmp.base
            else:
                if rhs.base.transformed:
                    rhs = rhs._copy_store(rhs.base)
                rhs_store = rhs.base

            # the case when rhs is a scalar and indices array contains
            # a single value
            # TODO this logic should be removed when copy accepts Futures
            if rhs_store.kind == Future:
                rhs_tmp = DeferredArray(
                    self.runtime,
                    base=rhs_store,
                    dtype=rhs.dtype,
                )
                rhs_tmp2 = rhs_tmp._convert_future_to_regionfield()
                rhs_store = rhs_tmp2.base

            if index_array.base.kind == Future:
                index_array = index_array._convert_future_to_regionfield()
            if lhs.base.kind == Future:
                lhs = lhs._convert_future_to_regionfield()

            if index_array.size != 0:

<<<<<<< HEAD
            if lhs.base.kind == Future:
                lhs = self._convert_future_to_store(lhs)

            copy.add_input(rhs_store)
            copy.add_target_indirect(index_array.base)
            copy.add_output(lhs.base)
            copy.execute()
=======
                copy = self.context.create_copy()
                copy.set_target_indirect_out_of_range(False)

                copy.add_input(rhs_store)
                copy.add_target_indirect(index_array.base)
                copy.add_output(lhs.base)
                copy.execute()
>>>>>>> 431a958c

            # TODO this copy will be removed when affine copies are
            # supported in Legion/Realm
            if lhs is not self:
                self.copy(lhs, deep=True)

        else:
            view = self._get_view(key)

            if view.shape == ():
                # We're just writing a single value
                assert rhs.size == 1

                task = self.context.create_auto_task(CuNumericOpCode.WRITE)
                # Since we pass the view with write discard privilege,
                # we should make sure that the mapper either creates a fresh
                # instance just for this one-element view or picks one of the
                # existing valid instances for the parent.
                task.add_output(view.base)
                task.add_input(rhs.base)
                task.execute()
            else:
                # In Python, any inplace update of form arr[key] op= value
                # goes through three steps: 1) __getitem__ fetching the object
                # for the key, 2) __iop__ for the update, and 3) __setitem__
                # to set the result back. In cuNumeric, the object we
                # return in step (1) is actually a subview to the array arr
                # through which we make updates in place, so after step (2) is
                # done, # the effect of inplace update is already reflected
                # to the arr. Therefore, we skip the copy to avoid redundant
                # copies if we know that we hit such a scenario.
                # TODO: We should make this work for the advanced indexing case
                if view.base == rhs.base:
                    return

                if view.base.overlaps(rhs.base):
                    rhs_copy = self.runtime.create_empty_thunk(
                        rhs.shape,
                        rhs.dtype,
                        inputs=[rhs],
                    )
                    rhs_copy.copy(rhs, deep=False)
                    rhs = rhs_copy

                view.copy(rhs, deep=False)

    def reshape(self, newshape: NdShape, order: OrderType) -> NumPyThunk:
        assert isinstance(newshape, Iterable)
        if order == "A":
            order = "C"

        if order != "C":
            # If we don't have a transform then we need to make a copy
            self.runtime.warn(
                "cuNumeric has not implemented reshape using Fortran-like "
                "index order and is falling back to canonical numpy. You may "
                "notice significantly decreased performance for this "
                "function call.",
                category=RuntimeWarning,
            )
            numpy_array = self.__numpy_array__()
            # Force a copy here because we know we can't build a view
            result_array = numpy_array.reshape(newshape, order=order).copy()
            result = self.runtime.get_numpy_thunk(result_array)

            return self.runtime.to_deferred_array(result)

        if self.shape == newshape:
            return self

        # Find a combination of domain transformations to convert this store
        # to the new shape. First we identify a pair of subsets of the source
        # and target extents whose products are the same, and infer necessary
        # domain transformations to align the two. In case where the target
        # isn't a transformed view of the source, the data is copied. This
        # table summarizes five possible cases:
        #
        # +-------+---------+------+-----------------------------------+
        # |Source | Target  | Copy | Plan                              |
        # +-------+---------+------+-----------------------------------+
        # |(a,b,c)| (abc,)  | Yes  | Delinearize(tgt, (a,b,c)) <- src  |
        # +-------+---------+------+-----------------------------------+
        # |(abc,) | (a,b,c,)| No   | tgt = Delinearize(src, (a,b,c))   |
        # +-------+---------+------+-----------------------------------+
        # |(a,b)  | (c,d)   | Yes  | tmp = new store((ab,))            |
        # |       |         |      | Delinearize(tmp, (a,b)) <- src    |
        # |       |         |      | tgt = Delinearize(tmp, (c,d))     |
        # +-------+---------+------+-----------------------------------+
        # |(a,1)  | (a,)    | No   | tgt = Project(src, 0, 0)          |
        # +-------+---------+------+-----------------------------------+
        # |(a,)   | (a,1)   | No   | tgt = Promote(src, 0, 1)          |
        # +-------+---------+------+-----------------------------------+
        #
        # Update 9/22/2021: the non-affineness with delinearization leads
        # to non-contiguous subregions in several places, and thus we
        # decided to avoid using it and make copies instead. This means
        # the third case in the table above now leads to two copies, one from
        # the source to a 1-D temporary array and one from that temporary
        # to the target array. We expect that such reshaping requests are
        # infrequent enough that the extra copies are causing any noticeable
        # performance issues, but we will revisit this decision later once
        # we have enough evidence that that's not the case.

        in_dim = 0
        out_dim = 0

        in_shape = self.shape
        out_shape = newshape

        in_ndim = len(in_shape)
        out_ndim = len(out_shape)

        groups = []

        while in_dim < in_ndim and out_dim < out_ndim:
            prev_in_dim = in_dim
            prev_out_dim = out_dim

            in_prod = 1
            out_prod = 1

            while True:
                if in_prod < out_prod:
                    in_prod *= in_shape[in_dim]
                    in_dim += 1
                else:
                    out_prod *= out_shape[out_dim]
                    out_dim += 1
                if in_prod == out_prod:
                    if in_dim < in_ndim and in_shape[in_dim] == 1:
                        in_dim += 1
                    break

            in_group = in_shape[prev_in_dim:in_dim]
            out_group = out_shape[prev_out_dim:out_dim]
            groups.append((in_group, out_group))

        while in_dim < in_ndim:
            assert in_shape[in_dim] == 1
            groups.append(((1,), ()))
            in_dim += 1

        while out_dim < out_ndim:
            assert out_shape[out_dim] == 1
            groups.append(((), (1,)))
            out_dim += 1

        needs_linearization = any(len(src_g) > 1 for src_g, _ in groups)
        needs_delinearization = any(len(tgt_g) > 1 for _, tgt_g in groups)
        needs_copy = needs_linearization or needs_delinearization

        if needs_copy:
            tmp_shape: NdShape = ()
            for src_g, tgt_g in groups:
                if len(src_g) > 1 and len(tgt_g) > 1:
                    tmp_shape += (_prod(tgt_g),)
                else:
                    tmp_shape += tgt_g

            result = self.runtime.create_empty_thunk(
                tmp_shape, dtype=self.dtype, inputs=[self]
            )

            src = self.base
            tgt = result.base  # type: ignore

            src_dim = 0
            tgt_dim = 0
            for src_g, tgt_g in groups:
                diff = 1
                if src_g == tgt_g:
                    assert len(src_g) == 1
                elif len(src_g) == 0:
                    assert tgt_g == (1,)
                    src = src.promote(src_dim, 1)
                elif len(tgt_g) == 0:
                    assert src_g == (1,)
                    tgt = tgt.promote(tgt_dim, 1)
                elif len(src_g) == 1:
                    src = src.delinearize(src_dim, tgt_g)
                    diff = len(tgt_g)
                else:
                    tgt = tgt.delinearize(tgt_dim, src_g)
                    diff = len(src_g)

                src_dim += diff
                tgt_dim += diff

            assert src.shape == tgt.shape

            src_array = DeferredArray(self.runtime, src, self.dtype)
            tgt_array = DeferredArray(self.runtime, tgt, self.dtype)
            tgt_array.copy(src_array, deep=True)

            if needs_delinearization and needs_linearization:
                src = result.base  # type: ignore
                src_dim = 0
                for src_g, tgt_g in groups:
                    if len(src_g) > 1 and len(tgt_g) > 1:
                        src = src.delinearize(src_dim, tgt_g)
                        src_dim += len(tgt_g)

                assert src.shape == newshape
                src_array = DeferredArray(self.runtime, src, self.dtype)
                result = self.runtime.create_empty_thunk(
                    newshape, dtype=self.dtype, inputs=[self]
                )
                result.copy(src_array, deep=True)

        else:
            src = self.base
            src_dim = 0
            for src_g, tgt_g in groups:
                diff = 1
                if src_g == tgt_g:
                    assert len(src_g) == 1
                elif len(src_g) == 0:
                    assert tgt_g == (1,)
                    src = src.promote(src_dim, 1)
                elif len(tgt_g) == 0:
                    assert src_g == (1,)
                    src = src.project(src_dim, 0)
                    diff = 0
                else:
                    # unreachable
                    assert False

                src_dim += diff

            result = DeferredArray(self.runtime, src, self.dtype)

        return result

    def squeeze(
        self, axis: Optional[Union[int, tuple[int, ...]]]
    ) -> DeferredArray:
        result = self.base
        if axis is None:
            shift = 0
            for dim in range(self.ndim):
                if result.shape[dim + shift] == 1:
                    result = result.project(dim + shift, 0)
                    shift -= 1
        elif isinstance(axis, int):
            result = result.project(axis, 0)
        elif isinstance(axis, tuple):
            shift = 0
            for dim in axis:
                result = result.project(dim + shift, 0)
                shift -= 1
        else:
            raise TypeError(
                '"axis" argument for squeeze must be int-like or tuple-like'
            )
        if result is self.base:
            return self
        return DeferredArray(self.runtime, result, self.dtype)

    def swapaxes(self, axis1: int, axis2: int) -> DeferredArray:
        if self.size == 1 or axis1 == axis2:
            return self
        # Make a new deferred array object and swap the results
        assert axis1 < self.ndim and axis2 < self.ndim

        dims = list(range(self.ndim))
        dims[axis1], dims[axis2] = dims[axis2], dims[axis1]

        result = self.base.transpose(dims)
        result = DeferredArray(self.runtime, result, self.dtype)

        return result

    # Convert the source array to the destination array
    @auto_convert([1])
    def convert(self, rhs: Any, warn: bool = True) -> None:
        lhs_array = self
        rhs_array = rhs
        assert lhs_array.dtype != rhs_array.dtype

        if warn:
            self.runtime.warn(
                "cuNumeric performing implicit type conversion from "
                + str(rhs_array.dtype)
                + " to "
                + str(lhs_array.dtype),
                category=UserWarning,
            )

        lhs = lhs_array.base
        rhs = rhs_array.base

        task = self.context.create_auto_task(CuNumericOpCode.CONVERT)
        task.add_output(lhs)
        task.add_input(rhs)
        task.add_dtype_arg(lhs_array.dtype)  # type: ignore

        task.add_alignment(lhs, rhs)

        task.execute()

    @auto_convert([1, 2])
    def convolve(self, v: Any, lhs: Any, mode: ConvolveMode) -> None:
        input = self.base
        filter = v.base
        out = lhs.base

        task = self.context.create_auto_task(CuNumericOpCode.CONVOLVE)

        offsets = (filter.shape + 1) // 2
        stencils: list[tuple[int, ...]] = []
        for offset in offsets:
            stencils.append((-offset, 0, offset))
        stencils = list(product(*stencils))
        stencils.remove((0,) * self.ndim)

        p_out = task.declare_partition(out)
        p_input = task.declare_partition(input)
        p_stencils = []
        for _ in stencils:
            p_stencils.append(task.declare_partition(input, complete=False))

        task.add_output(out, partition=p_out)
        task.add_input(filter)
        task.add_input(input, partition=p_input)
        for p_stencil in p_stencils:
            task.add_input(input, partition=p_stencil)
        task.add_scalar_arg(self.shape, (ty.int64,))

        task.add_constraint(p_out == p_input)
        for stencil, p_stencil in zip(stencils, p_stencils):
            task.add_constraint(p_input + stencil <= p_stencil)  # type: ignore
        task.add_broadcast(filter)

        task.execute()

    @auto_convert([1])
    def fft(
        self,
        rhs: Any,
        axes: Sequence[int],
        kind: FFTType,
        direction: FFTDirection,
    ) -> None:
        lhs = self
        # For now, deferred only supported with GPU, use eager / numpy for CPU
        if self.runtime.num_gpus == 0:
            lhs_eager = lhs.runtime.to_eager_array(lhs)
            rhs_eager = rhs.runtime.to_eager_array(rhs)
            lhs_eager.fft(rhs_eager, axes, kind, direction)
            lhs.base = lhs.runtime.to_deferred_array(lhs_eager).base
        else:
            input = rhs.base
            output = lhs.base

            task = self.context.create_auto_task(CuNumericOpCode.FFT)
            p_output = task.declare_partition(output)
            p_input = task.declare_partition(input)

            task.add_output(output, partition=p_output)
            task.add_input(input, partition=p_input)
            task.add_scalar_arg(kind.type_id, ty.int32)
            task.add_scalar_arg(direction.value, ty.int32)
            task.add_scalar_arg(
                len(set(axes)) != len(axes)
                or len(axes) != input.ndim
                or tuple(axes) != tuple(sorted(axes)),
                bool,
            )
            for ax in axes:
                task.add_scalar_arg(ax, ty.int64)

            task.add_broadcast(input)
            task.add_constraint(p_output == p_input)

            task.execute()

    # Fill the cuNumeric array with the value in the numpy array
    def _fill(self, value: Any) -> None:
        assert value.scalar

        if self.scalar:
            # Handle the 0D case special
            self.base.set_storage(value.storage)
        else:
            assert self.base is not None
            # If this is a fill for an arg value, make sure to pass
            # the value dtype so that we get it packed correctly
            argval = self.dtype.kind == "V"

            task = self.context.create_auto_task(CuNumericOpCode.FILL)
            task.add_output(self.base)
            task.add_input(value)
            task.add_scalar_arg(argval, bool)

            task.execute()

    def fill(self, numpy_array: Any) -> None:
        assert isinstance(numpy_array, np.ndarray)
        if numpy_array.size != 1:
            raise ValueError("Filled value array size is not equal to 1")
        assert self.dtype == numpy_array.dtype
        # Have to copy the numpy array because this launch is asynchronous
        # and we need to make sure the application doesn't mutate the value
        # so make a future result, this is immediate so no dependence
        value = self.runtime.create_scalar(numpy_array.data, self.dtype)
        store = self.context.create_store(
            self.dtype, shape=(1,), storage=value, optimize_scalar=True
        )
        self._fill(store)

    @auto_convert([2, 4])
    def contract(
        self,
        lhs_modes: list[str],
        rhs1_thunk: Any,
        rhs1_modes: list[str],
        rhs2_thunk: Any,
        rhs2_modes: list[str],
        mode2extent: dict[str, int],
    ) -> None:
        supported_dtypes: list[np.dtype[Any]] = [
            np.dtype(np.float16),
            np.dtype(np.float32),
            np.dtype(np.float64),
            np.dtype(np.complex64),
            np.dtype(np.complex128),
        ]
        lhs_thunk: NumPyThunk = self

        # Sanity checks
        # no duplicate modes within an array
        assert len(lhs_modes) == len(set(lhs_modes))
        assert len(rhs1_modes) == len(set(rhs1_modes))
        assert len(rhs2_modes) == len(set(rhs2_modes))
        # no singleton modes
        mode_counts: Counter[str] = Counter()
        mode_counts.update(lhs_modes)
        mode_counts.update(rhs1_modes)
        mode_counts.update(rhs2_modes)
        for count in mode_counts.values():
            assert count == 2 or count == 3
        # arrays and mode lists agree on dimensionality
        assert lhs_thunk.ndim == len(lhs_modes)
        assert rhs1_thunk.ndim == len(rhs1_modes)
        assert rhs2_thunk.ndim == len(rhs2_modes)
        # array shapes agree with mode extents (broadcasting should have been
        # handled by the frontend)
        assert all(
            mode2extent[mode] == dim_sz
            for (mode, dim_sz) in zip(
                lhs_modes + rhs1_modes + rhs2_modes,
                lhs_thunk.shape + rhs1_thunk.shape + rhs2_thunk.shape,
            )
        )
        # casting has been handled by the frontend
        assert lhs_thunk.dtype == rhs1_thunk.dtype
        assert lhs_thunk.dtype == rhs2_thunk.dtype

        # Handle store overlap
        rhs1_thunk = rhs1_thunk._copy_if_overlapping(lhs_thunk)
        rhs2_thunk = rhs2_thunk._copy_if_overlapping(lhs_thunk)

        # Test for special cases where we can use BLAS
        blas_op = None
        if any(c != 2 for c in mode_counts.values()):
            pass
        elif (
            len(lhs_modes) == 0
            and len(rhs1_modes) == 1
            and len(rhs2_modes) == 1
        ):
            # this case works for any arithmetic type, not just floats
            blas_op = BlasOperation.VV
        elif (
            lhs_thunk.dtype in supported_dtypes
            and len(lhs_modes) == 1
            and (
                len(rhs1_modes) == 2
                and len(rhs2_modes) == 1
                or len(rhs1_modes) == 1
                and len(rhs2_modes) == 2
            )
        ):
            blas_op = BlasOperation.MV
        elif (
            lhs_thunk.dtype in supported_dtypes
            and len(lhs_modes) == 2
            and len(rhs1_modes) == 2
            and len(rhs2_modes) == 2
        ):
            blas_op = BlasOperation.MM

        # Our half-precision BLAS tasks expect a single-precision accumulator.
        # This is done to avoid the precision loss that results from repeated
        # reductions into a half-precision accumulator, and to enable the use
        # of tensor cores. In the general-purpose tensor contraction case
        # below the tasks do this adjustment internally.
        if blas_op is not None and lhs_thunk.dtype == np.float16:
            lhs_thunk = self.runtime.create_empty_thunk(
                lhs_thunk.shape, np.dtype(np.float32), inputs=[lhs_thunk]
            )

        # Clear output array
        lhs_thunk.fill(np.array(0, dtype=lhs_thunk.dtype))

        # Pull out the stores
        lhs = lhs_thunk.base  # type: ignore
        rhs1 = rhs1_thunk.base
        rhs2 = rhs2_thunk.base

        # The underlying libraries are not guaranteed to work with stride
        # values of 0. The frontend should therefore handle broadcasting
        # directly, instead of promoting stores.
        assert not lhs.has_fake_dims()
        assert not rhs1.has_fake_dims()
        assert not rhs2.has_fake_dims()

        # Special cases where we can use BLAS
        if blas_op is not None:

            if blas_op == BlasOperation.VV:
                # Vector dot product
                task = self.context.create_auto_task(CuNumericOpCode.DOT)
                task.add_reduction(lhs, ReductionOp.ADD)
                task.add_input(rhs1)
                task.add_input(rhs2)
                task.add_alignment(rhs1, rhs2)
                task.execute()

            elif blas_op == BlasOperation.MV:
                # Matrix-vector or vector-matrix multiply

                # b,(ab/ba)->a --> (ab/ba),b->a
                if len(rhs1_modes) == 1:
                    rhs1, rhs2 = rhs2, rhs1
                    rhs1_modes, rhs2_modes = rhs2_modes, rhs1_modes
                # ba,b->a --> ab,b->a
                if rhs1_modes[0] == rhs2_modes[0]:
                    rhs1 = rhs1.transpose([1, 0])
                    rhs1_modes = [rhs1_modes[1], rhs1_modes[0]]

                (m, n) = rhs1.shape
                rhs2 = rhs2.promote(0, m)
                lhs = lhs.promote(1, n)

                task = self.context.create_auto_task(CuNumericOpCode.MATVECMUL)
                task.add_reduction(lhs, ReductionOp.ADD)
                task.add_input(rhs1)
                task.add_input(rhs2)
                task.add_alignment(lhs, rhs1)
                task.add_alignment(lhs, rhs2)
                task.execute()

            elif blas_op == BlasOperation.MM:
                # Matrix-matrix multiply

                # (cb/bc),(ab/ba)->ac --> (ab/ba),(cb/bc)->ac
                if lhs_modes[0] not in rhs1_modes:
                    rhs1, rhs2 = rhs2, rhs1
                    rhs1_modes, rhs2_modes = rhs2_modes, rhs1_modes
                assert (
                    lhs_modes[0] in rhs1_modes and lhs_modes[1] in rhs2_modes
                )
                # ba,?->ac --> ab,?->ac
                if lhs_modes[0] != rhs1_modes[0]:
                    rhs1 = rhs1.transpose([1, 0])
                    rhs1_modes = [rhs1_modes[1], rhs1_modes[0]]
                # ?,cb->ac --> ?,bc->ac
                if lhs_modes[1] != rhs2_modes[1]:
                    rhs2 = rhs2.transpose([1, 0])
                    rhs2_modes = [rhs2_modes[1], rhs2_modes[0]]

                m = lhs.shape[0]
                n = lhs.shape[1]
                k = rhs1.shape[1]
                assert m == rhs1.shape[0]
                assert n == rhs2.shape[1]
                assert k == rhs2.shape[0]
                lhs = lhs.promote(1, k)
                rhs1 = rhs1.promote(2, n)
                rhs2 = rhs2.promote(0, m)

                task = self.context.create_auto_task(CuNumericOpCode.MATMUL)
                task.add_reduction(lhs, ReductionOp.ADD)
                task.add_input(rhs1)
                task.add_input(rhs2)
                task.add_alignment(lhs, rhs1)
                task.add_alignment(lhs, rhs2)
                task.execute()

            else:
                assert False

            # If we used a single-precision intermediate accumulator, cast the
            # result back to half-precision.
            if rhs1_thunk.dtype == np.float16:
                self.convert(
                    lhs_thunk,
                    warn=False,
                )

            return

        # General-purpose contraction
        if lhs_thunk.dtype not in supported_dtypes:
            raise TypeError(f"Unsupported type: {lhs_thunk.dtype}")

        # Transpose arrays according to alphabetical order of mode labels
        def alphabetical_transpose(
            store: Store, modes: Sequence[str]
        ) -> Store:
            perm = tuple(
                dim for (_, dim) in sorted(zip(modes, range(len(modes))))
            )
            return store.transpose(perm)

        lhs = alphabetical_transpose(lhs, lhs_modes)
        rhs1 = alphabetical_transpose(rhs1, rhs1_modes)
        rhs2 = alphabetical_transpose(rhs2, rhs2_modes)

        # Promote dimensions as required to align the stores
        lhs_dim_mask: list[bool] = []
        rhs1_dim_mask: list[bool] = []
        rhs2_dim_mask: list[bool] = []
        for (dim, mode) in enumerate(sorted(mode2extent.keys())):
            extent = mode2extent[mode]

            def add_mode(
                store: Store, modes: Sequence[str], dim_mask: list[bool]
            ) -> Any:
                if mode not in modes:
                    dim_mask.append(False)
                    return store.promote(dim, extent)
                else:
                    dim_mask.append(True)
                    return store

            lhs = add_mode(lhs, lhs_modes, lhs_dim_mask)
            rhs1 = add_mode(rhs1, rhs1_modes, rhs1_dim_mask)
            rhs2 = add_mode(rhs2, rhs2_modes, rhs2_dim_mask)
        assert lhs.shape == rhs1.shape
        assert lhs.shape == rhs2.shape

        # Prepare the launch
        task = self.context.create_auto_task(CuNumericOpCode.CONTRACT)
        task.add_reduction(lhs, ReductionOp.ADD)
        task.add_input(rhs1)
        task.add_input(rhs2)
        task.add_scalar_arg(tuple(lhs_dim_mask), (bool,))
        task.add_scalar_arg(tuple(rhs1_dim_mask), (bool,))
        task.add_scalar_arg(tuple(rhs2_dim_mask), (bool,))
        task.add_alignment(lhs, rhs1)
        task.add_alignment(lhs, rhs2)
        task.execute()

    # Create array from input array and indices
    def choose(self, rhs: Any, *args: Any) -> None:
        # convert all arrays to deferred
        index_arr = self.runtime.to_deferred_array(rhs)
        ch_def = tuple(self.runtime.to_deferred_array(c) for c in args)

        out_arr = self.base
        # broadcast input array and all choices arrays to the same shape
        index = index_arr._broadcast(out_arr.shape)
        ch_tuple = tuple(c._broadcast(out_arr.shape) for c in ch_def)

        task = self.context.create_auto_task(CuNumericOpCode.CHOOSE)
        task.add_output(out_arr)
        task.add_input(index)
        for c in ch_tuple:
            task.add_input(c)

        task.add_alignment(index, out_arr)
        for c in ch_tuple:
            task.add_alignment(index, c)
        task.execute()

    # Create or extract a diagonal from a matrix
    @auto_convert([1])
    def _diag_helper(
        self,
        rhs: Any,
        offset: int,
        naxes: int,
        extract: bool,
        trace: bool,
    ) -> None:
        # fill output array with 0
        self.fill(np.array(0, dtype=self.dtype))
        if extract:
            diag = self.base
            matrix = rhs.base
            ndim = rhs.ndim
            start = matrix.ndim - naxes
            n = ndim - 1
            if naxes == 2:
                # get slice of the original array by the offset
                if offset > 0:
                    matrix = matrix.slice(start + 1, slice(offset, None))
                if trace:
                    if matrix.ndim == 2:
                        diag = diag.promote(0, matrix.shape[0])
                        diag = diag.project(1, 0).promote(1, matrix.shape[1])
                    else:
                        for i in range(0, naxes):
                            diag = diag.promote(start, matrix.shape[-i - 1])
                else:
                    if matrix.shape[n - 1] < matrix.shape[n]:
                        diag = diag.promote(start + 1, matrix.shape[ndim - 1])
                    else:
                        diag = diag.promote(start, matrix.shape[ndim - 2])
            else:
                # promote output to the shape of the input  array
                for i in range(1, naxes):
                    diag = diag.promote(start, matrix.shape[-i - 1])
        else:
            matrix = self.base
            diag = rhs.base
            ndim = self.ndim
            # get slice of the original array by the offset
            if offset > 0:
                matrix = matrix.slice(1, slice(offset, None))
            elif offset < 0:
                matrix = matrix.slice(0, slice(-offset, None))

            if matrix.shape[0] < matrix.shape[1]:
                diag = diag.promote(1, matrix.shape[1])
            else:
                diag = diag.promote(0, matrix.shape[0])

        task = self.context.create_auto_task(CuNumericOpCode.DIAG)

        if extract:
            task.add_reduction(diag, ReductionOp.ADD)
            task.add_input(matrix)
            task.add_alignment(matrix, diag)
        else:
            task.add_output(matrix)
            task.add_input(diag)
            task.add_input(matrix)
            task.add_alignment(diag, matrix)

        task.add_scalar_arg(naxes, ty.int32)
        task.add_scalar_arg(extract, bool)

        task.execute()

    # Create an identity array with the ones offset from the diagonal by k
    def eye(self, k: int) -> None:
        assert self.ndim == 2  # Only 2-D arrays should be here
        # First issue a fill to zero everything out
        self.fill(np.array(0, dtype=self.dtype))

        task = self.context.create_auto_task(CuNumericOpCode.EYE)
        task.add_output(self.base)
        task.add_scalar_arg(k, ty.int32)

        task.execute()

    def arange(self, start: float, stop: float, step: float) -> None:
        assert self.ndim == 1  # Only 1-D arrays should be here
        if self.scalar:
            # Handle the special case of a single value here
            assert self.shape[0] == 1
            array = np.array(start, dtype=self.dtype)
            future = self.runtime.create_scalar(array.data, array.dtype)
            self.base.set_storage(future)
            return

        def create_scalar(value: Any, dtype: np.dtype[Any]) -> Any:
            array = np.array(value, dtype)
            return self.runtime.create_wrapped_scalar(
                array.data,
                array.dtype,
                shape=(1,),
            ).base

        task = self.context.create_auto_task(CuNumericOpCode.ARANGE)
        task.add_output(self.base)
        task.add_input(create_scalar(start, self.dtype))
        task.add_input(create_scalar(stop, self.dtype))
        task.add_input(create_scalar(step, self.dtype))

        task.execute()

    # Tile the src array onto the destination array
    @auto_convert([1])
    def tile(self, rhs: Any, reps: Union[Any, Sequence[int]]) -> None:
        src_array = rhs
        dst_array = self
        assert src_array.ndim <= dst_array.ndim
        assert src_array.dtype == dst_array.dtype
        if src_array.scalar:
            self._fill(src_array.base)
            return

        task = self.context.create_auto_task(CuNumericOpCode.TILE)

        task.add_output(self.base)
        task.add_input(rhs.base)

        task.add_broadcast(rhs.base)

        task.execute()

    # Transpose the matrix dimensions
    def transpose(
        self, axes: Union[None, tuple[int, ...], list[int]]
    ) -> DeferredArray:
        result = self.base.transpose(axes)
        result = DeferredArray(self.runtime, result, self.dtype)
        return result

    @auto_convert([1])
    def trilu(self, rhs: Any, k: int, lower: bool) -> None:
        lhs = self.base
        rhs = rhs._broadcast(lhs.shape)

        task = self.context.create_auto_task(CuNumericOpCode.TRILU)

        task.add_output(lhs)
        task.add_input(rhs)
        task.add_scalar_arg(lower, bool)
        task.add_scalar_arg(k, ty.int32)

        task.add_alignment(lhs, rhs)

        task.execute()

    # Repeat elements of an array.
    def repeat(
        self, repeats: Any, axis: int, scalar_repeats: bool
    ) -> DeferredArray:
        out = self.runtime.create_unbound_thunk(self.dtype, ndim=self.ndim)
        task = self.context.create_auto_task(CuNumericOpCode.REPEAT)
        task.add_input(self.base)
        task.add_output(out.base)
        # We pass axis now but don't use for 1D case (will use for ND case
        task.add_scalar_arg(axis, ty.int32)
        task.add_scalar_arg(scalar_repeats, bool)
        if scalar_repeats:
            task.add_scalar_arg(repeats, ty.int64)
        else:
            shape = self.shape
            repeats = self.runtime.to_deferred_array(repeats).base
            for dim, extent in enumerate(shape):
                if dim == axis:
                    continue
                repeats = repeats.promote(dim, extent)
            task.add_input(repeats)
            task.add_alignment(self.base, repeats)
        task.execute()
        return out

    @auto_convert([1])
    def flip(self, rhs: Any, axes: Union[None, int, tuple[int, ...]]) -> None:
        input = rhs.base
        output = self.base
        normalized_axes = (
            tuple(range(self.ndim))
            if axes is None
            else (axes,)
            if not isinstance(axes, tuple)
            else axes
        )

        task = self.context.create_auto_task(CuNumericOpCode.FLIP)
        task.add_output(output)
        task.add_input(input)
        task.add_scalar_arg(normalized_axes, (ty.int32,))

        task.add_broadcast(input)
        task.add_alignment(input, output)

        task.execute()

    # Perform a bin count operation on the array
    @auto_convert([1], ["weights"])
    def bincount(self, rhs: Any, weights: Optional[NumPyThunk] = None) -> None:
        weight_array = weights
        src_array = rhs
        dst_array = self
        assert src_array.size > 1
        assert dst_array.ndim == 1
        if weight_array is not None:
            assert src_array.shape == weight_array.shape or (
                src_array.size == 1 and weight_array.size == 1
            )
        else:
            weight_array = self.runtime.create_wrapped_scalar(
                np.array(1, dtype=np.int64),
                np.dtype(np.int64),
                shape=(),
            )

        dst_array.fill(np.array(0, dst_array.dtype))

        task = self.context.create_auto_task(CuNumericOpCode.BINCOUNT)
        task.add_reduction(dst_array.base, ReductionOp.ADD)
        task.add_input(src_array.base)
        task.add_input(weight_array.base)  # type: ignore

        task.add_broadcast(dst_array.base)
        if not weight_array.scalar:
            task.add_alignment(src_array.base, weight_array.base)  # type: ignore  # noqa

        task.execute()

    def nonzero(self) -> tuple[NumPyThunk, ...]:
        results = tuple(
            self.runtime.create_unbound_thunk(np.dtype(np.int64))
            for _ in range(self.ndim)
        )

        task = self.context.create_auto_task(CuNumericOpCode.NONZERO)

        task.add_input(self.base)
        for result in results:
            task.add_output(result.base)

        task.add_broadcast(self.base, axes=range(1, self.ndim))

        task.execute()
        return results

    def bitgenerator_random_raw(
        self,
        handle: int,
        generatorType: BitGeneratorType,
        seed: Union[int, None],
        flags: int,
    ) -> None:
        task = self.context.create_task(CuNumericOpCode.BITGENERATOR)

        task.add_output(self.base)

        task.add_scalar_arg(BitGeneratorOperation.RAND_RAW, ty.int32)
        task.add_scalar_arg(handle, ty.int32)
        task.add_scalar_arg(generatorType, ty.uint32)
        task.add_scalar_arg(seed, ty.uint64)
        task.add_scalar_arg(flags, ty.uint32)

        # strides
        task.add_scalar_arg(self.compute_strides(self.shape), (ty.int64,))

        task.execute()

    def bitgenerator_distribution(
        self,
        handle: int,
        generatorType: BitGeneratorType,
        seed: Union[int, None],
        flags: int,
        distribution: BitGeneratorDistribution,
        intparams: tuple[int, ...],
        floatparams: tuple[float, ...],
        doubleparams: tuple[float, ...],
    ) -> None:
        task = self.context.create_task(CuNumericOpCode.BITGENERATOR)

        task.add_output(self.base)

        task.add_scalar_arg(BitGeneratorOperation.DISTRIBUTION, ty.int32)
        task.add_scalar_arg(handle, ty.int32)
        task.add_scalar_arg(generatorType, ty.uint32)
        task.add_scalar_arg(seed, ty.uint64)
        task.add_scalar_arg(flags, ty.uint32)
        task.add_scalar_arg(distribution, ty.uint32)

        # strides
        task.add_scalar_arg(self.compute_strides(self.shape), (ty.int64,))
        task.add_scalar_arg(intparams, (ty.int64,))
        task.add_scalar_arg(floatparams, (ty.float32,))
        task.add_scalar_arg(doubleparams, (ty.float64,))

        task.execute()

    def bitgenerator_integers(
        self,
        handle: int,
        generatorType: BitGeneratorType,
        seed: Union[int, None],
        flags: int,
        low: int,
        high: int,
    ) -> None:
        intparams = (low, high)
        if self.dtype == np.int32:
            distribution = BitGeneratorDistribution.INTEGERS_32
        elif self.dtype == np.int64:
            distribution = BitGeneratorDistribution.INTEGERS_64
        elif self.dtype == np.int16:
            distribution = BitGeneratorDistribution.INTEGERS_16
        else:
            raise NotImplementedError(
                "type for random.integers has to be int64 or int32 or int16"
            )
        self.bitgenerator_distribution(
            handle, generatorType, seed, flags, distribution, intparams, (), ()
        )

    def bitgenerator_uniform(
        self,
        handle: int,
        generatorType: BitGeneratorType,
        seed: Union[int, None],
        flags: int,
        low: float,
        high: float,
    ) -> None:
        floatparams: tuple[float, ...]
        doubleparams: tuple[float, ...]
        if self.dtype == np.float32:
            distribution = BitGeneratorDistribution.UNIFORM_32
            floatparams = (float(low), float(high))
            doubleparams = ()
        elif self.dtype == np.float64:
            distribution = BitGeneratorDistribution.UNIFORM_64
            floatparams = ()
            doubleparams = (float(low), float(high))
        else:
            raise NotImplementedError(
                "type for random.uniform has to be float64 or float32"
            )
        self.bitgenerator_distribution(
            handle,
            generatorType,
            seed,
            flags,
            distribution,
            (),
            floatparams,
            doubleparams,
        )

    def bitgenerator_lognormal(
        self,
        handle: int,
        generatorType: BitGeneratorType,
        seed: Union[int, None],
        flags: int,
        mean: float,
        sigma: float,
    ) -> None:
        floatparams: tuple[float, ...]
        doubleparams: tuple[float, ...]
        if self.dtype == np.float32:
            distribution = BitGeneratorDistribution.LOGNORMAL_32
            floatparams = (float(mean), float(sigma))
            doubleparams = ()
        elif self.dtype == np.float64:
            distribution = BitGeneratorDistribution.LOGNORMAL_64
            floatparams = ()
            doubleparams = (float(mean), float(sigma))
        else:
            raise NotImplementedError(
                "type for random.lognormal has to be float64 or float32"
            )
        self.bitgenerator_distribution(
            handle,
            generatorType,
            seed,
            flags,
            distribution,
            (),
            floatparams,
            doubleparams,
        )

    def bitgenerator_normal(
        self,
        handle: int,
        generatorType: BitGeneratorType,
        seed: Union[int, None],
        flags: int,
        mean: float,
        sigma: float,
    ) -> None:
        floatparams: tuple[float, ...]
        doubleparams: tuple[float, ...]
        if self.dtype == np.float32:
            distribution = BitGeneratorDistribution.NORMAL_32
            floatparams = (float(mean), float(sigma))
            doubleparams = ()
        elif self.dtype == np.float64:
            distribution = BitGeneratorDistribution.NORMAL_64
            floatparams = ()
            doubleparams = (float(mean), float(sigma))
        else:
            raise NotImplementedError(
                "type for random.normal has to be float64 or float32"
            )
        self.bitgenerator_distribution(
            handle,
            generatorType,
            seed,
            flags,
            distribution,
            (),
            floatparams,
            doubleparams,
        )

    def bitgenerator_poisson(
        self,
        handle: int,
        generatorType: BitGeneratorType,
        seed: Union[int, None],
        flags: int,
        lam: float,
    ) -> None:
        if self.dtype == np.uint32:
            distribution = BitGeneratorDistribution.POISSON
            doubleparams = (float(lam),)
        else:
            raise NotImplementedError(
                "type for random.random has to be float64 or float32"
            )
        self.bitgenerator_distribution(
            handle,
            generatorType,
            seed,
            flags,
            distribution,
            (),
            (),
            doubleparams,
        )

    def bitgenerator_exponential(
        self,
        handle: int,
        generatorType: BitGeneratorType,
        seed: Union[int, None],
        flags: int,
        scale: float,
    ) -> None:
        floatparams: tuple[float, ...]
        doubleparams: tuple[float, ...]
        if self.dtype == np.float32:
            distribution = BitGeneratorDistribution.EXPONENTIAL_32
            floatparams = (float(scale),)
            doubleparams = ()
        elif self.dtype == np.float64:
            distribution = BitGeneratorDistribution.EXPONENTIAL_64
            floatparams = ()
            doubleparams = (float(scale),)
        else:
            raise NotImplementedError(
                "type for random.exponential has to be float64 or float32"
            )
        self.bitgenerator_distribution(
            handle,
            generatorType,
            seed,
            flags,
            distribution,
            (),
            floatparams,
            doubleparams,
        )

    def bitgenerator_gumbel(
        self,
        handle: int,
        generatorType: BitGeneratorType,
        seed: Union[int, None],
        flags: int,
        mu: float,
        beta: float,
    ) -> None:
        floatparams: tuple[float, ...]
        doubleparams: tuple[float, ...]
        if self.dtype == np.float32:
            distribution = BitGeneratorDistribution.GUMBEL_32
            floatparams = (float(mu), float(beta))
            doubleparams = ()
        elif self.dtype == np.float64:
            distribution = BitGeneratorDistribution.GUMBEL_64
            floatparams = ()
            doubleparams = (float(mu), float(beta))
        else:
            raise NotImplementedError(
                "type for random.gumbel has to be float64 or float32"
            )
        self.bitgenerator_distribution(
            handle,
            generatorType,
            seed,
            flags,
            distribution,
            (),
            floatparams,
            doubleparams,
        )

    def bitgenerator_laplace(
        self,
        handle: int,
        generatorType: BitGeneratorType,
        seed: Union[int, None],
        flags: int,
        mu: float,
        beta: float,
    ) -> None:
        floatparams: tuple[float, ...]
        doubleparams: tuple[float, ...]
        if self.dtype == np.float32:
            distribution = BitGeneratorDistribution.LAPLACE_32
            floatparams = (float(mu), float(beta))
            doubleparams = ()
        elif self.dtype == np.float64:
            distribution = BitGeneratorDistribution.LAPLACE_64
            floatparams = ()
            doubleparams = (float(mu), float(beta))
        else:
            raise NotImplementedError(
                "type for random.laplace has to be float64 or float32"
            )
        self.bitgenerator_distribution(
            handle,
            generatorType,
            seed,
            flags,
            distribution,
            (),
            floatparams,
            doubleparams,
        )

    def bitgenerator_logistic(
        self,
        handle: int,
        generatorType: BitGeneratorType,
        seed: Union[int, None],
        flags: int,
        mu: float,
        beta: float,
    ) -> None:
        floatparams: tuple[float, ...]
        doubleparams: tuple[float, ...]
        if self.dtype == np.float32:
            distribution = BitGeneratorDistribution.LOGISTIC_32
            floatparams = (float(mu), float(beta))
            doubleparams = ()
        elif self.dtype == np.float64:
            distribution = BitGeneratorDistribution.LOGISTIC_64
            floatparams = ()
            doubleparams = (float(mu), float(beta))
        else:
            raise NotImplementedError(
                "type for random.logistic has to be float64 or float32"
            )
        self.bitgenerator_distribution(
            handle,
            generatorType,
            seed,
            flags,
            distribution,
            (),
            floatparams,
            doubleparams,
        )

    def bitgenerator_pareto(
        self,
        handle: int,
        generatorType: BitGeneratorType,
        seed: Union[int, None],
        flags: int,
        alpha: float,
    ) -> None:
        floatparams: tuple[float, ...]
        doubleparams: tuple[float, ...]
        if self.dtype == np.float32:
            distribution = BitGeneratorDistribution.PARETO_32
            floatparams = (float(alpha),)
            doubleparams = ()
        elif self.dtype == np.float64:
            distribution = BitGeneratorDistribution.PARETO_64
            floatparams = ()
            doubleparams = (float(alpha),)
        else:
            raise NotImplementedError(
                "type for random.pareto has to be float64 or float32"
            )
        self.bitgenerator_distribution(
            handle,
            generatorType,
            seed,
            flags,
            distribution,
            (),
            floatparams,
            doubleparams,
        )

    def bitgenerator_power(
        self,
        handle: int,
        generatorType: BitGeneratorType,
        seed: Union[int, None],
        flags: int,
        alpha: float,
    ) -> None:
        floatparams: tuple[float, ...]
        doubleparams: tuple[float, ...]
        if self.dtype == np.float32:
            distribution = BitGeneratorDistribution.POWER_32
            floatparams = (float(alpha),)
            doubleparams = ()
        elif self.dtype == np.float64:
            distribution = BitGeneratorDistribution.POWER_64
            floatparams = ()
            doubleparams = (float(alpha),)
        else:
            raise NotImplementedError(
                "type for random.power has to be float64 or float32"
            )
        self.bitgenerator_distribution(
            handle,
            generatorType,
            seed,
            flags,
            distribution,
            (),
            floatparams,
            doubleparams,
        )

    def bitgenerator_rayleigh(
        self,
        handle: int,
        generatorType: BitGeneratorType,
        seed: Union[int, None],
        flags: int,
        sigma: float,
    ) -> None:
        floatparams: tuple[float, ...]
        doubleparams: tuple[float, ...]
        if self.dtype == np.float32:
            distribution = BitGeneratorDistribution.RAYLEIGH_32
            floatparams = (float(sigma),)
            doubleparams = ()
        elif self.dtype == np.float64:
            distribution = BitGeneratorDistribution.RAYLEIGH_64
            floatparams = ()
            doubleparams = (float(sigma),)
        else:
            raise NotImplementedError(
                "type for random.rayleigh has to be float64 or float32"
            )
        self.bitgenerator_distribution(
            handle,
            generatorType,
            seed,
            flags,
            distribution,
            (),
            floatparams,
            doubleparams,
        )

    def bitgenerator_cauchy(
        self,
        handle: int,
        generatorType: BitGeneratorType,
        seed: Union[int, None],
        flags: int,
        x0: float,
        gamma: float,
    ) -> None:
        floatparams: tuple[float, ...]
        doubleparams: tuple[float, ...]
        if self.dtype == np.float32:
            distribution = BitGeneratorDistribution.CAUCHY_32
            floatparams = (float(x0), float(gamma))
            doubleparams = ()
        elif self.dtype == np.float64:
            distribution = BitGeneratorDistribution.CAUCHY_64
            floatparams = ()
            doubleparams = (float(x0), float(gamma))
        else:
            raise NotImplementedError(
                "type for random.cauchy has to be float64 or float32"
            )
        self.bitgenerator_distribution(
            handle,
            generatorType,
            seed,
            flags,
            distribution,
            (),
            floatparams,
            doubleparams,
        )

    def bitgenerator_triangular(
        self,
        handle: int,
        generatorType: BitGeneratorType,
        seed: Union[int, None],
        flags: int,
        a: float,
        b: float,
        c: float,
    ) -> None:
        floatparams: tuple[float, ...]
        doubleparams: tuple[float, ...]
        if self.dtype == np.float32:
            distribution = BitGeneratorDistribution.TRIANGULAR_32
            floatparams = (float(a), float(b), float(c))
            doubleparams = ()
        elif self.dtype == np.float64:
            distribution = BitGeneratorDistribution.TRIANGULAR_64
            floatparams = ()
            doubleparams = (float(a), float(b), float(c))
        else:
            raise NotImplementedError(
                "type for random.triangular has to be float64 or float32"
            )
        self.bitgenerator_distribution(
            handle,
            generatorType,
            seed,
            flags,
            distribution,
            (),
            floatparams,
            doubleparams,
        )

    def bitgenerator_weibull(
        self,
        handle: int,
        generatorType: BitGeneratorType,
        seed: Union[int, None],
        flags: int,
        lam: float,
        k: float,
    ) -> None:
        floatparams: tuple[float, ...]
        doubleparams: tuple[float, ...]
        if self.dtype == np.float32:
            distribution = BitGeneratorDistribution.WEIBULL_32
            floatparams = (float(lam), float(k))
            doubleparams = ()
        elif self.dtype == np.float64:
            distribution = BitGeneratorDistribution.WEIBULL_64
            floatparams = ()
            doubleparams = (float(lam), float(k))
        else:
            raise NotImplementedError(
                "type for random.weibull has to be float64 or float32"
            )
        self.bitgenerator_distribution(
            handle,
            generatorType,
            seed,
            flags,
            distribution,
            (),
            floatparams,
            doubleparams,
        )

    def bitgenerator_bytes(
        self,
        handle: int,
        generatorType: BitGeneratorType,
        seed: Union[int, None],
        flags: int,
    ) -> None:
        if self.dtype == np.uint8:
            distribution = BitGeneratorDistribution.BYTES
        else:
            raise NotImplementedError("type for random.bytes has to be uint8")
        self.bitgenerator_distribution(
            handle,
            generatorType,
            seed,
            flags,
            distribution,
            (),
            (),
            (),
        )

    def bitgenerator_beta(
        self,
        handle: int,
        generatorType: BitGeneratorType,
        seed: Union[int, None],
        flags: int,
        a: float,
        b: float,
    ) -> None:
        floatparams: tuple[float, ...]
        doubleparams: tuple[float, ...]
        if self.dtype == np.float32:
            distribution = BitGeneratorDistribution.BETA_32
            floatparams = (float(a), float(b))
            doubleparams = ()
        elif self.dtype == np.float64:
            distribution = BitGeneratorDistribution.BETA_64
            floatparams = ()
            doubleparams = (float(a), float(b))
        else:
            raise NotImplementedError(
                "type for random.beta has to be float64 or float32"
            )
        self.bitgenerator_distribution(
            handle,
            generatorType,
            seed,
            flags,
            distribution,
            (),
            floatparams,
            doubleparams,
        )

    def bitgenerator_f(
        self,
        handle: int,
        generatorType: BitGeneratorType,
        seed: Union[int, None],
        flags: int,
        dfnum: float,
        dfden: float,
    ) -> None:
        floatparams: tuple[float, ...]
        doubleparams: tuple[float, ...]
        if self.dtype == np.float32:
            distribution = BitGeneratorDistribution.F_32
            floatparams = (float(dfnum), float(dfden))
            doubleparams = ()
        elif self.dtype == np.float64:
            distribution = BitGeneratorDistribution.F_64
            floatparams = ()
            doubleparams = (float(dfnum), float(dfden))
        else:
            raise NotImplementedError(
                "type for random.beta has to be float64 or float32"
            )
        self.bitgenerator_distribution(
            handle,
            generatorType,
            seed,
            flags,
            distribution,
            (),
            floatparams,
            doubleparams,
        )

    def bitgenerator_logseries(
        self,
        handle: int,
        generatorType: BitGeneratorType,
        seed: Union[int, None],
        flags: int,
        p: float,
    ) -> None:
        if self.dtype == np.uint32:
            distribution = BitGeneratorDistribution.LOGSERIES
        else:
            raise NotImplementedError("type for random.beta has to be uint32")
        self.bitgenerator_distribution(
            handle,
            generatorType,
            seed,
            flags,
            distribution,
            (),
            (),
            (float(p),),
        )

    def bitgenerator_noncentral_f(
        self,
        handle: int,
        generatorType: BitGeneratorType,
        seed: Union[int, None],
        flags: int,
        dfnum: float,
        dfden: float,
        nonc: float,
    ) -> None:
        floatparams: tuple[float, ...]
        doubleparams: tuple[float, ...]
        if self.dtype == np.float32:
            distribution = BitGeneratorDistribution.NONCENTRAL_F_32
            floatparams = (float(dfnum), float(dfden), float(nonc))
            doubleparams = ()
        elif self.dtype == np.float64:
            distribution = BitGeneratorDistribution.NONCENTRAL_F_64
            floatparams = ()
            doubleparams = (float(dfnum), float(dfden), float(nonc))
        else:
            raise NotImplementedError(
                "type for random.noncentral_f has to be float64 or float32"
            )
        self.bitgenerator_distribution(
            handle,
            generatorType,
            seed,
            flags,
            distribution,
            (),
            floatparams,
            doubleparams,
        )

    def bitgenerator_chisquare(
        self,
        handle: int,
        generatorType: BitGeneratorType,
        seed: Union[int, None],
        flags: int,
        df: float,
        nonc: float,
    ) -> None:
        floatparams: tuple[float, ...]
        doubleparams: tuple[float, ...]
        if self.dtype == np.float32:
            distribution = BitGeneratorDistribution.CHISQUARE_32
            floatparams = (float(df), float(nonc))
            doubleparams = ()
        elif self.dtype == np.float64:
            distribution = BitGeneratorDistribution.CHISQUARE_64
            floatparams = ()
            doubleparams = (float(df), float(nonc))
        else:
            raise NotImplementedError(
                "type for random.chisquare has to be float64 or float32"
            )
        self.bitgenerator_distribution(
            handle,
            generatorType,
            seed,
            flags,
            distribution,
            (),
            floatparams,
            doubleparams,
        )

    def bitgenerator_gamma(
        self,
        handle: int,
        generatorType: BitGeneratorType,
        seed: Union[int, None],
        flags: int,
        k: float,
        theta: float,
    ) -> None:
        floatparams: tuple[float, ...]
        doubleparams: tuple[float, ...]
        if self.dtype == np.float32:
            distribution = BitGeneratorDistribution.GAMMA_32
            floatparams = (float(k), float(theta))
            doubleparams = ()
        elif self.dtype == np.float64:
            distribution = BitGeneratorDistribution.GAMMA_64
            floatparams = ()
            doubleparams = (float(k), float(theta))
        else:
            raise NotImplementedError(
                "type for random.gamma has to be float64 or float32"
            )
        self.bitgenerator_distribution(
            handle,
            generatorType,
            seed,
            flags,
            distribution,
            (),
            floatparams,
            doubleparams,
        )

    def bitgenerator_standard_t(
        self,
        handle: int,
        generatorType: BitGeneratorType,
        seed: Union[int, None],
        flags: int,
        df: float,
    ) -> None:
        floatparams: tuple[float, ...]
        doubleparams: tuple[float, ...]
        if self.dtype == np.float32:
            distribution = BitGeneratorDistribution.STANDARD_T_32
            floatparams = (float(df),)
            doubleparams = ()
        elif self.dtype == np.float64:
            distribution = BitGeneratorDistribution.STANDARD_T_64
            floatparams = ()
            doubleparams = (float(df),)
        else:
            raise NotImplementedError(
                "type for random.standard_t has to be float64 or float32"
            )
        self.bitgenerator_distribution(
            handle,
            generatorType,
            seed,
            flags,
            distribution,
            (),
            floatparams,
            doubleparams,
        )

    def bitgenerator_hypergeometric(
        self,
        handle: int,
        generatorType: BitGeneratorType,
        seed: Union[int, None],
        flags: int,
        ngood: int,
        nbad: int,
        nsample: int,
    ) -> None:
        if self.dtype == np.uint32:
            distribution = BitGeneratorDistribution.HYPERGEOMETRIC
        else:
            raise NotImplementedError(
                "type for random.hypergeometric has to be uint32"
            )
        intparams = (int(ngood), int(nbad), int(nsample))
        self.bitgenerator_distribution(
            handle,
            generatorType,
            seed,
            flags,
            distribution,
            intparams,
            (),
            (),
        )

    def bitgenerator_vonmises(
        self,
        handle: int,
        generatorType: BitGeneratorType,
        seed: Union[int, None],
        flags: int,
        mu: float,
        kappa: float,
    ) -> None:
        floatparams: tuple[float, ...]
        doubleparams: tuple[float, ...]
        if self.dtype == np.float32:
            distribution = BitGeneratorDistribution.VONMISES_32
            floatparams = (float(mu), float(kappa))
            doubleparams = ()
        elif self.dtype == np.float64:
            distribution = BitGeneratorDistribution.VONMISES_64
            floatparams = ()
            doubleparams = (float(mu), float(kappa))
        else:
            raise NotImplementedError(
                "type for random.vonmises has to be float64 or float32"
            )
        self.bitgenerator_distribution(
            handle,
            generatorType,
            seed,
            flags,
            distribution,
            (),
            floatparams,
            doubleparams,
        )

    def bitgenerator_zipf(
        self,
        handle: int,
        generatorType: BitGeneratorType,
        seed: Union[int, None],
        flags: int,
        alpha: float,
    ) -> None:
        if self.dtype == np.uint32:
            distribution = BitGeneratorDistribution.ZIPF
            doubleparams = (float(alpha),)
        else:
            raise NotImplementedError("type for random.zipf has to be uint32")
        self.bitgenerator_distribution(
            handle,
            generatorType,
            seed,
            flags,
            distribution,
            (),
            (),
            doubleparams,
        )

    def bitgenerator_geometric(
        self,
        handle: int,
        generatorType: BitGeneratorType,
        seed: Union[int, None],
        flags: int,
        p: float,
    ) -> None:
        if self.dtype == np.uint32:
            distribution = BitGeneratorDistribution.GEOMETRIC
            doubleparams = (float(p),)
        else:
            raise NotImplementedError(
                "type for random.geometric has to be uint32"
            )
        self.bitgenerator_distribution(
            handle,
            generatorType,
            seed,
            flags,
            distribution,
            (),
            (),
            doubleparams,
        )

    def bitgenerator_wald(
        self,
        handle: int,
        generatorType: BitGeneratorType,
        seed: Union[int, None],
        flags: int,
        mean: float,
        scale: float,
    ) -> None:
        floatparams: tuple[float, ...]
        doubleparams: tuple[float, ...]
        if self.dtype == np.float32:
            distribution = BitGeneratorDistribution.WALD_32
            floatparams = (float(mean), float(scale))
            doubleparams = ()
        elif self.dtype == np.float64:
            distribution = BitGeneratorDistribution.WALD_64
            floatparams = ()
            doubleparams = (float(mean), float(scale))
        else:
            raise NotImplementedError(
                "type for random.wald has to be float64 or float32"
            )
        self.bitgenerator_distribution(
            handle,
            generatorType,
            seed,
            flags,
            distribution,
            (),
            floatparams,
            doubleparams,
        )

    def bitgenerator_binomial(
        self,
        handle: int,
        generatorType: BitGeneratorType,
        seed: Union[int, None],
        flags: int,
        ntrials: int,
        p: float,
    ) -> None:
        if self.dtype == np.uint32:
            distribution = BitGeneratorDistribution.BINOMIAL
            intparams = (int(ntrials),)
            doubleparams = (float(p),)
        else:
            raise NotImplementedError(
                "type for random.binomial has to be uint32"
            )
        self.bitgenerator_distribution(
            handle,
            generatorType,
            seed,
            flags,
            distribution,
            intparams,
            (),
            doubleparams,
        )

    def bitgenerator_negative_binomial(
        self,
        handle: int,
        generatorType: BitGeneratorType,
        seed: Union[int, None],
        flags: int,
        ntrials: int,
        p: float,
    ) -> None:
        if self.dtype == np.uint32:
            distribution = BitGeneratorDistribution.NEGATIVE_BINOMIAL
            intparams = (int(ntrials),)
            doubleparams = (float(p),)
        else:
            raise NotImplementedError(
                "type for random.negative_binomial has to be uint32"
            )
        self.bitgenerator_distribution(
            handle,
            generatorType,
            seed,
            flags,
            distribution,
            intparams,
            (),
            doubleparams,
        )

    def random(self, gen_code: Any, args: Any = ()) -> None:
        task = self.context.create_auto_task(CuNumericOpCode.RAND)

        task.add_output(self.base)
        task.add_scalar_arg(gen_code.value, ty.int32)
        epoch = self.runtime.get_next_random_epoch()
        task.add_scalar_arg(epoch, ty.uint32)
        task.add_scalar_arg(self.compute_strides(self.shape), (ty.int64,))
        self.add_arguments(task, args)

        task.execute()

    def random_uniform(self) -> None:
        assert self.dtype == np.float64
        self.random(RandGenCode.UNIFORM)

    def random_normal(self) -> None:
        assert self.dtype == np.float64
        self.random(RandGenCode.NORMAL)

    def random_integer(
        self,
        low: Union[int, npt.NDArray[Any]],
        high: Union[int, npt.NDArray[Any]],
    ) -> None:
        assert self.dtype.kind == "i"
        low = np.array(low, self.dtype)
        high = np.array(high, self.dtype)
        self.random(RandGenCode.INTEGER, [low, high])

    # Perform the unary operation and put the result in the array
    @auto_convert([2])
    def unary_op(
        self,
        op: UnaryOpCode,
        src: Any,
        where: Any,
        args: Any,
        multiout: Optional[Any] = None,
    ) -> None:
        lhs = self.base
        rhs = src._broadcast(lhs.shape)

        task = self.context.create_auto_task(CuNumericOpCode.UNARY_OP)
        task.add_output(lhs)
        task.add_input(rhs)
        task.add_scalar_arg(op.value, ty.int32)
        self.add_arguments(task, args)

        task.add_alignment(lhs, rhs)

        if multiout is not None:
            for out in multiout:
                task.add_output(out.base)
                task.add_alignment(out.base, rhs)

        task.execute()

    # Perform a unary reduction operation from one set of dimensions down to
    # fewer
    @auto_convert([2])
    def unary_reduction(
        self,
        op: UnaryRedCode,
        src: Any,
        where: Any,
        orig_axis: Union[int, None],
        axes: tuple[int, ...],
        keepdims: bool,
        args: Any,
        initial: Any,
    ) -> None:
        lhs_array = self
        rhs_array = src
        assert lhs_array.ndim <= rhs_array.ndim

        argred = op in (UnaryRedCode.ARGMAX, UnaryRedCode.ARGMIN)

        if argred:
            argred_dtype = self.runtime.get_arg_dtype(rhs_array.dtype)
            lhs_array = self.runtime.create_empty_thunk(  # type: ignore
                lhs_array.shape,
                dtype=argred_dtype,
                inputs=[self],
            )

        # See if we are doing reduction to a point or another region
        if lhs_array.size == 1:
            assert axes is None or len(axes) == rhs_array.ndim - (
                0 if keepdims else lhs_array.ndim
            )

            task = self.context.create_auto_task(
                CuNumericOpCode.SCALAR_UNARY_RED
            )

            if initial is not None:
                assert not argred
                fill_value = initial
            else:
                fill_value = _UNARY_RED_IDENTITIES[op](rhs_array.dtype)

            lhs_array.fill(np.array(fill_value, dtype=lhs_array.dtype))

            lhs = lhs_array.base
            while lhs.ndim > 1:
                lhs = lhs.project(0, 0)

            task.add_reduction(lhs, _UNARY_RED_TO_REDUCTION_OPS[op])
            task.add_input(rhs_array.base)
            task.add_scalar_arg(op, ty.int32)
            task.add_scalar_arg(rhs_array.shape, (ty.int64,))

            self.add_arguments(task, args)

            task.execute()

        else:
            # Before we perform region reduction, make sure to have the lhs
            # initialized. If an initial value is given, we use it, otherwise
            # we use the identity of the reduction operator
            if initial is not None:
                assert not argred
                fill_value = initial
            else:
                fill_value = _UNARY_RED_IDENTITIES[op](rhs_array.dtype)
            lhs_array.fill(np.array(fill_value, lhs_array.dtype))

            # If output dims is not 0, then we must have axes
            assert axes is not None
            # Reduction to a smaller array
            result = lhs_array.base
            if keepdims:
                for axis in axes:
                    result = result.project(axis, 0)
            for axis in axes:
                result = result.promote(axis, rhs_array.shape[axis])
            # Iterate over all the dimension(s) being collapsed and build a
            # temporary field that we will reduce down to the final value
            if len(axes) > 1:
                raise NotImplementedError(
                    "Need support for reducing multiple dimensions"
                )

            task = self.context.create_auto_task(CuNumericOpCode.UNARY_RED)

            task.add_input(rhs_array.base)
            task.add_reduction(result, _UNARY_RED_TO_REDUCTION_OPS[op])
            task.add_scalar_arg(axis, ty.int32)
            task.add_scalar_arg(op, ty.int32)

            self.add_arguments(task, args)

            task.add_alignment(result, rhs_array.base)

            task.execute()

        if argred:
            self.unary_op(
                UnaryOpCode.GETARG,
                lhs_array,
                True,
                [],
            )

    def isclose(
        self, rhs1: Any, rhs2: Any, rtol: float, atol: float, equal_nan: bool
    ) -> None:
        assert not equal_nan
        args = (
            np.array(rtol, dtype=np.float64),
            np.array(atol, dtype=np.float64),
        )
        self.binary_op(BinaryOpCode.ISCLOSE, rhs1, rhs2, True, args)

    # Perform the binary operation and put the result in the lhs array
    @auto_convert([2, 3])
    def binary_op(
        self,
        op_code: BinaryOpCode,
        src1: Any,
        src2: Any,
        where: Any,
        args: Any,
    ) -> None:
        lhs = self.base
        rhs1 = src1._broadcast(lhs.shape)
        rhs2 = src2._broadcast(lhs.shape)

        # Populate the Legate launcher
        task = self.context.create_auto_task(CuNumericOpCode.BINARY_OP)
        task.add_output(lhs)
        task.add_input(rhs1)
        task.add_input(rhs2)
        task.add_scalar_arg(op_code.value, ty.int32)
        self.add_arguments(task, args)

        task.add_alignment(lhs, rhs1)
        task.add_alignment(lhs, rhs2)

        task.execute()

    @auto_convert([2, 3])
    def binary_reduction(
        self,
        op: BinaryOpCode,
        src1: Any,
        src2: Any,
        broadcast: Union[NdShape, None],
        args: Any,
    ) -> None:
        lhs = self.base
        rhs1 = src1.base
        rhs2 = src2.base
        assert lhs.scalar

        if broadcast is not None:
            rhs1 = rhs1._broadcast(broadcast)
            rhs2 = rhs2._broadcast(broadcast)

        # Populate the Legate launcher
        if op == BinaryOpCode.NOT_EQUAL:
            redop = ReductionOp.ADD
            self.fill(np.array(False))
        else:
            redop = ReductionOp.MUL
            self.fill(np.array(True))
        task = self.context.create_auto_task(CuNumericOpCode.BINARY_RED)
        task.add_reduction(lhs, redop)
        task.add_input(rhs1)
        task.add_input(rhs2)
        task.add_scalar_arg(op.value, ty.int32)
        self.add_arguments(task, args)

        task.add_alignment(rhs1, rhs2)

        task.execute()

    @auto_convert([1, 2, 3])
    def where(self, src1: Any, src2: Any, src3: Any) -> None:
        lhs = self.base
        rhs1 = src1._broadcast(lhs.shape)
        rhs2 = src2._broadcast(lhs.shape)
        rhs3 = src3._broadcast(lhs.shape)

        # Populate the Legate launcher
        task = self.context.create_auto_task(CuNumericOpCode.WHERE)
        task.add_output(lhs)
        task.add_input(rhs1)
        task.add_input(rhs2)
        task.add_input(rhs3)

        task.add_alignment(lhs, rhs1)
        task.add_alignment(lhs, rhs2)
        task.add_alignment(lhs, rhs3)

        task.execute()

    # A helper method for attaching arguments
    def add_arguments(
        self,
        task: Union[AutoTask, ManualTask],
        args: Optional[Sequence[npt.NDArray[Any]]],
    ) -> None:
        if args is None:
            return
        for numpy_array in args:
            assert numpy_array.size == 1
            scalar = self.runtime.create_wrapped_scalar(
                numpy_array.data,
                numpy_array.dtype,
                shape=(1,),
            )
            task.add_input(scalar.base)

    @staticmethod
    def compute_strides(shape: NdShape) -> tuple[int, ...]:
        stride = 1
        result: NdShape = ()
        for dim in reversed(shape):
            result = (stride,) + result
            stride *= dim
        return result

    @auto_convert([1])
    def cholesky(self, src: Any, no_tril: bool = False) -> None:
        cholesky(self, src, no_tril)

    @auto_convert([2])
    def scan(
        self,
        op: int,
        rhs: Any,
        axis: int,
        dtype: Optional[npt.DTypeLike],
        nan_to_identity: bool,
    ) -> None:
        # local sum
        # storage for local sums accessible
        temp = self.runtime.create_unbound_thunk(
            dtype=self.dtype, ndim=self.ndim
        )

        if axis == rhs.ndim - 1:
            input = rhs
            output = self
        else:
            # swap axes, always performing scan along last axis
            swapped = rhs.swapaxes(axis, rhs.ndim - 1)
            input = self.runtime.create_empty_thunk(
                swapped.shape, dtype=rhs.dtype, inputs=(rhs, swapped)
            )
            input.copy(swapped, deep=True)
            output = input

        task = output.context.create_task(CuNumericOpCode.SCAN_LOCAL)
        task.add_output(output.base)
        task.add_input(input.base)
        task.add_output(temp.base)
        task.add_scalar_arg(op, ty.int32)
        task.add_scalar_arg(nan_to_identity, bool)

        task.add_alignment(input.base, output.base)

        task.execute()
        # Global sum
        # NOTE: Assumes the partitioning stays the same from previous task.
        # NOTE: Each node will do a sum up to its index, alternatively could
        # do one centralized scan and broadcast (slightly less redundant work)
        task = output.context.create_task(CuNumericOpCode.SCAN_GLOBAL)
        task.add_input(output.base)
        task.add_input(temp.base)
        task.add_output(output.base)
        task.add_scalar_arg(op, ty.int32)

        task.add_broadcast(temp.base)

        task.execute()

        # if axes were swapped, turn them back
        if output is not self:
            swapped = output.swapaxes(rhs.ndim - 1, axis)
            assert self.shape == swapped.shape
            self.copy(swapped, deep=True)

    def unique(self) -> NumPyThunk:
        result = self.runtime.create_unbound_thunk(self.dtype)

        task = self.context.create_auto_task(CuNumericOpCode.UNIQUE)

        task.add_output(result.base)
        task.add_input(self.base)

        if self.runtime.num_gpus > 0:
            task.add_nccl_communicator()

        task.execute()

        if self.runtime.num_gpus == 0 and self.runtime.num_procs > 1:
            result.base = self.context.tree_reduce(
                CuNumericOpCode.UNIQUE_REDUCE, result.base
            )

        return result

    @auto_convert([1, 2])
    def searchsorted(self, rhs: Any, v: Any, side: SortSide = "left") -> None:

        task = self.context.create_task(CuNumericOpCode.SEARCHSORTED)

        is_left = side == "left"

        if is_left:
            self.fill(np.array(rhs.size, self.dtype))
            task.add_reduction(self.base, ReductionOp.MIN)
        else:
            self.fill(np.array(0, self.dtype))
            task.add_reduction(self.base, ReductionOp.MAX)

        task.add_input(rhs.base)
        task.add_input(v.base)

        # every partition needs the value information
        task.add_broadcast(v.base)
        task.add_broadcast(self.base)
        task.add_alignment(self.base, v.base)

        task.add_scalar_arg(is_left, bool)
        task.add_scalar_arg(rhs.size, ty.int64)
        task.execute()

    @auto_convert([1])
    def sort(
        self,
        rhs: Any,
        argsort: bool = False,
        axis: int = -1,
        kind: SortType = "quicksort",
        order: Union[None, str, list[str]] = None,
    ) -> None:

        if kind == "stable":
            stable = True
        else:
            stable = False

        if order is not None:
            raise NotImplementedError(
                "cuNumeric does not support sorting with 'order' as "
                "ndarray only supports numeric values"
            )
        if axis is not None and (axis >= rhs.ndim or axis < -rhs.ndim):
            raise ValueError("invalid axis")

        sort(self, rhs, argsort, axis, stable)

    @auto_convert([1])
    def partition(
        self,
        rhs: Any,
        kth: Union[int, Sequence[int]],
        argpartition: bool = False,
        axis: int = -1,
        kind: SelectKind = "introselect",
        order: Union[None, str, list[str]] = None,
    ) -> None:

        if order is not None:
            raise NotImplementedError(
                "cuNumeric does not support partitioning with 'order' as "
                "ndarray only supports numeric values"
            )
        if axis is not None and (axis >= rhs.ndim or axis < -rhs.ndim):
            raise ValueError("invalid axis")

        # fallback to sort for now
        sort(self, rhs, argpartition, axis, False)

    def create_window(self, op_code: WindowOpCode, M: int, *args: Any) -> None:
        task = self.context.create_auto_task(CuNumericOpCode.WINDOW)
        task.add_output(self.base)
        task.add_scalar_arg(op_code, ty.int32)
        task.add_scalar_arg(M, ty.int64)
        for arg in args:
            task.add_scalar_arg(arg, ty.float64)
        task.execute()

    @auto_convert([1])
    def packbits(
        self, src: Any, axis: Union[int, None], bitorder: BitOrder
    ) -> None:
        bitorder_code = getattr(Bitorder, bitorder.upper())
        task = self.context.create_auto_task(CuNumericOpCode.PACKBITS)
        p_out = task.declare_partition(self.base)
        p_in = task.declare_partition(src.base)
        task.add_output(self.base, partition=p_out)
        task.add_input(src.base, partition=p_in)
        task.add_scalar_arg(axis, ty.uint32)
        task.add_scalar_arg(bitorder_code, ty.uint32)
        scale = tuple(8 if dim == axis else 1 for dim in range(src.ndim))
        task.add_constraint(p_in <= p_out * scale)  # type: ignore
        task.execute()

    @auto_convert([1])
    def unpackbits(
        self, src: Any, axis: Union[int, None], bitorder: BitOrder
    ) -> None:
        bitorder_code = getattr(Bitorder, bitorder.upper())
        task = self.context.create_auto_task(CuNumericOpCode.UNPACKBITS)
        p_out = task.declare_partition(self.base)
        p_in = task.declare_partition(src.base)
        task.add_output(self.base, partition=p_out)
        task.add_input(src.base, partition=p_in)
        task.add_scalar_arg(axis, ty.uint32)
        task.add_scalar_arg(bitorder_code, ty.uint32)
        scale = tuple(8 if dim == axis else 1 for dim in range(src.ndim))
        task.add_constraint(p_out <= p_in * scale)  # type: ignore
        task.execute()

    @auto_convert([1])
    def _wrap(self, src: Any, new_len: int) -> None:
        if src.base.kind == Future:
            src = self._convert_future_to_store(src)
        if self.base.kind == Future:
            self = src._convert_future_to_store(self)

        # first, we create indirect array with PointN type that
        # (len,) shape and is used to copy data from original array
        # to the target 1D wrapped array
        N = src.ndim
        pointN_dtype = self.runtime.get_point_type(N)
        indirect = cast(
            DeferredArray,
            self.runtime.create_empty_thunk(
                shape=(new_len,),
                dtype=pointN_dtype,
                inputs=[src],
            ),
        )

        task = self.context.create_task(CuNumericOpCode.WRAP)
        task.add_output(indirect.base)
        task.add_scalar_arg(src.shape, (ty.int64,))
        task.execute()

        copy = self.context.create_copy()
        copy.set_target_indirect_out_of_range(False)
        copy.add_input(src.base)
        copy.add_source_indirect(indirect.base)
        copy.add_output(self.base)
        copy.execute()<|MERGE_RESOLUTION|>--- conflicted
+++ resolved
@@ -849,16 +849,6 @@
                 lhs = lhs._convert_future_to_regionfield()
 
             if index_array.size != 0:
-
-<<<<<<< HEAD
-            if lhs.base.kind == Future:
-                lhs = self._convert_future_to_store(lhs)
-
-            copy.add_input(rhs_store)
-            copy.add_target_indirect(index_array.base)
-            copy.add_output(lhs.base)
-            copy.execute()
-=======
                 copy = self.context.create_copy()
                 copy.set_target_indirect_out_of_range(False)
 
@@ -866,7 +856,6 @@
                 copy.add_target_indirect(index_array.base)
                 copy.add_output(lhs.base)
                 copy.execute()
->>>>>>> 431a958c
 
             # TODO this copy will be removed when affine copies are
             # supported in Legion/Realm
