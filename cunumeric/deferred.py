# Copyright 2021-2022 NVIDIA Corporation
#
# Licensed under the Apache License, Version 2.0 (the "License");
# you may not use this file except in compliance with the License.
# You may obtain a copy of the License at
#
#     http://www.apache.org/licenses/LICENSE-2.0
#
# Unless required by applicable law or agreed to in writing, software
# distributed under the License is distributed on an "AS IS" BASIS,
# WITHOUT WARRANTIES OR CONDITIONS OF ANY KIND, either express or implied.
# See the License for the specific language governing permissions and
# limitations under the License.
#
from __future__ import annotations

import weakref
from collections import Counter
from collections.abc import Iterable
from enum import IntEnum, unique
from functools import reduce
from itertools import product
from typing import (
    TYPE_CHECKING,
    Any,
    Callable,
    Collection,
    Dict,
    Literal,
    Optional,
    Sequence,
    TypeVar,
    Union,
    cast,
)

<<<<<<< HEAD
=======
import numpy as np
from typing_extensions import ParamSpec

>>>>>>> d2a1126f
import legate.core.types as ty
import numpy as np
from legate.core import Future, ReductionOp, Store

from .config import (
    BinaryOpCode,
    Bitorder,
    CuNumericOpCode,
    CuNumericRedopCode,
    RandGenCode,
    UnaryOpCode,
    UnaryRedCode,
)
from .linalg.cholesky import cholesky
from .sort import sort
from .thunk import NumPyThunk
from .utils import is_advanced_indexing

if TYPE_CHECKING:
    import numpy.typing as npt

    from legate.core import FieldID, Region

    from .runtime import Runtime
    from .types import BitOrder, NdShape, OrderType, SortSide, SortType


def _complex_field_dtype(dtype: np.dtype[Any]) -> np.dtype[Any]:
    if dtype == np.complex64:
        return np.dtype(np.float32)
    elif dtype == np.complex128:
        return np.dtype(np.float64)
    elif dtype == np.complex256:
        return np.dtype(np.float128)
    else:
        assert False


def _prod(tpl: Sequence[int]) -> int:
    return reduce(lambda a, b: a * b, tpl, 1)


R = TypeVar("R")
P = ParamSpec("P")


def auto_convert(
    indices: Collection[int], keys: Sequence[str] = []
) -> Callable[[Callable[P, R]], Callable[P, R]]:
    indices = set(indices)

    def decorator(func: Callable[P, R]) -> Callable[P, R]:
        def wrapper(*args: Any, **kwargs: Any) -> Any:
            self = args[0]

            args = tuple(
                self.runtime.to_deferred_array(arg) if idx in indices else arg
                for (idx, arg) in enumerate(args)
            )
            for key in keys:
                v = kwargs.get(key, None)
                if v is None:
                    continue
                v = self.runtime.to_deferred_array(v)
                kwargs[key] = v

            return func(*args, **kwargs)

        return wrapper

    return decorator


# This is a dummy object that is only used as an initializer for the
# RegionField object above. It is thrown away as soon as the
# RegionField is constructed.
class _CuNumericNDarray(object):
    __slots__ = ["__array_interface__"]

    def __init__(
        self,
        shape: NdShape,
        field_type: Any,
        base_ptr: Any,
        strides: Any,
        read_only: bool,
    ) -> None:
        # See: https://docs.scipy.org/doc/numpy/reference/arrays.interface.html
        self.__array_interface__ = {
            "version": 3,
            "shape": shape,
            "typestr": field_type.str,
            "data": (base_ptr, read_only),
            "strides": strides,
        }


_UNARY_RED_TO_REDUCTION_OPS: Dict[int, int] = {
    UnaryRedCode.SUM: ReductionOp.ADD,
    UnaryRedCode.PROD: ReductionOp.MUL,
    UnaryRedCode.MAX: ReductionOp.MAX,
    UnaryRedCode.MIN: ReductionOp.MIN,
    UnaryRedCode.ARGMAX: CuNumericRedopCode.ARGMAX,
    UnaryRedCode.ARGMIN: CuNumericRedopCode.ARGMIN,
    UnaryRedCode.CONTAINS: ReductionOp.ADD,
    UnaryRedCode.COUNT_NONZERO: ReductionOp.ADD,
    UnaryRedCode.ALL: ReductionOp.MUL,
    UnaryRedCode.ANY: ReductionOp.ADD,
}


def max_identity(
    ty: np.dtype[Any],
) -> Union[int, np.floating[Any], bool, np.complexfloating[Any, Any]]:
    if ty.kind == "i" or ty.kind == "u":
        return np.iinfo(ty).min
    elif ty.kind == "f":
        return np.finfo(ty).min
    elif ty.kind == "c":
        return np.finfo(np.float64).min + np.finfo(np.float64).min * 1j
    elif ty.kind == "b":
        return False
    else:
        raise ValueError(f"Unsupported dtype: {ty}")


def min_identity(
    ty: np.dtype[Any],
) -> Union[int, np.floating[Any], bool, np.complexfloating[Any, Any]]:
    if ty.kind == "i" or ty.kind == "u":
        return np.iinfo(ty).max
    elif ty.kind == "f":
        return np.finfo(ty).max
    elif ty.kind == "c":
        return np.finfo(np.float64).max + np.finfo(np.float64).max * 1j
    elif ty.kind == "b":
        return True
    else:
        raise ValueError(f"Unsupported dtype: {ty}")


_UNARY_RED_IDENTITIES: Dict[UnaryRedCode, Callable[[Any], Any]] = {
    UnaryRedCode.SUM: lambda _: 0,
    UnaryRedCode.PROD: lambda _: 1,
    UnaryRedCode.MIN: min_identity,
    UnaryRedCode.MAX: max_identity,
    UnaryRedCode.ARGMAX: lambda ty: (np.iinfo(np.int64).min, max_identity(ty)),
    UnaryRedCode.ARGMIN: lambda ty: (np.iinfo(np.int64).min, min_identity(ty)),
    UnaryRedCode.CONTAINS: lambda _: False,
    UnaryRedCode.COUNT_NONZERO: lambda _: 0,
    UnaryRedCode.ALL: lambda _: True,
    UnaryRedCode.ANY: lambda _: False,
}


@unique
class BlasOperation(IntEnum):
    VV = 1
    MV = 2
    MM = 3


class DeferredArray(NumPyThunk):
    """This is a deferred thunk for describing NumPy computations.
    It is backed by either a Legion logical region or a Legion future
    for describing the result of a computation.

    :meta private:
    """

    def __init__(
        self,
        runtime: Runtime,
        base: Any,
        dtype: np.dtype[Any],
        numpy_array: Optional[npt.NDArray[Any]] = None,
    ) -> None:
        super().__init__(runtime, dtype)
        assert base is not None
        assert isinstance(base, Store)
        self.base: Any = base  # a Legate Store
        self.numpy_array = (
            None if numpy_array is None else weakref.ref(numpy_array)
        )

    def __str__(self) -> str:
        return f"DeferredArray(base: {self.base})"

    @property
    def storage(self) -> Union[Future, tuple[Region, FieldID]]:
        storage = self.base.storage
        if self.base.kind == Future:
            return storage
        else:
            return (storage.region, storage.field.field_id)

    @property
    def shape(self) -> NdShape:
        return tuple(self.base.shape)

    @property
    def ndim(self) -> int:
        return len(self.shape)

    def _copy_if_overlapping(self, other: Any) -> NumPyThunk:
        if not self.base.overlaps(other.base):
            return self
        copy = self.runtime.create_empty_thunk(
            self.shape, self.dtype, inputs=[self]
        )
        copy.copy(self, deep=True)
        return copy

    def __numpy_array__(self) -> npt.NDArray[Any]:
        if self.numpy_array is not None:
            result = self.numpy_array()
            if result is not None:
                return result
        elif self.size == 0:
            # Return an empty array with the right number of dimensions
            # and type
            return np.empty(shape=self.shape, dtype=self.dtype)

        if self.scalar:
            result = np.full(
                self.shape,
                self.get_scalar_array(),
                dtype=self.dtype,
            )
        else:
            alloc = self.base.get_inline_allocation(self.context)

            def construct_ndarray(
                shape: NdShape, address: Any, strides: Any
            ) -> npt.NDArray[Any]:
                initializer = _CuNumericNDarray(
                    shape, self.dtype, address, strides, False
                )
                return np.asarray(initializer)

            result = cast("npt.NDArray[Any]", alloc.consume(construct_ndarray))

        self.numpy_array = weakref.ref(result)
        return result

    # TODO: We should return a view of the field instead of a copy
    def imag(self) -> NumPyThunk:
        result = self.runtime.create_empty_thunk(
            self.shape,
            dtype=_complex_field_dtype(self.dtype),
            inputs=[self],
        )

        result.unary_op(
            UnaryOpCode.IMAG,
            self,
            True,
            [],
        )

        return result

    # TODO: We should return a view of the field instead of a copy
    def real(self) -> NumPyThunk:
        result = self.runtime.create_empty_thunk(
            self.shape,
            dtype=_complex_field_dtype(self.dtype),
            inputs=[self],
        )

        result.unary_op(
            UnaryOpCode.REAL,
            self,
            True,
            [],
        )

        return result

    def conj(self) -> NumPyThunk:
        result = self.runtime.create_empty_thunk(
            self.shape,
            dtype=self.dtype,
            inputs=[self],
        )

        result.unary_op(
            UnaryOpCode.CONJ,
            self,
            True,
            [],
        )

        return result

    # Copy source array to the destination array
    @auto_convert([1])
    def copy(self, rhs: Any, deep: bool = False) -> None:
        if self.scalar and rhs.scalar:
            self.base.set_storage(rhs.base.storage)
            return
        self.unary_op(
            UnaryOpCode.COPY,
            rhs,
            True,
            [],
        )

    @property
    def scalar(self) -> bool:
        return self.base.scalar

    def get_scalar_array(self) -> npt.NDArray[Any]:
        assert self.scalar
        buf = self.base.storage.get_buffer(self.dtype.itemsize)
        result = np.frombuffer(buf, dtype=self.dtype, count=1)
        return result.reshape(())

    def _zip_indices(
        self, start_index: int, arrays: tuple[Any, ...]
    ) -> DeferredArray:
        if not isinstance(arrays, tuple):
            raise TypeError("zip_indices expects tuple of arrays")
        # start_index is the index from witch indices arrays are passed
        # for example of arr[:, indx, :], start_index =1
        if start_index == -1:
            start_index = 0

        new_arrays: tuple[Any, ...] = tuple()
        # check array's type and convert them to deferred arrays
        for a in arrays:
            a = self.runtime.to_deferred_array(a)
            data_type = a.dtype
            if data_type != np.int64:
                raise TypeError("index arrays should be int64 type")
            new_arrays += (a,)
        arrays = new_arrays

        # find a broadcasted shape for all arrays passed as indices
        shapes = tuple(a.shape for a in arrays)
        if len(arrays) > 1:
            # TODO: replace with cunumeric.broadcast_shapes, when available
            b_shape = np.broadcast_shapes(*shapes)
        else:
            b_shape = arrays[0].shape

        # key dim - dimension of indices arrays
        key_dim = len(b_shape)
        out_shape = b_shape

        # broadcast shapes
        new_arrays = tuple()
        for a in arrays:
            if a.shape != b_shape:
                new_arrays += (a._broadcast(b_shape),)
            else:
                new_arrays += (a.base,)
        arrays = new_arrays

        if len(arrays) < self.ndim:
            # the case when # of arrays passed is smaller than dimension of
            # the input array
            N = len(arrays)
            # output shape
            out_shape = (
                tuple(self.shape[i] for i in range(0, start_index))
                + b_shape
                + tuple(
                    self.shape[i] for i in range(start_index + N, self.ndim)
                )
            )
            new_arrays = tuple()
            # promote all index arrays to have the same shape as output
            for a in arrays:
                for i in range(0, start_index):
                    a = a.promote(i, self.shape[i])
                for i in range(start_index + N, self.ndim):
                    a = a.promote(key_dim + i - N, self.shape[i])
                new_arrays += (a,)
            arrays = new_arrays
        elif len(arrays) > self.ndim:
            raise ValueError("wrong number of index arrays passed")

        # create output array which will store Point<N> field where
        # N is number of index arrays
        # shape of the output array should be the same as the shape of each
        # index array
        # NOTE: We need to instantiate a RegionField of non-primitive
        # dtype, to store N-dimensional index points, to be used as the
        # indirection field in a copy.
        # Such dtypes are technically not supported,
        # but it should be safe to directly create a DeferredArray
        # of that dtype, so long as we don't try to convert it to a
        # NumPy array.
        N = self.ndim
        pointN_dtype = self.runtime.get_point_type(N)
        store = self.context.create_store(
            pointN_dtype, shape=out_shape, optimize_scalar=True
        )
        output_arr = DeferredArray(
            self.runtime, base=store, dtype=cast("np.dtype[Any]", pointN_dtype)
        )

        # call ZIP function to combine index arrays into a singe array
        task = self.context.create_auto_task(CuNumericOpCode.ZIP)
        task.throws_exception(IndexError)
        task.add_output(output_arr.base)
        task.add_scalar_arg(self.ndim, ty.int64)  # N of points in Point<N>
        task.add_scalar_arg(key_dim, ty.int64)  # key_dim
        task.add_scalar_arg(start_index, ty.int64)  # start_index
        task.add_scalar_arg(self.shape, (ty.int64,))
        for a in arrays:
            task.add_input(a)
            task.add_alignment(output_arr.base, a)
        task.execute()

        return output_arr

    def _copy_store(self, store: Any) -> NumPyThunk:
        store_to_copy = DeferredArray(
            self.runtime,
            base=store,
            dtype=self.dtype,
        )
        store_copy = self.runtime.create_empty_thunk(
            store_to_copy.shape,
            self.dtype,
            inputs=[store_to_copy],
        )
        store_copy.copy(store_to_copy, deep=True)
        return store_copy

    def _create_indexing_array(
        self, key: Any, is_set: bool = False
    ) -> tuple[bool, Any, Any, Any]:
        store = self.base
        rhs = self
        # the index where the first index_array is passed to the [] operator
        start_index = -1
        if isinstance(key, NumPyThunk) and key.dtype == bool:
            if not isinstance(key, DeferredArray):
                key = self.runtime.to_deferred_array(key)

            # in case when boolean array is passed as an index, shape for all
            # its dimensions should be the same as the shape of
            # corresponding dimensions of the input array
            for i in range(key.ndim):
                if key.shape[i] != rhs.shape[i]:
                    raise ValueError(
                        "shape of the index array for "
                        f"dimension {i} doesn't match to the shape of the"
                        f"index array which is {rhs.shape[i]}"
                    )
            key_store = key.base
            # bring key to the same shape as rhs
            for i in range(key_store.ndim, rhs.ndim):
                key_store = key_store.promote(i, rhs.shape[i])

            out_dtype = rhs.dtype
            # in the case this operation is called for the set_item, we
            # return Point<N> type field that is later used for
            # indirect copy operation
            if is_set:
                N = rhs.ndim
                out_dtype = cast(
                    "np.dtype[Any]", rhs.runtime.get_point_type(N)
                )

            # TODO : current implementation of the ND output regions
            # requires out.ndim == rhs.ndim. This will be fixed in the
            # future
            out = rhs.runtime.create_unbound_thunk(out_dtype, ndim=rhs.ndim)
            key_dims = key.ndim  # dimension of the original key

            task = rhs.context.create_auto_task(
                CuNumericOpCode.ADVANCED_INDEXING
            )
            task.add_output(out.base)
            task.add_input(rhs.base)
            task.add_input(key_store)
            task.add_scalar_arg(is_set, bool)
            task.add_scalar_arg(key_dims, ty.int64)
            task.add_alignment(rhs.base, key_store)
            task.add_broadcast(
                rhs.base, axes=tuple(range(1, len(rhs.base.shape)))
            )
            task.execute()

            # TODO : current implementation of the ND output regions
            # requires out.ndim == rhs.ndim.
            # The logic below will be removed in the future
            out_dim = rhs.ndim - key_dims + 1
            if out_dim != rhs.ndim:
                out_tmp = out.base
                for dim in range(rhs.ndim - out_dim):
                    out_tmp = out_tmp.project(rhs.ndim - dim - 1, 0)

                out = cast(
                    DeferredArray,
                    self.runtime.create_empty_thunk(
                        out_tmp.shape,
                        out_dtype,
                        inputs=[out],
                    ),
                )

                out = cast(DeferredArray, out._copy_store(out_tmp))

            return False, rhs, out, self

        if isinstance(key, NumPyThunk):
            key = (key,)

        assert isinstance(key, tuple)
        key = self._unpack_ellipsis(key, self.ndim)
        shift = 0
        last_index = self.ndim
        # in case when index arrays are passed in the scaterred way,
        # we need to transpose original array so all index arrays
        # are close to each other
        transpose_needed = False
        transpose_indices: NdShape = tuple()
        key_transpose_indices: tuple[int, ...] = tuple()
        tuple_of_arrays: tuple[Any, ...] = ()

        # First, we need to check if transpose is needed
        for dim, k in enumerate(key):
            if np.isscalar(k) or isinstance(k, NumPyThunk):
                if start_index == -1:
                    start_index = dim
                key_transpose_indices += (dim,)
                transpose_needed = transpose_needed or ((dim - last_index) > 1)
                if (
                    isinstance(k, NumPyThunk)
                    and k.dtype == bool
                    and k.ndim >= 2
                ):
                    for i in range(dim, dim + k.ndim):
                        transpose_indices += (shift + i,)
                    shift += k.ndim - 1
                else:
                    transpose_indices += ((dim + shift),)
                last_index = dim

        if transpose_needed:
            start_index = 0
            post_indices = tuple(
                i for i in range(store.ndim) if i not in transpose_indices
            )
            transpose_indices += post_indices
            post_indices = tuple(
                i for i in range(len(key)) if i not in key_transpose_indices
            )
            key_transpose_indices += post_indices
            store = store.transpose(transpose_indices)
            key = tuple(key[i] for i in key_transpose_indices)

        shift = 0
        for dim, k in enumerate(key):
            if np.isscalar(k):
                if k < 0:  # type: ignore
                    k += store.shape[dim + shift]
                store = store.project(dim + shift, k)
                shift -= 1
            elif k is np.newaxis:
                store = store.promote(dim + shift, 1)
            elif isinstance(k, slice):
                store = store.slice(dim + shift, k)
            elif isinstance(k, NumPyThunk):
                if not isinstance(key, DeferredArray):
                    k = self.runtime.to_deferred_array(k)
                if k.dtype == bool:
                    for i in range(k.ndim):
                        if k.shape[i] != store.shape[dim + i + shift]:
                            raise ValueError(
                                "shape of boolean index did not match "
                                "indexed array "
                            )
                    # in case of the mixed indises we all nonzero
                    # for the bool array
                    k = k.nonzero()
                    shift += len(k) - 1
                    tuple_of_arrays += k
                else:
                    tuple_of_arrays += (k,)
            else:
                raise TypeError(
                    "Unsupported entry type passed to advanced ",
                    "indexing operation",
                )
        if store.transformed:
            # in the case this operation is called for the set_item, we need
            # to apply all the transformations done to `store` to `self`
            # as well before creating a copy
            if is_set:
                self = DeferredArray(self.runtime, store, self.dtype)
            # after store is transformed we need to to return a copy of
            # the store since Copy operation can't be done on
            # the store with transformation
            rhs = cast(DeferredArray, self._copy_store(store))

        if len(tuple_of_arrays) <= rhs.ndim:
            output_arr = rhs._zip_indices(start_index, tuple_of_arrays)
            return True, rhs, output_arr, self
        else:
            raise ValueError("Advanced indexing dimension mismatch")

    @staticmethod
    def _unpack_ellipsis(key: Any, ndim: int) -> tuple[Any, ...]:
        num_ellipsis = sum(k is Ellipsis for k in key)
        num_newaxes = sum(k is np.newaxis for k in key)

        if num_ellipsis == 0:
            return key
        elif num_ellipsis > 1:
            raise ValueError("Only a single ellipsis must be present")

        free_dims = ndim - (len(key) - num_newaxes - num_ellipsis)
        to_replace = (slice(None),) * free_dims
        unpacked: tuple[Any, ...] = ()
        for k in key:
            if k is Ellipsis:
                unpacked += to_replace
            else:
                unpacked += (k,)
        return unpacked

    def _get_view(self, key: Any) -> DeferredArray:
        key = self._unpack_ellipsis(key, self.ndim)
        store = self.base
        shift = 0
        for dim, k in enumerate(key):
            if k is np.newaxis:
                store = store.promote(dim + shift, 1)
            elif isinstance(k, slice):
                store = store.slice(dim + shift, k)
            elif np.isscalar(k):
                if k < 0:  # type: ignore
                    k += store.shape[dim + shift]
                store = store.project(dim + shift, k)
                shift -= 1
            else:
                assert False

        return DeferredArray(
            self.runtime,
            base=store,
            dtype=self.dtype,
        )

    def _broadcast(self, shape: NdShape) -> Any:
        result = self.base
        diff = len(shape) - result.ndim
        for dim in range(diff):
            result = result.promote(dim, shape[dim])

        for dim in range(len(shape)):
            if result.shape[dim] != shape[dim]:
                assert result.shape[dim] == 1
                result = result.project(dim, 0).promote(dim, shape[dim])

        return result

    def _convert_future_to_store(self, a: Any) -> DeferredArray:
        store = self.context.create_store(
            a.dtype,
            shape=a.shape,
            optimize_scalar=False,
        )
        store_copy = DeferredArray(
            self.runtime,
            base=store,
            dtype=a.dtype,
        )
        store_copy.copy(a, deep=True)
        return store_copy

    def get_item(self, key: Any) -> NumPyThunk:
        # Check to see if this is advanced indexing or not
        if is_advanced_indexing(key):
            # Create the indexing array
            (
                copy_needed,
                rhs,
                index_array,
                self,
            ) = self._create_indexing_array(key)
            store = rhs.base
            if copy_needed:
                result: NumPyThunk
                if index_array.base.kind == Future:
                    index_array = self._convert_future_to_store(index_array)
                    result_store = self.context.create_store(
                        self.dtype,
                        shape=index_array.shape,
                        optimize_scalar=False,
                    )
                    result = DeferredArray(
                        self.runtime,
                        base=result_store,
                        dtype=self.dtype,
                    )
                else:
                    result = self.runtime.create_empty_thunk(
                        index_array.base.shape,
                        self.dtype,
                        inputs=[self],
                    )

                copy = self.context.create_copy()
                copy.set_source_indirect_out_of_range(False)
                copy.add_input(store)
                copy.add_source_indirect(index_array.base)
                copy.add_output(result.base)  # type: ignore
                copy.execute()

            else:
                return index_array

        else:
            result = self._get_view(key)

            if result.shape == ():
                input = result
                result = self.runtime.create_empty_thunk(
                    (), self.dtype, inputs=[self]
                )

                task = self.context.create_auto_task(CuNumericOpCode.READ)
                task.add_input(input.base)
                task.add_output(result.base)  # type: ignore

                task.execute()

        return result

    @auto_convert([2])
    def set_item(self, key: Any, rhs: Any) -> None:
        assert self.dtype == rhs.dtype
        # Check to see if this is advanced indexing or not
        if is_advanced_indexing(key):
            # Create the indexing array
            (
                copy_needed,
                lhs,
                index_array,
                self,
            ) = self._create_indexing_array(key, True)

            if rhs.shape != index_array.shape:
                rhs_tmp = rhs._broadcast(index_array.base.shape)
                rhs_tmp = rhs._copy_store(rhs_tmp)
                rhs_store = rhs_tmp.base
            else:
                if rhs.base.transformed:
                    rhs = rhs._copy_store(rhs.base)
                rhs_store = rhs.base

            copy = self.context.create_copy()
            copy.set_target_indirect_out_of_range(False)

            copy.add_input(rhs_store)
            copy.add_target_indirect(index_array.base)
            copy.add_output(lhs.base)
            copy.execute()

            # TODO this copy will be removed when affine copies are
            # supported in Legion/Realm
            if lhs is not self:
                self.copy(lhs, deep=True)

        else:
            view = self._get_view(key)

            if view.shape == ():
                # We're just writing a single value
                assert rhs.size == 1

                task = self.context.create_auto_task(CuNumericOpCode.WRITE)
                # Since we pass the view with write discard privilege,
                # we should make sure that the mapper either creates a fresh
                # instance just for this one-element view or picks one of the
                # existing valid instances for the parent.
                task.add_output(view.base)
                task.add_input(rhs.base)
                task.execute()
            else:
                # In Python, any inplace update of form arr[key] op= value
                # goes through three steps: 1) __getitem__ fetching the object
                # for the key, 2) __iop__ for the update, and 3) __setitem__
                # to set the result back. In cuNumeric, the object we
                # return in step (1) is actually a subview to the array arr
                # through which we make updates in place, so after step (2) is
                # done, # the effect of inplace update is already reflected
                # to the arr. Therefore, we skip the copy to avoid redundant
                # copies if we know that we hit such a scenario.
                # TODO: We should make this work for the advanced indexing case
                if view.base == rhs.base:
                    return

                if view.base.overlaps(rhs.base):
                    rhs_copy = self.runtime.create_empty_thunk(
                        rhs.shape,
                        rhs.dtype,
                        inputs=[rhs],
                    )
                    rhs_copy.copy(rhs, deep=False)
                    rhs = rhs_copy

                view.copy(rhs, deep=False)

    def reshape(self, newshape: NdShape, order: OrderType) -> NumPyThunk:
        assert isinstance(newshape, Iterable)
        if order == "A":
            order = "C"

        if order != "C":
            # If we don't have a transform then we need to make a copy
            self.runtime.warn(
                "cuNumeric has not implemented reshape using Fortran-like "
                "index order and is falling back to canonical numpy. You may "
                "notice significantly decreased performance for this "
                "function call.",
                category=RuntimeWarning,
            )
            numpy_array = self.__numpy_array__()
            # Force a copy here because we know we can't build a view
            result_array = numpy_array.reshape(newshape, order=order).copy()
            result = self.runtime.get_numpy_thunk(result_array)

            return self.runtime.to_deferred_array(result)

        if self.shape == newshape:
            return self

        # Find a combination of domain transformations to convert this store
        # to the new shape. First we identify a pair of subsets of the source
        # and target extents whose products are the same, and infer necessary
        # domain transformations to align the two. In case where the target
        # isn't a transformed view of the source, the data is copied. This
        # table summarizes five possible cases:
        #
        # +-------+---------+------+-----------------------------------+
        # |Source | Target  | Copy | Plan                              |
        # +-------+---------+------+-----------------------------------+
        # |(a,b,c)| (abc,)  | Yes  | Delinearize(tgt, (a,b,c)) <- src  |
        # +-------+---------+------+-----------------------------------+
        # |(abc,) | (a,b,c,)| No   | tgt = Delinearize(src, (a,b,c))   |
        # +-------+---------+------+-----------------------------------+
        # |(a,b)  | (c,d)   | Yes  | tmp = new store((ab,))            |
        # |       |         |      | Delinearize(tmp, (a,b)) <- src    |
        # |       |         |      | tgt = Delinearize(tmp, (c,d))     |
        # +-------+---------+------+-----------------------------------+
        # |(a,1)  | (a,)    | No   | tgt = Project(src, 0, 0)          |
        # +-------+---------+------+-----------------------------------+
        # |(a,)   | (a,1)   | No   | tgt = Promote(src, 0, 1)          |
        # +-------+---------+------+-----------------------------------+
        #
        # Update 9/22/2021: the non-affineness with delinearization leads
        # to non-contiguous subregions in several places, and thus we
        # decided to avoid using it and make copies instead. This means
        # the third case in the table above now leads to two copies, one from
        # the source to a 1-D temporary array and one from that temporary
        # to the target array. We expect that such reshaping requests are
        # infrequent enough that the extra copies are causing any noticeable
        # performance issues, but we will revisit this decision later once
        # we have enough evidence that that's not the case.

        in_dim = 0
        out_dim = 0

        in_shape = self.shape
        out_shape = newshape

        in_ndim = len(in_shape)
        out_ndim = len(out_shape)

        groups = []

        while in_dim < in_ndim and out_dim < out_ndim:
            prev_in_dim = in_dim
            prev_out_dim = out_dim

            in_prod = 1
            out_prod = 1

            while True:
                if in_prod < out_prod:
                    in_prod *= in_shape[in_dim]
                    in_dim += 1
                else:
                    out_prod *= out_shape[out_dim]
                    out_dim += 1
                if in_prod == out_prod:
                    if in_dim < in_ndim and in_shape[in_dim] == 1:
                        in_dim += 1
                    break

            in_group = in_shape[prev_in_dim:in_dim]
            out_group = out_shape[prev_out_dim:out_dim]
            groups.append((in_group, out_group))

        while in_dim < in_ndim:
            assert in_shape[in_dim] == 1
            groups.append(((1,), ()))
            in_dim += 1

        while out_dim < out_ndim:
            assert out_shape[out_dim] == 1
            groups.append(((), (1,)))
            out_dim += 1

        needs_linearization = any(len(src_g) > 1 for src_g, _ in groups)
        needs_delinearization = any(len(tgt_g) > 1 for _, tgt_g in groups)
        needs_copy = needs_linearization or needs_delinearization

        if needs_copy:
            tmp_shape: NdShape = ()
            for src_g, tgt_g in groups:
                if len(src_g) > 1 and len(tgt_g) > 1:
                    tmp_shape += (_prod(tgt_g),)
                else:
                    tmp_shape += tgt_g

            result = self.runtime.create_empty_thunk(
                tmp_shape, dtype=self.dtype, inputs=[self]
            )

            src = self.base
            tgt = result.base  # type: ignore

            src_dim = 0
            tgt_dim = 0
            for src_g, tgt_g in groups:
                diff = 1
                if src_g == tgt_g:
                    assert len(src_g) == 1
                elif len(src_g) == 0:
                    assert tgt_g == (1,)
                    src = src.promote(src_dim, 1)
                elif len(tgt_g) == 0:
                    assert src_g == (1,)
                    tgt = tgt.promote(tgt_dim, 1)
                elif len(src_g) == 1:
                    src = src.delinearize(src_dim, tgt_g)
                    diff = len(tgt_g)
                else:
                    tgt = tgt.delinearize(tgt_dim, src_g)
                    diff = len(src_g)

                src_dim += diff
                tgt_dim += diff

            assert src.shape == tgt.shape

            src_array = DeferredArray(self.runtime, src, self.dtype)
            tgt_array = DeferredArray(self.runtime, tgt, self.dtype)
            tgt_array.copy(src_array, deep=True)

            if needs_delinearization and needs_linearization:
                src = result.base  # type: ignore
                src_dim = 0
                for src_g, tgt_g in groups:
                    if len(src_g) > 1 and len(tgt_g) > 1:
                        src = src.delinearize(src_dim, tgt_g)
                        src_dim += len(tgt_g)

                assert src.shape == newshape
                src_array = DeferredArray(self.runtime, src, self.dtype)
                result = self.runtime.create_empty_thunk(
                    newshape, dtype=self.dtype, inputs=[self]
                )
                result.copy(src_array, deep=True)

        else:
            src = self.base
            src_dim = 0
            for src_g, tgt_g in groups:
                diff = 1
                if src_g == tgt_g:
                    assert len(src_g) == 1
                elif len(src_g) == 0:
                    assert tgt_g == (1,)
                    src = src.promote(src_dim, 1)
                elif len(tgt_g) == 0:
                    assert src_g == (1,)
                    src = src.project(src_dim, 0)
                    diff = 0
                else:
                    # unreachable
                    assert False

                src_dim += diff

            result = DeferredArray(self.runtime, src, self.dtype)

        return result

    def squeeze(
        self, axis: Optional[Union[int, tuple[int, ...]]]
    ) -> DeferredArray:
        result = self.base
        if axis is None:
            shift = 0
            for dim in range(self.ndim):
                if result.shape[dim + shift] == 1:
                    result = result.project(dim + shift, 0)
                    shift -= 1
        elif isinstance(axis, int):
            result = result.project(axis, 0)
        elif isinstance(axis, tuple):
            shift = 0
            for dim in axis:
                result = result.project(dim + shift, 0)
                shift -= 1
        else:
            raise TypeError(
                '"axis" argument for squeeze must be int-like or tuple-like'
            )
        if result is self.base:
            return self
        return DeferredArray(self.runtime, result, self.dtype)

    def swapaxes(self, axis1: int, axis2: int) -> DeferredArray:
        if self.size == 1 or axis1 == axis2:
            return self
        # Make a new deferred array object and swap the results
        assert axis1 < self.ndim and axis2 < self.ndim

        dims = list(range(self.ndim))
        dims[axis1], dims[axis2] = dims[axis2], dims[axis1]

        result = self.base.transpose(dims)
        result = DeferredArray(self.runtime, result, self.dtype)

        return result

    # Convert the source array to the destination array
    @auto_convert([1])
    def convert(self, rhs: Any, warn: bool = True) -> None:
        lhs_array = self
        rhs_array = rhs
        assert lhs_array.dtype != rhs_array.dtype

        if warn:
            self.runtime.warn(
                "cuNumeric performing implicit type conversion from "
                + str(rhs_array.dtype)
                + " to "
                + str(lhs_array.dtype),
                category=UserWarning,
            )

        lhs = lhs_array.base
        rhs = rhs_array.base

        task = self.context.create_auto_task(CuNumericOpCode.CONVERT)
        task.add_output(lhs)
        task.add_input(rhs)
        task.add_dtype_arg(lhs_array.dtype)  # type: ignore

        task.add_alignment(lhs, rhs)

        task.execute()

    @auto_convert([1, 2])
    def convolve(self, v: Any, lhs: Any, mode: Any) -> None:
        input = self.base
        filter = v.base
        out = lhs.base

        task = self.context.create_auto_task(CuNumericOpCode.CONVOLVE)

        offsets = (filter.shape + 1) // 2
        stencils: list[tuple[int, ...]] = []
        for offset in offsets:
            stencils.append((-offset, 0, offset))
        stencils = list(product(*stencils))
        stencils.remove((0,) * self.ndim)

        p_out = task.declare_partition(out)
        p_input = task.declare_partition(input)
        p_stencils = []
        for _ in stencils:
            p_stencils.append(task.declare_partition(input, complete=False))

        task.add_output(out, partition=p_out)
        task.add_input(filter)
        task.add_input(input, partition=p_input)
        for p_stencil in p_stencils:
            task.add_input(input, partition=p_stencil)
        task.add_scalar_arg(self.shape, (ty.int64,))

        task.add_constraint(p_out == p_input)
        for stencil, p_stencil in zip(stencils, p_stencils):
            task.add_constraint(p_input + stencil <= p_stencil)  # type: ignore
        task.add_broadcast(filter)

        task.execute()

    @auto_convert([1])
    def fft(self, rhs: Any, axes: Any, kind: Any, direction: Any) -> None:
        lhs = self
        # For now, deferred only supported with GPU, use eager / numpy for CPU
        if self.runtime.num_gpus == 0:
            lhs_eager = lhs.runtime.to_eager_array(lhs)
            rhs_eager = rhs.runtime.to_eager_array(rhs)
            lhs_eager.fft(rhs_eager, axes, kind, direction)
            lhs.base = lhs.runtime.to_deferred_array(lhs_eager).base
        else:
            input = rhs.base
            output = lhs.base

            task = self.context.create_auto_task(CuNumericOpCode.FFT)
            p_output = task.declare_partition(output)
            p_input = task.declare_partition(input)

            task.add_output(output, partition=p_output)
            task.add_input(input, partition=p_input)
            task.add_scalar_arg(kind.type_id, ty.int32)
            task.add_scalar_arg(direction.value, ty.int32)
            task.add_scalar_arg(
                len(set(axes)) != len(axes)
                or len(axes) != input.ndim
                or tuple(axes) != tuple(sorted(axes)),
                bool,
            )
            for ax in axes:
                task.add_scalar_arg(ax, ty.int64)

            task.add_broadcast(input)
            task.add_constraint(p_output == p_input)

            task.execute()

    # Fill the cuNumeric array with the value in the numpy array
    def _fill(self, value: Any) -> None:
        assert value.scalar

        if self.scalar:
            # Handle the 0D case special
            self.base.set_storage(value.storage)
        else:
            assert self.base is not None
            # If this is a fill for an arg value, make sure to pass
            # the value dtype so that we get it packed correctly
            argval = self.dtype.kind == "V"

            task = self.context.create_auto_task(CuNumericOpCode.FILL)
            task.add_output(self.base)
            task.add_input(value)
            task.add_scalar_arg(argval, bool)

            task.execute()

    def fill(self, numpy_array: Any) -> None:
        assert isinstance(numpy_array, np.ndarray)
        assert numpy_array.size == 1
        assert self.dtype == numpy_array.dtype
        # Have to copy the numpy array because this launch is asynchronous
        # and we need to make sure the application doesn't mutate the value
        # so make a future result, this is immediate so no dependence
        value = self.runtime.create_scalar(numpy_array.data, self.dtype)
        store = self.context.create_store(
            self.dtype, shape=(1,), storage=value, optimize_scalar=True
        )
        self._fill(store)

    @auto_convert([2, 4])
    def contract(
        self,
        lhs_modes: list[str],
        rhs1_thunk: Any,
        rhs1_modes: list[str],
        rhs2_thunk: Any,
        rhs2_modes: list[str],
        mode2extent: dict[str, Any],
    ) -> None:
        supported_dtypes: list[Any] = [
            np.float16,
            np.float32,
            np.float64,
            np.complex64,
            np.complex128,
        ]
        lhs_thunk: NumPyThunk = self

        # Sanity checks
        # no duplicate modes within an array
        assert len(lhs_modes) == len(set(lhs_modes))
        assert len(rhs1_modes) == len(set(rhs1_modes))
        assert len(rhs2_modes) == len(set(rhs2_modes))
        # no singleton modes
        mode_counts: Any = Counter()
        mode_counts.update(lhs_modes)
        mode_counts.update(rhs1_modes)
        mode_counts.update(rhs2_modes)
        for count in mode_counts.values():
            assert count == 2 or count == 3
        # arrays and mode lists agree on dimensionality
        assert lhs_thunk.ndim == len(lhs_modes)
        assert rhs1_thunk.ndim == len(rhs1_modes)
        assert rhs2_thunk.ndim == len(rhs2_modes)
        # array shapes agree with mode extents (broadcasting should have been
        # handled by the frontend)
        assert all(
            mode2extent[mode] == dim_sz
            for (mode, dim_sz) in zip(
                lhs_modes + rhs1_modes + rhs2_modes,
                lhs_thunk.shape + rhs1_thunk.shape + rhs2_thunk.shape,
            )
        )
        # casting has been handled by the frontend
        assert lhs_thunk.dtype == rhs1_thunk.dtype
        assert lhs_thunk.dtype == rhs2_thunk.dtype

        # Handle store overlap
        rhs1_thunk = rhs1_thunk._copy_if_overlapping(lhs_thunk)
        rhs2_thunk = rhs2_thunk._copy_if_overlapping(lhs_thunk)

        # Test for special cases where we can use BLAS
        blas_op = None
        if any(c != 2 for c in mode_counts.values()):
            pass
        elif (
            len(lhs_modes) == 0
            and len(rhs1_modes) == 1
            and len(rhs2_modes) == 1
        ):
            # this case works for any arithmetic type, not just floats
            blas_op = BlasOperation.VV
        elif (
            lhs_thunk.dtype in supported_dtypes
            and len(lhs_modes) == 1
            and (
                len(rhs1_modes) == 2
                and len(rhs2_modes) == 1
                or len(rhs1_modes) == 1
                and len(rhs2_modes) == 2
            )
        ):
            blas_op = BlasOperation.MV
        elif (
            lhs_thunk.dtype in supported_dtypes
            and len(lhs_modes) == 2
            and len(rhs1_modes) == 2
            and len(rhs2_modes) == 2
        ):
            blas_op = BlasOperation.MM

        # Our half-precision BLAS tasks expect a single-precision accumulator.
        # This is done to avoid the precision loss that results from repeated
        # reductions into a half-precision accumulator, and to enable the use
        # of tensor cores. In the general-purpose tensor contraction case
        # below the tasks do this adjustment internally.
        if blas_op is not None and lhs_thunk.dtype == np.float16:
            lhs_thunk = self.runtime.create_empty_thunk(
                lhs_thunk.shape, np.dtype(np.float32), inputs=[lhs_thunk]
            )

        # Clear output array
        lhs_thunk.fill(np.array(0, dtype=lhs_thunk.dtype))

        # Pull out the stores
        lhs = lhs_thunk.base  # type: ignore
        rhs1 = rhs1_thunk.base
        rhs2 = rhs2_thunk.base

        # The underlying libraries are not guaranteed to work with stride
        # values of 0. The frontend should therefore handle broadcasting
        # directly, instead of promoting stores.
        assert not lhs.has_fake_dims()
        assert not rhs1.has_fake_dims()
        assert not rhs2.has_fake_dims()

        # Special cases where we can use BLAS
        if blas_op is not None:

            if blas_op == BlasOperation.VV:
                # Vector dot product
                task = self.context.create_auto_task(CuNumericOpCode.DOT)
                task.add_reduction(lhs, ReductionOp.ADD)
                task.add_input(rhs1)
                task.add_input(rhs2)
                task.add_alignment(rhs1, rhs2)
                task.execute()

            elif blas_op == BlasOperation.MV:
                # Matrix-vector or vector-matrix multiply

                # b,(ab/ba)->a --> (ab/ba),b->a
                if len(rhs1_modes) == 1:
                    rhs1, rhs2 = rhs2, rhs1
                    rhs1_modes, rhs2_modes = rhs2_modes, rhs1_modes
                # ba,b->a --> ab,b->a
                if rhs1_modes[0] == rhs2_modes[0]:
                    rhs1 = rhs1.transpose([1, 0])
                    rhs1_modes = [rhs1_modes[1], rhs1_modes[0]]

                (m, n) = rhs1.shape
                rhs2 = rhs2.promote(0, m)
                lhs = lhs.promote(1, n)

                task = self.context.create_auto_task(CuNumericOpCode.MATVECMUL)
                task.add_reduction(lhs, ReductionOp.ADD)
                task.add_input(rhs1)
                task.add_input(rhs2)
                task.add_alignment(lhs, rhs1)
                task.add_alignment(lhs, rhs2)
                task.execute()

            elif blas_op == BlasOperation.MM:
                # Matrix-matrix multiply

                # (cb/bc),(ab/ba)->ac --> (ab/ba),(cb/bc)->ac
                if lhs_modes[0] not in rhs1_modes:
                    rhs1, rhs2 = rhs2, rhs1
                    rhs1_modes, rhs2_modes = rhs2_modes, rhs1_modes
                assert (
                    lhs_modes[0] in rhs1_modes and lhs_modes[1] in rhs2_modes
                )
                # ba,?->ac --> ab,?->ac
                if lhs_modes[0] != rhs1_modes[0]:
                    rhs1 = rhs1.transpose([1, 0])
                    rhs1_modes = [rhs1_modes[1], rhs1_modes[0]]
                # ?,cb->ac --> ?,bc->ac
                if lhs_modes[1] != rhs2_modes[1]:
                    rhs2 = rhs2.transpose([1, 0])
                    rhs2_modes = [rhs2_modes[1], rhs2_modes[0]]

                m = lhs.shape[0]
                n = lhs.shape[1]
                k = rhs1.shape[1]
                assert m == rhs1.shape[0]
                assert n == rhs2.shape[1]
                assert k == rhs2.shape[0]
                lhs = lhs.promote(1, k)
                rhs1 = rhs1.promote(2, n)
                rhs2 = rhs2.promote(0, m)

                task = self.context.create_auto_task(CuNumericOpCode.MATMUL)
                task.add_reduction(lhs, ReductionOp.ADD)
                task.add_input(rhs1)
                task.add_input(rhs2)
                task.add_alignment(lhs, rhs1)
                task.add_alignment(lhs, rhs2)
                task.execute()

            else:
                assert False

            # If we used a single-precision intermediate accumulator, cast the
            # result back to half-precision.
            if rhs1_thunk.dtype == np.float16:
                self.convert(
                    lhs_thunk,
                    warn=False,
                )

            return

        # General-purpose contraction
        if lhs_thunk.dtype not in supported_dtypes:
            raise TypeError(f"Unsupported type: {lhs_thunk.dtype}")

        # Transpose arrays according to alphabetical order of mode labels
        def alphabetical_transpose(store: Any, modes: Any) -> Any:
            perm = [dim for (_, dim) in sorted(zip(modes, range(len(modes))))]
            return store.transpose(perm)

        lhs = alphabetical_transpose(lhs, lhs_modes)
        rhs1 = alphabetical_transpose(rhs1, rhs1_modes)
        rhs2 = alphabetical_transpose(rhs2, rhs2_modes)

        # Promote dimensions as required to align the stores
        lhs_dim_mask: list[bool] = []
        rhs1_dim_mask: list[bool] = []
        rhs2_dim_mask: list[bool] = []
        for (dim, mode) in enumerate(sorted(mode2extent.keys())):
            extent = mode2extent[mode]

            def add_mode(
                store: Any, modes: Sequence[str], dim_mask: list[bool]
            ) -> Any:
                if mode not in modes:
                    dim_mask.append(False)
                    return store.promote(dim, extent)
                else:
                    dim_mask.append(True)
                    return store

            lhs = add_mode(lhs, lhs_modes, lhs_dim_mask)
            rhs1 = add_mode(rhs1, rhs1_modes, rhs1_dim_mask)
            rhs2 = add_mode(rhs2, rhs2_modes, rhs2_dim_mask)
        assert lhs.shape == rhs1.shape
        assert lhs.shape == rhs2.shape

        # Prepare the launch
        task = self.context.create_auto_task(CuNumericOpCode.CONTRACT)
        task.add_reduction(lhs, ReductionOp.ADD)
        task.add_input(rhs1)
        task.add_input(rhs2)
        task.add_scalar_arg(tuple(lhs_dim_mask), (bool,))
        task.add_scalar_arg(tuple(rhs1_dim_mask), (bool,))
        task.add_scalar_arg(tuple(rhs2_dim_mask), (bool,))
        task.add_alignment(lhs, rhs1)
        task.add_alignment(lhs, rhs2)
        task.execute()

    # Create array from input array and indices
    def choose(self, rhs: Any, *args: Any) -> None:
        # convert all arrays to deferred
        index_arr = self.runtime.to_deferred_array(rhs)
        ch_def = tuple(self.runtime.to_deferred_array(c) for c in args)

        out_arr = self.base
        # broadcast input array and all choices arrays to the same shape
        index = index_arr._broadcast(out_arr.shape)
        ch_tuple = tuple(c._broadcast(out_arr.shape) for c in ch_def)

        task = self.context.create_auto_task(CuNumericOpCode.CHOOSE)
        task.add_output(out_arr)
        task.add_input(index)
        for c in ch_tuple:
            task.add_input(c)

        task.add_alignment(index, out_arr)
        for c in ch_tuple:
            task.add_alignment(index, c)
        task.execute()

    # Create or extract a diagonal from a matrix
    @auto_convert([1])
    def _diag_helper(
        self,
        rhs: Any,
        offset: int,
        naxes: int,
        extract: bool,
        trace: bool,
    ) -> None:
        # fill output array with 0
        self.fill(np.array(0, dtype=self.dtype))
        if extract:
            diag = self.base
            matrix = rhs.base
            ndim = rhs.ndim
            start = matrix.ndim - naxes
            n = ndim - 1
            if naxes == 2:
                # get slice of the original array by the offset
                if offset > 0:
                    matrix = matrix.slice(start + 1, slice(offset, None))
                if trace:
                    if matrix.ndim == 2:
                        diag = diag.promote(0, matrix.shape[0])
                        diag = diag.project(1, 0).promote(1, matrix.shape[1])
                    else:
                        for i in range(0, naxes):
                            diag = diag.promote(start, matrix.shape[-i - 1])
                else:
                    if matrix.shape[n - 1] < matrix.shape[n]:
                        diag = diag.promote(start + 1, matrix.shape[ndim - 1])
                    else:
                        diag = diag.promote(start, matrix.shape[ndim - 2])
            else:
                # promote output to the shape of the input  array
                for i in range(1, naxes):
                    diag = diag.promote(start, matrix.shape[-i - 1])
        else:
            matrix = self.base
            diag = rhs.base
            ndim = self.ndim
            # get slice of the original array by the offset
            if offset > 0:
                matrix = matrix.slice(1, slice(offset, None))
            elif offset < 0:
                matrix = matrix.slice(0, slice(-offset, None))

            if matrix.shape[0] < matrix.shape[1]:
                diag = diag.promote(1, matrix.shape[1])
            else:
                diag = diag.promote(0, matrix.shape[0])

        task = self.context.create_auto_task(CuNumericOpCode.DIAG)

        if extract:
            task.add_reduction(diag, ReductionOp.ADD)
            task.add_input(matrix)
            task.add_alignment(matrix, diag)
        else:
            task.add_output(matrix)
            task.add_input(diag)
            task.add_input(matrix)
            task.add_alignment(diag, matrix)

        task.add_scalar_arg(naxes, ty.int32)
        task.add_scalar_arg(extract, bool)

        task.execute()

    # Create an identity array with the ones offset from the diagonal by k
    def eye(self, k: int) -> None:
        assert self.ndim == 2  # Only 2-D arrays should be here
        # First issue a fill to zero everything out
        self.fill(np.array(0, dtype=self.dtype))

        task = self.context.create_auto_task(CuNumericOpCode.EYE)
        task.add_output(self.base)
        task.add_scalar_arg(k, ty.int32)

        task.execute()

    def arange(self, start: float, stop: float, step: float) -> None:
        assert self.ndim == 1  # Only 1-D arrays should be here
        if self.scalar:
            # Handle the special case of a single value here
            assert self.shape[0] == 1
            array = np.array(start, dtype=self.dtype)
            future = self.runtime.create_scalar(array.data, array.dtype)
            self.base.set_storage(future)
            return

        def create_scalar(value: Any, dtype: np.dtype[Any]) -> Any:
            array = np.array(value, dtype)
            return self.runtime.create_wrapped_scalar(
                array.data,
                array.dtype,
                shape=(1,),
            ).base

        task = self.context.create_auto_task(CuNumericOpCode.ARANGE)
        task.add_output(self.base)
        task.add_input(create_scalar(start, self.dtype))
        task.add_input(create_scalar(stop, self.dtype))
        task.add_input(create_scalar(step, self.dtype))

        task.execute()

    # Tile the src array onto the destination array
    @auto_convert([1])
    def tile(self, rhs: Any, reps: Union[Any, Sequence[int]]) -> None:
        src_array = rhs
        dst_array = self
        assert src_array.ndim <= dst_array.ndim
        assert src_array.dtype == dst_array.dtype
        if src_array.scalar:
            self._fill(src_array.base)
            return

        task = self.context.create_auto_task(CuNumericOpCode.TILE)

        task.add_output(self.base)
        task.add_input(rhs.base)

        task.add_broadcast(rhs.base)

        task.execute()

    # Transpose the matrix dimensions
    def transpose(self, axes: Any) -> DeferredArray:
        result = self.base.transpose(axes)
        result = DeferredArray(self.runtime, result, self.dtype)
        return result

    @auto_convert([1])
    def trilu(self, rhs: Any, k: int, lower: bool) -> None:
        lhs = self.base
        rhs = rhs._broadcast(lhs.shape)

        task = self.context.create_auto_task(CuNumericOpCode.TRILU)

        task.add_output(lhs)
        task.add_input(rhs)
        task.add_scalar_arg(lower, bool)
        task.add_scalar_arg(k, ty.int32)

        task.add_alignment(lhs, rhs)

        task.execute()

    # Repeat elements of an array.
    def repeat(
        self, repeats: Any, axis: int, scalar_repeats: bool
    ) -> DeferredArray:
        out = self.runtime.create_unbound_thunk(self.dtype, ndim=self.ndim)
        task = self.context.create_auto_task(CuNumericOpCode.REPEAT)
        task.add_input(self.base)
        task.add_output(out.base)
        # We pass axis now but don't use for 1D case (will use for ND case
        task.add_scalar_arg(axis, ty.int32)
        task.add_scalar_arg(scalar_repeats, bool)
        if scalar_repeats:
            task.add_scalar_arg(repeats, ty.int64)
        else:
            shape = self.shape
            repeats = self.runtime.to_deferred_array(repeats).base
            for dim, extent in enumerate(shape):
                if dim == axis:
                    continue
                repeats = repeats.promote(dim, extent)
            task.add_input(repeats)
            task.add_alignment(self.base, repeats)
        task.execute()
        return out

    @auto_convert([1])
    def flip(self, rhs: Any, axes: Optional[Any]) -> None:
        input = rhs.base
        output = self.base

        if axes is None:
            axes = list(range(self.ndim))
        elif not isinstance(axes, tuple):
            axes = (axes,)

        task = self.context.create_auto_task(CuNumericOpCode.FLIP)
        task.add_output(output)
        task.add_input(input)
        task.add_scalar_arg(axes, (ty.int32,))

        task.add_broadcast(input)
        task.add_alignment(input, output)

        task.execute()

    # Perform a bin count operation on the array
    @auto_convert([1], ["weights"])
    def bincount(self, rhs: Any, weights: Optional[NumPyThunk] = None) -> None:
        weight_array = weights
        src_array = rhs
        dst_array = self
        assert src_array.size > 1
        assert dst_array.ndim == 1
        if weight_array is not None:
            assert src_array.shape == weight_array.shape or (
                src_array.size == 1 and weight_array.size == 1
            )
        else:
            weight_array = self.runtime.create_wrapped_scalar(
                np.array(1, dtype=np.int64),
                np.dtype(np.int64),
                shape=(),
            )

        dst_array.fill(np.array(0, dst_array.dtype))

        task = self.context.create_auto_task(CuNumericOpCode.BINCOUNT)
        task.add_reduction(dst_array.base, ReductionOp.ADD)
        task.add_input(src_array.base)
        task.add_input(weight_array.base)  # type: ignore

        task.add_broadcast(dst_array.base)
        if not weight_array.scalar:
            task.add_alignment(src_array.base, weight_array.base)  # type: ignore  # noqa

        task.execute()

    def nonzero(self) -> tuple[NumPyThunk, ...]:
        results = tuple(
            self.runtime.create_unbound_thunk(np.dtype(np.int64))
            for _ in range(self.ndim)
        )

        task = self.context.create_auto_task(CuNumericOpCode.NONZERO)

        task.add_input(self.base)
        for result in results:
            task.add_output(result.base)

        task.add_broadcast(self.base, axes=range(1, self.ndim))

        task.execute()
        return results

    def random(self, gen_code: Any, args: Any = ()) -> None:
        task = self.context.create_auto_task(CuNumericOpCode.RAND)

        task.add_output(self.base)
        task.add_scalar_arg(gen_code.value, ty.int32)
        epoch = self.runtime.get_next_random_epoch()
        task.add_scalar_arg(epoch, ty.uint32)
        task.add_scalar_arg(self.compute_strides(self.shape), (ty.int64,))
        self.add_arguments(task, args)

        task.execute()

    def random_uniform(self) -> None:
        assert self.dtype == np.float64
        self.random(RandGenCode.UNIFORM)

    def random_normal(self) -> None:
        assert self.dtype == np.float64
        self.random(RandGenCode.NORMAL)

    def random_integer(
        self,
        low: Union[int, npt.NDArray[Any]],
        high: Union[int, npt.NDArray[Any]],
    ) -> None:
        assert self.dtype.kind == "i"
        low = np.array(low, self.dtype)
        high = np.array(high, self.dtype)
        self.random(RandGenCode.INTEGER, [low, high])

    # Perform the unary operation and put the result in the array
    @auto_convert([2])
    def unary_op(
        self,
        op: Any,
        src: Any,
        where: Any,
        args: Any,
        multiout: Optional[Any] = None,
    ) -> None:
        lhs = self.base
        rhs = src._broadcast(lhs.shape)

        task = self.context.create_auto_task(CuNumericOpCode.UNARY_OP)
        task.add_output(lhs)
        task.add_input(rhs)
        task.add_scalar_arg(op.value, ty.int32)
        self.add_arguments(task, args)

        task.add_alignment(lhs, rhs)

        if multiout is not None:
            for out in multiout:
                task.add_output(out.base)
                task.add_alignment(out.base, rhs)

        task.execute()

    # Perform a unary reduction operation from one set of dimensions down to
    # fewer
    @auto_convert([2])
    def unary_reduction(
        self,
        op: UnaryRedCode,
        src: Any,
        where: Any,
        orig_axis: Any,
        axes: Any,
        keepdims: bool,
        args: Any,
        initial: Any,
    ) -> None:
        lhs_array = self
        rhs_array = src
        assert lhs_array.ndim <= rhs_array.ndim

        argred = op in (UnaryRedCode.ARGMAX, UnaryRedCode.ARGMIN)

        if argred:
            argred_dtype = self.runtime.get_arg_dtype(rhs_array.dtype)
            lhs_array = self.runtime.create_empty_thunk(  # type: ignore
                lhs_array.shape,
                dtype=argred_dtype,
                inputs=[self],
            )

        # See if we are doing reduction to a point or another region
        if lhs_array.size == 1:
            assert axes is None or len(axes) == rhs_array.ndim - (
                0 if keepdims else lhs_array.ndim
            )

            task = self.context.create_auto_task(
                CuNumericOpCode.SCALAR_UNARY_RED
            )

            if initial is not None:
                assert not argred
                fill_value = initial
            else:
                fill_value = _UNARY_RED_IDENTITIES[op](rhs_array.dtype)

            lhs_array.fill(np.array(fill_value, dtype=lhs_array.dtype))

            lhs = lhs_array.base
            while lhs.ndim > 1:
                lhs = lhs.project(0, 0)

            task.add_reduction(lhs, _UNARY_RED_TO_REDUCTION_OPS[op])
            task.add_input(rhs_array.base)
            task.add_scalar_arg(op, ty.int32)
            task.add_scalar_arg(rhs_array.shape, (ty.int64,))

            self.add_arguments(task, args)

            task.execute()

        else:
            # Before we perform region reduction, make sure to have the lhs
            # initialized. If an initial value is given, we use it, otherwise
            # we use the identity of the reduction operator
            if initial is not None:
                assert not argred
                fill_value = initial
            else:
                fill_value = _UNARY_RED_IDENTITIES[op](rhs_array.dtype)
            lhs_array.fill(np.array(fill_value, lhs_array.dtype))

            # If output dims is not 0, then we must have axes
            assert axes is not None
            # Reduction to a smaller array
            result = lhs_array.base
            if keepdims:
                for axis in axes:
                    result = result.project(axis, 0)
            for axis in axes:
                result = result.promote(axis, rhs_array.shape[axis])
            # Iterate over all the dimension(s) being collapsed and build a
            # temporary field that we will reduce down to the final value
            if len(axes) > 1:
                raise NotImplementedError(
                    "Need support for reducing multiple dimensions"
                )

            task = self.context.create_auto_task(CuNumericOpCode.UNARY_RED)

            task.add_input(rhs_array.base)
            task.add_reduction(result, _UNARY_RED_TO_REDUCTION_OPS[op])
            task.add_scalar_arg(axis, ty.int32)
            task.add_scalar_arg(op, ty.int32)

            self.add_arguments(task, args)

            task.add_alignment(result, rhs_array.base)

            task.execute()

        if argred:
            self.unary_op(
                UnaryOpCode.GETARG,
                lhs_array,
                True,
                [],
            )

    def isclose(
        self, rhs1: Any, rhs2: Any, rtol: float, atol: float, equal_nan: bool
    ) -> None:
        assert not equal_nan
        args = (
            np.array(rtol, dtype=np.float64),
            np.array(atol, dtype=np.float64),
        )
        self.binary_op(BinaryOpCode.ISCLOSE, rhs1, rhs2, True, args)

    # Perform the binary operation and put the result in the lhs array
    @auto_convert([2, 3])
    def binary_op(
        self, op_code: Any, src1: Any, src2: Any, where: Any, args: Any
    ) -> None:
        lhs = self.base
        rhs1 = src1._broadcast(lhs.shape)
        rhs2 = src2._broadcast(lhs.shape)

        # Populate the Legate launcher
        task = self.context.create_auto_task(CuNumericOpCode.BINARY_OP)
        task.add_output(lhs)
        task.add_input(rhs1)
        task.add_input(rhs2)
        task.add_scalar_arg(op_code.value, ty.int32)
        self.add_arguments(task, args)

        task.add_alignment(lhs, rhs1)
        task.add_alignment(lhs, rhs2)

        task.execute()

    @auto_convert([2, 3])
    def binary_reduction(
        self,
        op: Union[Literal[BinaryOpCode.NOT_EQUAL], Any],
        src1: Any,
        src2: Any,
        broadcast: Any,
        args: Any,
    ) -> None:
        lhs = self.base
        rhs1 = src1.base
        rhs2 = src2.base
        assert lhs.scalar

        if broadcast is not None:
            rhs1 = rhs1._broadcast(broadcast)
            rhs2 = rhs2._broadcast(broadcast)

        # Populate the Legate launcher
        if op == BinaryOpCode.NOT_EQUAL:
            redop = ReductionOp.ADD
            self.fill(np.array(False))
        else:
            redop = ReductionOp.MUL
            self.fill(np.array(True))
        task = self.context.create_auto_task(CuNumericOpCode.BINARY_RED)
        task.add_reduction(lhs, redop)
        task.add_input(rhs1)
        task.add_input(rhs2)
        task.add_scalar_arg(op.value, ty.int32)
        self.add_arguments(task, args)

        task.add_alignment(rhs1, rhs2)

        task.execute()

    @auto_convert([1, 2, 3])
    def where(self, src1: Any, src2: Any, src3: Any) -> None:
        lhs = self.base
        rhs1 = src1._broadcast(lhs.shape)
        rhs2 = src2._broadcast(lhs.shape)
        rhs3 = src3._broadcast(lhs.shape)

        # Populate the Legate launcher
        task = self.context.create_auto_task(CuNumericOpCode.WHERE)
        task.add_output(lhs)
        task.add_input(rhs1)
        task.add_input(rhs2)
        task.add_input(rhs3)

        task.add_alignment(lhs, rhs1)
        task.add_alignment(lhs, rhs2)
        task.add_alignment(lhs, rhs3)

        task.execute()

    # A helper method for attaching arguments
    def add_arguments(
        self, task: Any, args: Optional[Sequence[npt.NDArray[Any]]]
    ) -> None:
        if args is None:
            return
        for numpy_array in args:
            assert numpy_array.size == 1
            scalar = self.runtime.create_wrapped_scalar(
                numpy_array.data,
                numpy_array.dtype,
                shape=(1,),
            )
            task.add_input(scalar.base)

    @staticmethod
    def compute_strides(shape: NdShape) -> NdShape:
        stride = 1
        result: NdShape = ()
        for dim in reversed(shape):
            result = (stride,) + result
            stride *= dim
        return result

    @auto_convert([1])
    def cholesky(self, src: Any, no_tril: bool = False) -> None:
        cholesky(self, src, no_tril)

    def unique(self) -> NumPyThunk:
        result = self.runtime.create_unbound_thunk(self.dtype)

        task = self.context.create_auto_task(CuNumericOpCode.UNIQUE)

        task.add_output(result.base)
        task.add_input(self.base)

        if self.runtime.num_gpus > 0:
            task.add_nccl_communicator()

        task.execute()

        if self.runtime.num_gpus == 0 and self.runtime.num_procs > 1:
            result.base = self.context.tree_reduce(
                CuNumericOpCode.UNIQUE_REDUCE, result.base
            )

        return result

    @auto_convert([1, 2])
    def searchsorted(self, rhs: Any, v: Any, side: SortSide = "left") -> None:

        task = self.context.create_task(CuNumericOpCode.SEARCHSORTED)

        is_left = side == "left"

        if is_left:
            self.fill(np.array(rhs.size, self.dtype))
            task.add_reduction(self.base, ReductionOp.MIN)
        else:
            self.fill(np.array(0, self.dtype))
            task.add_reduction(self.base, ReductionOp.MAX)

        task.add_input(rhs.base)
        task.add_input(v.base)

        # every partition needs the value information
        task.add_broadcast(v.base)
        task.add_broadcast(self.base)
        task.add_alignment(self.base, v.base)

        task.add_scalar_arg(is_left, bool)
        task.add_scalar_arg(rhs.size, ty.int64)
        task.execute()

    @auto_convert([1])
    def sort(
        self,
        rhs: Any,
        argsort: bool = False,
        axis: Optional[int] = -1,
        kind: SortType = "quicksort",
        order: Optional[Any] = None,
    ) -> None:

        if kind == "stable":
            stable = True
        else:
            stable = False

        if order is not None:
            raise NotImplementedError(
                "cuNumeric does not support sorting with 'order' as "
                "ndarray only supports numeric values"
            )
        if axis is not None and (axis >= rhs.ndim or axis < -rhs.ndim):
            raise ValueError("invalid axis")

        sort(self, rhs, argsort, axis, stable)

    @auto_convert([1])
    def partition(
        self,
        rhs: Any,
        kth: Union[int, Sequence[int]],
        argpartition: bool = False,
        axis: Optional[int] = -1,
        kind: str = "introselect",
        order: Optional[Any] = None,
    ) -> None:

        if order is not None:
            raise NotImplementedError(
                "cuNumeric does not support partitioning with 'order' as "
                "ndarray only supports numeric values"
            )
        if axis is not None and (axis >= rhs.ndim or axis < -rhs.ndim):
            raise ValueError("invalid axis")

        # fallback to sort for now
        sort(self, rhs, argpartition, axis, False)

    def create_window(self, op_code: int, M: int, *args: Any) -> None:
        task = self.context.create_auto_task(CuNumericOpCode.WINDOW)
        task.add_output(self.base)
        task.add_scalar_arg(op_code, ty.int32)
        task.add_scalar_arg(M, ty.int64)
        for arg in args:
            task.add_scalar_arg(arg, ty.float64)
        task.execute()

    @auto_convert([1])
    def packbits(
        self, src: Any, axis: Union[int, None], bitorder: BitOrder
    ) -> None:
        bitorder_code = getattr(Bitorder, bitorder.upper())
        task = self.context.create_auto_task(CuNumericOpCode.PACKBITS)
        p_out = task.declare_partition(self.base)
        p_in = task.declare_partition(src.base)
        task.add_output(self.base, partition=p_out)
        task.add_input(src.base, partition=p_in)
        task.add_scalar_arg(axis, ty.uint32)
        task.add_scalar_arg(bitorder_code, ty.uint32)
        scale = tuple(8 if dim == axis else 1 for dim in range(src.ndim))
        task.add_constraint(p_in <= p_out * scale)  # type: ignore
        task.execute()

    @auto_convert([1])
    def unpackbits(
        self, src: Any, axis: Union[int, None], bitorder: BitOrder
    ) -> None:
        bitorder_code = getattr(Bitorder, bitorder.upper())
        task = self.context.create_auto_task(CuNumericOpCode.UNPACKBITS)
        p_out = task.declare_partition(self.base)
        p_in = task.declare_partition(src.base)
        task.add_output(self.base, partition=p_out)
        task.add_input(src.base, partition=p_in)
        task.add_scalar_arg(axis, ty.uint32)
        task.add_scalar_arg(bitorder_code, ty.uint32)
        scale = tuple(8 if dim == axis else 1 for dim in range(src.ndim))
        task.add_constraint(p_out <= p_in * scale)  # type: ignore
        task.execute()<|MERGE_RESOLUTION|>--- conflicted
+++ resolved
@@ -34,14 +34,10 @@
     cast,
 )
 
-<<<<<<< HEAD
-=======
 import numpy as np
 from typing_extensions import ParamSpec
 
->>>>>>> d2a1126f
 import legate.core.types as ty
-import numpy as np
 from legate.core import Future, ReductionOp, Store
 
 from .config import (
