# Copyright 2021-2023 NVIDIA Corporation
#
# Licensed under the Apache License, Version 2.0 (the "License");
# you may not use this file except in compliance with the License.
# You may obtain a copy of the License at
#
#     http://www.apache.org/licenses/LICENSE-2.0
#
# Unless required by applicable law or agreed to in writing, software
# distributed under the License is distributed on an "AS IS" BASIS,
# WITHOUT WARRANTIES OR CONDITIONS OF ANY KIND, either express or implied.
# See the License for the specific language governing permissions and
# limitations under the License.
#
from __future__ import annotations

from typing import (
    TYPE_CHECKING,
    Any,
    Callable,
    Dict,
    Iterable,
    Optional,
    Sequence,
    Union,
    cast,
)

import numpy as np
from legate.core import Scalar, get_legate_runtime

from .config import (
    FFT_C2R,
    FFT_D2Z,
    FFT_R2C,
    FFT_Z2D,
    BinaryOpCode,
    ConvertCode,
    FFTDirection,
    ScanCode,
    UnaryOpCode,
    UnaryRedCode,
    WindowOpCode,
)
from .deferred import DeferredArray
from .thunk import NumPyThunk
from .utils import is_advanced_indexing, is_supported_type, to_core_dtype

if TYPE_CHECKING:
    import numpy.typing as npt

    from .config import BitGeneratorType, FFTType
    from .runtime import Runtime
    from .types import (
        BitOrder,
        ConvolveMode,
        NdShape,
        OrderType,
        SelectKind,
        SortSide,
        SortType,
    )


_UNARY_OPS: Dict[UnaryOpCode, Any] = {
    UnaryOpCode.ABSOLUTE: np.absolute,
    UnaryOpCode.ARCCOS: np.arccos,
    UnaryOpCode.ARCCOSH: np.arccosh,
    UnaryOpCode.ARCSIN: np.arcsin,
    UnaryOpCode.ARCSINH: np.arcsinh,
    UnaryOpCode.ARCTAN: np.arctan,
    UnaryOpCode.ARCTANH: np.arctanh,
    UnaryOpCode.CBRT: np.cbrt,
    UnaryOpCode.CEIL: np.ceil,
    UnaryOpCode.CONJ: np.conj,
    UnaryOpCode.COS: np.cos,
    UnaryOpCode.COSH: np.cosh,
    UnaryOpCode.DEG2RAD: np.deg2rad,
    UnaryOpCode.EXP2: np.exp2,
    UnaryOpCode.EXP: np.exp,
    UnaryOpCode.EXPM1: np.expm1,
    UnaryOpCode.FLOOR: np.floor,
    UnaryOpCode.FREXP: np.frexp,
    UnaryOpCode.INVERT: np.invert,
    UnaryOpCode.ISFINITE: np.isfinite,
    UnaryOpCode.ISINF: np.isinf,
    UnaryOpCode.ISNAN: np.isnan,
    UnaryOpCode.LOG10: np.log10,
    UnaryOpCode.LOG1P: np.log1p,
    UnaryOpCode.LOG2: np.log2,
    UnaryOpCode.LOG: np.log,
    UnaryOpCode.LOGICAL_NOT: np.logical_not,
    UnaryOpCode.MODF: np.modf,
    UnaryOpCode.NEGATIVE: np.negative,
    UnaryOpCode.POSITIVE: np.positive,
    UnaryOpCode.RAD2DEG: np.rad2deg,
    UnaryOpCode.RECIPROCAL: np.reciprocal,
    UnaryOpCode.RINT: np.rint,
    UnaryOpCode.SIGN: np.sign,
    UnaryOpCode.SIGNBIT: np.signbit,
    UnaryOpCode.SIN: np.sin,
    UnaryOpCode.SINH: np.sinh,
    UnaryOpCode.SQRT: np.sqrt,
    UnaryOpCode.SQUARE: np.square,
    UnaryOpCode.TAN: np.tan,
    UnaryOpCode.TANH: np.tanh,
    UnaryOpCode.TRUNC: np.trunc,
}

# Unary reduction operations that don't return the argument of the
# reduction operation
_UNARY_RED_OPS_WITHOUT_ARG: Dict[UnaryRedCode, Any] = {
    UnaryRedCode.ALL: np.all,
    UnaryRedCode.ANY: np.any,
    UnaryRedCode.MAX: np.max,
    UnaryRedCode.MIN: np.min,
    UnaryRedCode.PROD: np.prod,
    UnaryRedCode.SUM: np.sum,
    UnaryRedCode.NANMAX: np.nanmax,
    UnaryRedCode.NANMIN: np.nanmin,
    UnaryRedCode.NANPROD: np.nanprod,
    UnaryRedCode.NANSUM: np.nansum,
}

# Unary reduction operations that return the argument of the
# reduction operation
_UNARY_RED_OPS_WITH_ARG: Dict[UnaryRedCode, Any] = {
    UnaryRedCode.ARGMIN: np.argmin,
    UnaryRedCode.ARGMAX: np.argmax,
    UnaryRedCode.NANARGMAX: np.nanargmax,
    UnaryRedCode.NANARGMIN: np.nanargmin,
}

_BINARY_OPS: Dict[BinaryOpCode, Any] = {
    BinaryOpCode.ADD: np.add,
    BinaryOpCode.ARCTAN2: np.arctan2,
    BinaryOpCode.BITWISE_AND: np.bitwise_and,
    BinaryOpCode.BITWISE_OR: np.bitwise_or,
    BinaryOpCode.BITWISE_XOR: np.bitwise_xor,
    BinaryOpCode.COPYSIGN: np.copysign,
    BinaryOpCode.DIVIDE: np.divide,
    BinaryOpCode.EQUAL: np.equal,
    BinaryOpCode.FLOAT_POWER: np.float_power,
    BinaryOpCode.FLOOR_DIVIDE: np.floor_divide,
    BinaryOpCode.FMOD: np.fmod,
    BinaryOpCode.GCD: np.gcd,
    BinaryOpCode.GREATER: np.greater,
    BinaryOpCode.GREATER_EQUAL: np.greater_equal,
    BinaryOpCode.HYPOT: np.hypot,
    BinaryOpCode.LCM: np.lcm,
    BinaryOpCode.LDEXP: np.ldexp,
    BinaryOpCode.LEFT_SHIFT: np.left_shift,
    BinaryOpCode.LESS: np.less,
    BinaryOpCode.LESS_EQUAL: np.less_equal,
    BinaryOpCode.LOGADDEXP2: np.logaddexp2,
    BinaryOpCode.LOGADDEXP: np.logaddexp,
    BinaryOpCode.LOGICAL_AND: np.logical_and,
    BinaryOpCode.LOGICAL_OR: np.logical_or,
    BinaryOpCode.LOGICAL_XOR: np.logical_xor,
    BinaryOpCode.MAXIMUM: np.maximum,
    BinaryOpCode.MINIMUM: np.minimum,
    BinaryOpCode.MOD: np.mod,
    BinaryOpCode.MULTIPLY: np.multiply,
    BinaryOpCode.NEXTAFTER: np.nextafter,
    BinaryOpCode.NOT_EQUAL: np.not_equal,
    BinaryOpCode.POWER: np.power,
    BinaryOpCode.RIGHT_SHIFT: np.right_shift,
    BinaryOpCode.SUBTRACT: np.subtract,
}

_WINDOW_OPS: Dict[
    WindowOpCode,
    Union[
        Callable[[float], npt.NDArray[Any]],
        Callable[[float, float], npt.NDArray[Any]],
    ],
] = {
    WindowOpCode.BARLETT: np.bartlett,
    WindowOpCode.BLACKMAN: np.blackman,
    WindowOpCode.HAMMING: np.hamming,
    WindowOpCode.HANNING: np.hanning,
    WindowOpCode.KAISER: np.kaiser,
}


def eye_reference(
    shape: NdShape, dtype: np.dtype[Any], axes: tuple[int, ...]
) -> npt.NDArray[Any]:
    n = min(shape[ax] for ax in axes)
    res = np.zeros(shape, dtype=dtype)
    for i in range(n):
        sl = tuple(
            i if ax in axes else slice(None) for ax in range(len(shape))
        )
        res[sl] = 1
    return res


def diagonal_reference(a: npt.NDArray[Any], axes: NdShape) -> npt.NDArray[Any]:
    transpose_axes = tuple(ax for ax in range(a.ndim) if ax not in axes)
    axes = tuple(sorted(axes, reverse=False, key=lambda i: a.shape[i]))
    a = a.transpose(transpose_axes + axes)
    diff = a.ndim - len(axes)
    axes = tuple((diff + ax) for ax in range(0, len(axes)))
    eye = eye_reference(a.shape, a.dtype, axes)
    res = a * eye
    for ax in tuple(reversed(sorted(axes)))[:-1]:
        res = res.sum(axis=ax)
    return res


class EagerArray(NumPyThunk):
    """This is an eager thunk for describing NumPy computations.
    It is backed by a standard NumPy array that stores the result
    of the computation locally.

    :meta private:
    """

    def __init__(
        self,
        runtime: Runtime,
        array: npt.NDArray[Any],
        parent: Optional[EagerArray] = None,
        key: Optional[tuple[Any, ...]] = None,
    ) -> None:
        super().__init__(runtime, array.dtype)
        self.array: npt.NDArray[Any] = array
        self.parent: Optional[EagerArray] = parent
        self.children: list[EagerArray] = []
        self.key: Optional[tuple[Any, ...]] = key
        #: if this ever becomes set (to a DeferredArray), we forward all
        #: operations to it
        self.deferred: Optional[Union[DeferredArray, NumPyThunk]] = None
        self.escaped = False

    @property
<<<<<<< HEAD
=======
    def storage(self) -> Union[Future, tuple[Region, Union[int, FieldID]]]:
        if self.deferred is None:
            self.to_deferred_array()

        assert self.deferred is not None

        return self.deferred.storage

    @property
>>>>>>> b0738142
    def shape(self) -> NdShape:
        return self.array.shape

    def __numpy_array__(self) -> npt.NDArray[Any]:
        if self.deferred is not None:
            return self.deferred.__numpy_array__()
        # Track when this escapes. If it escapes we have
        # to be more careful in how we do our attach
        self.record_escape()
        return self.array.__array__()

    def record_escape(self) -> None:
        if self.parent is None:
            self.escaped = True
        else:
            self.parent.record_escape()

    def check_eager_args(self, *args: Any) -> None:
        if self.deferred is not None:
            return
        for arg in args:
            if self.runtime.is_eager_array(arg):
                if arg.deferred is not None:
                    self.to_deferred_array()
                    break
            elif self.runtime.is_deferred_array(arg):
                self.to_deferred_array()
                break
            elif arg is None or not isinstance(arg, NumPyThunk):
                pass
            else:
                raise RuntimeError("bad argument type")

    def _convert_children(self) -> None:
        """
        Traverse down our children and convert them to deferred arrays.
        """
        assert self.runtime.is_deferred_array(self.deferred)
        for child in self.children:
            if child.deferred is None:
                assert child.key is not None
                func = getattr(self.deferred, child.key[0])
                args = child.key[1:]
                child.deferred = func(*args)
        # After we've made all the deferred views for each child then
        # we can traverse down. Do it this way so we can get partition
        # coalescing where possible
        for child in self.children:
            child._convert_children()

    def to_deferred_array(self) -> DeferredArray:
        """This is a really important method. It will convert a tree of
        eager NumPy arrays into an equivalent tree of deferred arrays that
        are mirrored by an equivalent logical region tree. To be consistent
        we always do this from the root, so once any array in the tree needs
        to be converted then we do it for all of them.
        :meta private:
        """
        # Check to see if we already have our deferred array
        # or whether we need to go up the tree to have it made
        if self.deferred is None:
            if self.parent is None:
                assert is_supported_type(self.array.dtype)
                # We are at the root of the tree so we need to
                # actually make a DeferredArray to use
                if self.array.size == 1:
                    runtime = get_legate_runtime()
                    store = runtime.create_store_from_scalar(
                        Scalar(
                            self.array.tobytes(),
                            to_core_dtype(self.array.dtype),
                        ),
                        shape=self.shape,
                    )
                    self.deferred = DeferredArray(self.runtime, store)
                else:
                    self.deferred = self.runtime.find_or_create_array_thunk(
                        self.array,
                        share=self.escaped,
                        defer=True,
                    )
                self._convert_children()
            else:
                # Traverse up the tree to make the deferred array
                self.parent.to_deferred_array()
                assert self.deferred is not None
        return cast(DeferredArray, self.deferred)

    def imag(self) -> NumPyThunk:
        if self.deferred is not None:
            return self.deferred.imag()
        return EagerArray(self.runtime, self.array.imag)

    def real(self) -> NumPyThunk:
        if self.deferred is not None:
            return self.deferred.real()
        return EagerArray(self.runtime, self.array.real)

    def conj(self) -> NumPyThunk:
        if self.deferred is not None:
            return self.deferred.conj()

        return EagerArray(self.runtime, self.array.conj())

    def convolve(self, v: Any, out: Any, mode: ConvolveMode) -> None:
        self.check_eager_args(v, out)
        if self.deferred is not None:
            self.deferred.convolve(v, out, mode)
        else:
            if self.ndim == 1:
                out.array = np.convolve(self.array, v.array, mode)
            else:
                from scipy.signal import convolve  # type: ignore [import]

                out.array = convolve(self.array, v.array, mode)

    def fft(
        self,
        rhs: Any,
        axes: Sequence[int],
        kind: FFTType,
        direction: FFTDirection,
    ) -> None:
        self.check_eager_args(rhs)
        if self.deferred is not None:
            self.deferred.fft(rhs, axes, kind, direction)
        else:
            res: npt.NDArray[Any]
            if kind in (FFT_D2Z, FFT_R2C):
                res = np.fft.rfftn(rhs.array, axes=axes, norm="backward")
            elif kind in (FFT_Z2D, FFT_C2R):
                s = tuple(rhs.array.shape[i] for i in axes)
                res = np.fft.irfftn(rhs.array, s=s, axes=axes, norm="forward")
            else:
                if direction == FFTDirection.FORWARD:
                    res = np.fft.fftn(rhs.array, axes=axes, norm="backward")
                else:
                    res = np.fft.ifftn(rhs.array, axes=axes, norm="forward")
            if kind.is_single_precision:
                if res.dtype == np.complex128:
                    self.array[:] = res.astype(np.complex64)
                elif res.dtype == np.float64:
                    self.array[:] = res.astype(np.float32)
                else:
                    raise RuntimeError("Unsupported data type in eager FFT")
            else:
                self.array[:] = res

    def copy(self, rhs: Any, deep: bool = False) -> None:
        self.check_eager_args(rhs)
        if self.deferred is not None:
            self.deferred.copy(rhs, deep=deep)
        else:
            if self.array.size == 1:
                self.array.fill(rhs.array.item())
            elif deep:
                self.array[:] = rhs.array.__deepcopy__(None)
            else:
                self.array[:] = rhs.array

    @property
    def scalar(self) -> bool:
        if self.deferred is not None:
            return self.deferred.scalar
        return self.array.size == 1

    def _create_indexing_key(self, key: Any) -> Any:
        if key is None or key is Ellipsis:
            return key
        if isinstance(key, int):
            return key
        if isinstance(key, slice):
            return key
        if isinstance(key, tuple):
            result: tuple[Any, ...] = ()
            for k in key:
                result += (self._create_indexing_key(k),)
            return result
        assert isinstance(key, NumPyThunk)
        return self.runtime.to_eager_array(key).array

    def get_item(self, key: Any) -> NumPyThunk:
        if self.deferred is not None:
            return self.deferred.get_item(key)
        if is_advanced_indexing(key):
            index_key = self._create_indexing_key(key)
            out = self.array[index_key]
            result = EagerArray(self.runtime, out)
        else:
            child = self.array[key]
            result = EagerArray(
                self.runtime, child, parent=self, key=("get_item", key)
            )
            self.children.append(result)
        return result

    def set_item(self, key: Any, value: Any) -> None:
        self.check_eager_args(value)
        if self.deferred is not None:
            self.deferred.set_item(key, value)
        else:
            if is_advanced_indexing(key):
                index_key = self._create_indexing_key(key)
                if isinstance(value, EagerArray):
                    self.array[index_key] = value.array
                else:
                    self.array[index_key] = value
            else:
                if isinstance(value, EagerArray):
                    self.array[key] = value.array
                else:
                    self.array[key] = value

    def reshape(self, newshape: NdShape, order: OrderType) -> NumPyThunk:
        if self.deferred is not None:
            return self.deferred.reshape(newshape, order)
        child = self.array.reshape(newshape, order=order)
        # See if we are aliased or not
        if child.base is None:
            result = EagerArray(self.runtime, child)
        else:
            result = EagerArray(
                self.runtime,
                child,
                parent=self,
                key=("reshape", newshape, order),
            )
            self.children.append(result)
        return result

    def squeeze(self, axis: Optional[int]) -> NumPyThunk:
        if self.deferred is not None:
            return self.deferred.squeeze(axis)
        # See https://github.com/numpy/numpy/issues/22019
        child = self.array.squeeze(cast(Any, axis))
        # Early exit if there's no dimension to squeeze
        if child is self.array:
            return self
        # Should be aliased with parent region
        assert child.base is not None
        result = EagerArray(
            self.runtime, child, parent=self, key=("squeeze", axis)
        )
        self.children.append(result)
        return result

    def swapaxes(self, axis1: int, axis2: int) -> NumPyThunk:
        if self.deferred is not None:
            return self.deferred.swapaxes(axis1, axis2)
        child = self.array.swapaxes(axis1, axis2)
        # Should be aliased with parent region
        assert child.base is not None
        result = EagerArray(
            self.runtime, child, parent=self, key=("swapaxes", axis1, axis2)
        )
        self.children.append(result)
        return result

    def convert(
        self,
        rhs: Any,
        warn: bool = True,
        nan_op: ConvertCode = ConvertCode.NOOP,
        temporary: bool = False,
    ) -> None:
        self.check_eager_args(rhs)
        if self.deferred is not None:
            return self.deferred.convert(rhs, warn=warn)
        else:
            if self.array.size == 1:
                if nan_op is ConvertCode.SUM and np.isnan(rhs.array.item()):
                    self.array.fill(0)
                elif nan_op is ConvertCode.PROD and np.isnan(rhs.array.item()):
                    self.array.fill(1)
                else:
                    self.array.fill(rhs.array.astype(self.array.dtype).item())
            else:
                if nan_op is ConvertCode.SUM:
                    self.array[:] = np.where(np.isnan(rhs.array), 0, rhs.array)
                elif nan_op is ConvertCode.PROD:
                    self.array[:] = np.where(np.isnan(rhs.array), 1, rhs.array)
                else:
                    self.array[:] = rhs.array

    def fill(self, value: Any) -> None:
        if self.deferred is not None:
            self.deferred.fill(value)
        else:
            self.array.fill(value)

    def transpose(self, axes: Union[tuple[int, ...], list[int]]) -> NumPyThunk:
        if self.deferred is not None:
            return self.deferred.transpose(axes)
        # See https://github.com/numpy/numpy/issues/22019
        child = self.array.transpose(cast(Any, axes))
        # Should be aliased with parent region
        assert child.base is not None
        result = EagerArray(
            self.runtime, child, parent=self, key=("transpose", axes)
        )
        self.children.append(result)
        return result

    def repeat(
        self, repeats: Any, axis: int, scalar_repeats: bool
    ) -> NumPyThunk:
        if not scalar_repeats:
            self.check_eager_args(repeats)
        if self.deferred is not None:
            return self.deferred.repeat(
                repeats,
                axis,
                scalar_repeats,
            )
        else:
            if not scalar_repeats:
                array = np.repeat(self.array, repeats.array, axis)
            else:
                array = np.repeat(self.array, repeats, axis)
            return EagerArray(self.runtime, array)

    def flip(self, rhs: Any, axes: Union[None, int, tuple[int, ...]]) -> None:
        self.check_eager_args(rhs)
        if self.deferred is not None:
            self.deferred.flip(rhs, axes)
        else:
            self.array = np.flip(rhs.array, axes)

    def broadcast_to(self, shape: NdShape) -> NumPyThunk:
        # When Eager and Deferred broadcasted arrays are used for computation,
        # eager arrays are converted by 'to_deferred()'
        # this method uses array.base to create a deferred array,
        # which is different from the shape of the broadcasted arrays
        if self.deferred is not None:
            return self.deferred.broadcast_to(shape)
        child = np.broadcast_to(self.array, shape)
        # Should be aliased with parent region
        assert child.base is not None
        result = EagerArray(
            self.runtime, child, parent=self, key=("broadcast_to", shape)
        )
        self.children.append(result)
        return result

    def contract(
        self,
        lhs_modes: list[str],
        rhs1_thunk: Any,
        rhs1_modes: list[str],
        rhs2_thunk: Any,
        rhs2_modes: list[str],
        mode2extent: dict[str, int],
    ) -> None:
        self.check_eager_args(rhs1_thunk, rhs2_thunk)
        if self.deferred is not None:
            self.deferred.contract(
                lhs_modes,
                rhs1_thunk,
                rhs1_modes,
                rhs2_thunk,
                rhs2_modes,
                mode2extent,
            )
        else:
            np.einsum(
                f"{''.join(rhs1_modes)},{''.join(rhs2_modes)}"
                f"->{''.join(lhs_modes)}",
                rhs1_thunk.array,
                rhs2_thunk.array,
                out=self.array,
            )

    def choose(self, rhs: Any, *args: Any) -> None:
        self.check_eager_args(*args, rhs)
        if self.deferred is not None:
            self.deferred.choose(
                rhs,
                *args,
            )
        else:
            choices = tuple(c.array for c in args)
            self.array[:] = np.choose(rhs.array, choices, mode="raise")

    def select(
        self,
        condlist: Iterable[Any],
        choicelist: Iterable[Any],
        default: npt.NDArray[Any],
    ) -> None:
        self.check_eager_args(*condlist, *choicelist)
        if self.deferred is not None:
            self.deferred.select(
                condlist,
                choicelist,
                default,
            )
        else:
            self.array[...] = np.select(
                tuple(c.array for c in condlist),
                tuple(c.array for c in choicelist),
                default,
            )

    def _diag_helper(
        self, rhs: Any, offset: int, naxes: int, extract: bool, trace: bool
    ) -> None:
        self.check_eager_args(rhs)
        if self.deferred is not None:
            self.deferred._diag_helper(rhs, offset, naxes, extract, trace)
        else:
            if (naxes == 2) and extract and not trace:
                ndims = rhs.array.ndim
                self.array[:] = np.diagonal(
                    rhs.array, offset=offset, axis1=ndims - 2, axis2=ndims - 1
                )
            elif (naxes < 2) and not extract:
                self.array[:] = np.diag(rhs.array, offset)
            elif (naxes >= 2) and trace:
                ndim = rhs.array.ndim
                self.array[:] = np.trace(
                    rhs.array, offset=offset, axis1=ndim - 2, axis2=ndim - 1
                )
            else:  # naxes>2
                ndims = rhs.array.ndim
                axes = tuple(range(ndims - naxes, ndims))
                self.array = diagonal_reference(rhs.array, axes)

    def put(self, indices: Any, values: Any, check_bounds: bool) -> None:
        self.check_eager_args(indices, values)
        if self.deferred is not None:
            self.deferred.put(indices, values, check_bounds)
        else:
            np.put(self.array, indices.array, values.array)

    def putmask(self, mask: Any, values: Any) -> None:
        self.check_eager_args(mask, values)
        if self.deferred is not None:
            self.deferred.putmask(mask, values)
        else:
            np.putmask(self.array, mask.array, values.array)

    def eye(self, k: int) -> None:
        if self.deferred is not None:
            self.deferred.eye(k)
        else:
            if self.array.size == 1:
                self.array.fill(1)
            else:
                self.array[:] = np.eye(
                    self.shape[0], self.shape[1], k, dtype=self.dtype
                )

    def arange(self, start: float, stop: float, step: float) -> None:
        if self.deferred is not None:
            self.deferred.arange(start, stop, step)
        else:
            self.array = np.arange(start, stop, step, self.dtype)

    def tile(self, rhs: Any, reps: Union[int, Sequence[int]]) -> None:
        self.check_eager_args(rhs)
        if self.deferred is not None:
            self.deferred.tile(rhs, reps)
        else:
            self.array[:] = np.tile(rhs.array, reps)

    def bincount(self, rhs: Any, weights: Optional[NumPyThunk] = None) -> None:
        self.check_eager_args(rhs, weights)
        if self.deferred is not None:
            self.deferred.bincount(rhs, weights=weights)
        else:
            self.array[:] = np.bincount(
                rhs.array,
                cast(EagerArray, weights).array if weights else None,
                minlength=self.array.size,
            )

    def nonzero(self) -> tuple[NumPyThunk, ...]:
        if self.deferred is not None:
            return self.deferred.nonzero()
        else:
            arrays = self.array.nonzero()
            result: tuple[NumPyThunk, ...] = ()
            for array in arrays:
                result += (EagerArray(self.runtime, array),)
            return result

    def searchsorted(self, rhs: Any, v: Any, side: SortSide = "left") -> None:
        self.check_eager_args(rhs, v)
        if self.deferred is not None:
            self.deferred.searchsorted(rhs, v, side)
        else:
            self.array = np.searchsorted(rhs.array, v.array, side=side)

    def sort(
        self,
        rhs: Any,
        argsort: bool = False,
        axis: Union[int, None] = -1,
        kind: SortType = "quicksort",
        order: Union[None, str, list[str]] = None,
    ) -> None:
        self.check_eager_args(rhs)
        if self.deferred is not None:
            self.deferred.sort(rhs, argsort, axis, kind, order)
        else:
            if argsort:
                self.array = np.argsort(rhs.array, axis, kind, order)
            else:
                self.array = np.sort(rhs.array, axis, kind, order)

    def bitgenerator_random_raw(
        self,
        handle: int,
        generatorType: BitGeneratorType,
        seed: Union[int, None],
        flags: int,
    ) -> None:
        if self.deferred is not None:
            self.deferred.bitgenerator_random_raw(
                handle, generatorType, seed, flags
            )
        else:
            if self.array.size == 1:
                self.array.fill(np.random.randint(0, 2**32 - 1))
            else:
                a = np.random.randint(
                    low=0,
                    high=2**32 - 1,
                    size=self.array.shape,
                    dtype=self.array.dtype,
                )
                self.array[:] = a[:]

    def bitgenerator_integers(
        self,
        handle: int,
        generatorType: BitGeneratorType,
        seed: Union[int, None],
        flags: int,
        low: int,
        high: int,
    ) -> None:
        if self.deferred is not None:
            self.deferred.bitgenerator_integers(
                handle, generatorType, seed, flags, low, high
            )
        else:
            if self.array.size == 1:
                self.array.fill(np.random.randint(low, high))
            else:
                a = np.random.randint(low, high, size=self.array.shape)
                self.array[:] = a

    def bitgenerator_lognormal(
        self,
        handle: int,
        generatorType: BitGeneratorType,
        seed: Union[int, None],
        flags: int,
        mean: float,
        sigma: float,
    ) -> None:
        if self.deferred is not None:
            self.deferred.bitgenerator_lognormal(
                handle, generatorType, seed, flags, mean, sigma
            )
        else:
            if self.array.size == 1:
                self.array.fill(np.random.lognormal(mean, sigma))
            else:
                a = np.random.lognormal(mean, sigma, size=self.array.shape)
                self.array[:] = a

    def bitgenerator_normal(
        self,
        handle: int,
        generatorType: BitGeneratorType,
        seed: Union[int, None],
        flags: int,
        mean: float,
        sigma: float,
    ) -> None:
        if self.deferred is not None:
            self.deferred.bitgenerator_normal(
                handle, generatorType, seed, flags, mean, sigma
            )
        else:
            if self.array.size == 1:
                self.array.fill(np.random.normal(mean, sigma))
            else:
                a = np.random.normal(mean, sigma, size=self.array.shape)
                self.array[:] = a

    def bitgenerator_uniform(
        self,
        handle: int,
        generatorType: BitGeneratorType,
        seed: Union[int, None],
        flags: int,
        low: float,
        high: float,
    ) -> None:
        if self.deferred is not None:
            self.deferred.bitgenerator_uniform(
                handle, generatorType, seed, flags, low, high
            )
        else:
            if self.array.size == 1:
                self.array.fill(np.random.uniform(low, high))
            else:
                a = np.random.uniform(low, high, size=self.array.shape)
                self.array[:] = a

    def bitgenerator_poisson(
        self,
        handle: int,
        generatorType: BitGeneratorType,
        seed: Union[int, None],
        flags: int,
        lam: float,
    ) -> None:
        if self.deferred is not None:
            self.deferred.bitgenerator_poisson(
                handle, generatorType, seed, flags, lam
            )
        else:
            if self.array.size == 1:
                self.array.fill(np.random.poisson(lam))
            else:
                a = np.random.poisson(lam, size=self.array.shape)
                self.array[:] = a

    def bitgenerator_exponential(
        self,
        handle: int,
        generatorType: BitGeneratorType,
        seed: Union[int, None],
        flags: int,
        scale: float,
    ) -> None:
        if self.deferred is not None:
            self.deferred.bitgenerator_exponential(
                handle, generatorType, seed, flags, scale
            )
        else:
            if self.array.size == 1:
                self.array.fill(np.random.exponential(scale))
            else:
                a = np.random.exponential(scale, size=self.array.shape)
                self.array[:] = a

    def bitgenerator_gumbel(
        self,
        handle: int,
        generatorType: BitGeneratorType,
        seed: Union[int, None],
        flags: int,
        mu: float,
        beta: float,
    ) -> None:
        if self.deferred is not None:
            self.deferred.bitgenerator_gumbel(
                handle, generatorType, seed, flags, mu, beta
            )
        else:
            if self.array.size == 1:
                self.array.fill(np.random.gumbel(mu, beta))
            else:
                a = np.random.gumbel(mu, beta, size=self.array.shape)
                self.array[:] = a

    def bitgenerator_laplace(
        self,
        handle: int,
        generatorType: BitGeneratorType,
        seed: Union[int, None],
        flags: int,
        mu: float,
        beta: float,
    ) -> None:
        if self.deferred is not None:
            self.deferred.bitgenerator_laplace(
                handle, generatorType, seed, flags, mu, beta
            )
        else:
            if self.array.size == 1:
                self.array.fill(np.random.laplace(mu, beta))
            else:
                a = np.random.laplace(mu, beta, size=self.array.shape)
                self.array[:] = a

    def bitgenerator_logistic(
        self,
        handle: int,
        generatorType: BitGeneratorType,
        seed: Union[int, None],
        flags: int,
        mu: float,
        beta: float,
    ) -> None:
        if self.deferred is not None:
            self.deferred.bitgenerator_logistic(
                handle, generatorType, seed, flags, mu, beta
            )
        else:
            if self.array.size == 1:
                self.array.fill(np.random.logistic(mu, beta))
            else:
                a = np.random.logistic(mu, beta, size=self.array.shape)
                self.array[:] = a

    def bitgenerator_pareto(
        self,
        handle: int,
        generatorType: BitGeneratorType,
        seed: Union[int, None],
        flags: int,
        alpha: float,
    ) -> None:
        if self.deferred is not None:
            self.deferred.bitgenerator_pareto(
                handle, generatorType, seed, flags, alpha
            )
        else:
            if self.array.size == 1:
                self.array.fill(np.random.pareto(alpha))
            else:
                a = np.random.pareto(alpha, size=self.array.shape)
                self.array[:] = a

    def bitgenerator_power(
        self,
        handle: int,
        generatorType: BitGeneratorType,
        seed: Union[int, None],
        flags: int,
        alpha: float,
    ) -> None:
        if self.deferred is not None:
            self.deferred.bitgenerator_power(
                handle, generatorType, seed, flags, alpha
            )
        else:
            if self.array.size == 1:
                self.array.fill(np.random.power(alpha))
            else:
                a = np.random.power(alpha, size=self.array.shape)
                self.array[:] = a

    def bitgenerator_rayleigh(
        self,
        handle: int,
        generatorType: BitGeneratorType,
        seed: Union[int, None],
        flags: int,
        sigma: float,
    ) -> None:
        if self.deferred is not None:
            self.deferred.bitgenerator_rayleigh(
                handle, generatorType, seed, flags, sigma
            )
        else:
            if self.array.size == 1:
                self.array.fill(np.random.rayleigh(sigma))
            else:
                a = np.random.rayleigh(sigma, size=self.array.shape)
                self.array[:] = a

    def bitgenerator_cauchy(
        self,
        handle: int,
        generatorType: BitGeneratorType,
        seed: Union[int, None],
        flags: int,
        x0: float,
        gamma: float,
    ) -> None:
        if self.deferred is not None:
            self.deferred.bitgenerator_cauchy(
                handle, generatorType, seed, flags, x0, gamma
            )
        else:
            if self.array.size == 1:
                self.array.fill(x0 + gamma * np.random.standard_cauchy())
            else:
                a = np.random.standard_cauchy(size=self.array.shape)
                self.array[:] = x0 + gamma * a

    def bitgenerator_triangular(
        self,
        handle: int,
        generatorType: BitGeneratorType,
        seed: Union[int, None],
        flags: int,
        a: float,
        b: float,
        c: float,
    ) -> None:
        if self.deferred is not None:
            self.deferred.bitgenerator_triangular(
                handle, generatorType, seed, flags, a, b, c
            )
        else:
            if self.array.size == 1:
                self.array.fill(np.random.triangular(a, c, b))
            else:
                aa = np.random.triangular(a, c, b, size=self.array.shape)
                self.array[:] = aa

    def bitgenerator_weibull(
        self,
        handle: int,
        generatorType: BitGeneratorType,
        seed: Union[int, None],
        flags: int,
        lam: float,
        k: float,
    ) -> None:
        if self.deferred is not None:
            self.deferred.bitgenerator_weibull(
                handle, generatorType, seed, flags, lam, k
            )
        else:
            if self.array.size == 1:
                self.array.fill(lam * np.random.weibull(k))
            else:
                aa = np.random.weibull(k, size=self.array.shape)
                self.array[:] = lam * aa

    def bitgenerator_bytes(
        self,
        handle: int,
        generatorType: BitGeneratorType,
        seed: Union[int, None],
        flags: int,
    ) -> None:
        if self.deferred is not None:
            self.deferred.bitgenerator_bytes(
                handle, generatorType, seed, flags
            )
        else:
            if self.array.size == 1:
                self.array.fill(np.random.bytes(1))
            else:
                aa = np.random.bytes(self.array.size)
                b = bytearray()
                b.extend(aa)
                self.array[:] = b

    def bitgenerator_beta(
        self,
        handle: int,
        generatorType: BitGeneratorType,
        seed: Union[int, None],
        flags: int,
        a: float,
        b: float,
    ) -> None:
        if self.deferred is not None:
            self.deferred.bitgenerator_beta(
                handle, generatorType, seed, flags, a, b
            )
        else:
            if self.array.size == 1:
                self.array.fill(np.random.beta(a, b))
            else:
                aa = np.random.beta(a, b, size=self.array.shape)
                self.array[:] = aa

    def bitgenerator_f(
        self,
        handle: int,
        generatorType: BitGeneratorType,
        seed: Union[int, None],
        flags: int,
        dfnum: float,
        dfden: float,
    ) -> None:
        if self.deferred is not None:
            self.deferred.bitgenerator_f(
                handle,
                generatorType,
                seed,
                flags,
                dfnum,
                dfden,
            )
        else:
            if self.array.size == 1:
                self.array.fill(np.random.f(dfnum, dfden))
            else:
                aa = np.random.f(dfnum, dfden, size=self.array.shape)
                self.array[:] = aa

    def bitgenerator_logseries(
        self,
        handle: int,
        generatorType: BitGeneratorType,
        seed: Union[int, None],
        flags: int,
        p: float,
    ) -> None:
        if self.deferred is not None:
            self.deferred.bitgenerator_logseries(
                handle, generatorType, seed, flags, p
            )
        else:
            if self.array.size == 1:
                self.array.fill(np.random.logseries(p))
            else:
                aa = np.random.logseries(p, size=self.array.shape)
                self.array[:] = aa

    def bitgenerator_noncentral_f(
        self,
        handle: int,
        generatorType: BitGeneratorType,
        seed: Union[int, None],
        flags: int,
        dfnum: float,
        dfden: float,
        nonc: float,
    ) -> None:
        if self.deferred is not None:
            self.deferred.bitgenerator_noncentral_f(
                handle, generatorType, seed, flags, dfnum, dfden, nonc
            )
        else:
            if self.array.size == 1:
                self.array.fill(np.random.noncentral_f(dfnum, dfden, nonc))
            else:
                aa = np.random.noncentral_f(
                    dfnum, dfden, nonc, size=self.array.shape
                )
                self.array[:] = aa

    def bitgenerator_chisquare(
        self,
        handle: int,
        generatorType: BitGeneratorType,
        seed: Union[int, None],
        flags: int,
        df: float,
        nonc: float,
    ) -> None:
        if self.deferred is not None:
            self.deferred.bitgenerator_chisquare(
                handle, generatorType, seed, flags, df, nonc
            )
        else:
            if self.array.size == 1:
                if nonc == 0.0:
                    self.array.fill(np.random.chisquare(df))
                else:
                    self.array.fill(np.random.noncentral_chisquare(df, nonc))
            else:
                if nonc == 0.0:
                    aa = np.random.chisquare(df, size=self.array.shape)
                else:
                    aa = np.random.noncentral_chisquare(
                        df, nonc, size=self.array.shape
                    )
                self.array[:] = aa

    def bitgenerator_gamma(
        self,
        handle: int,
        generatorType: BitGeneratorType,
        seed: Union[int, None],
        flags: int,
        k: float,
        theta: float,
    ) -> None:
        if self.deferred is not None:
            self.deferred.bitgenerator_gamma(
                handle, generatorType, seed, flags, k, theta
            )
        else:
            if self.array.size == 1:
                if theta == 1.0:
                    self.array.fill(np.random.standard_gamma(k))
                else:
                    self.array.fill(np.random.gamma(k, theta))
            else:
                if theta == 1.0:
                    aa = np.random.standard_gamma(k, size=self.array.shape)
                else:
                    aa = np.random.gamma(k, theta, size=self.array.shape)
                self.array[:] = aa

    def bitgenerator_standard_t(
        self,
        handle: int,
        generatorType: BitGeneratorType,
        seed: Union[int, None],
        flags: int,
        df: float,
    ) -> None:
        if self.deferred is not None:
            self.deferred.bitgenerator_standard_t(
                handle, generatorType, seed, flags, df
            )
        else:
            if self.array.size == 1:
                self.array.fill(np.random.standard_t(df))
            else:
                aa = np.random.standard_t(df, size=self.array.shape)
                self.array[:] = aa

    def bitgenerator_hypergeometric(
        self,
        handle: int,
        generatorType: BitGeneratorType,
        seed: Union[int, None],
        flags: int,
        ngood: int,
        nbad: int,
        nsample: int,
    ) -> None:
        if self.deferred is not None:
            self.deferred.bitgenerator_hypergeometric(
                handle, generatorType, seed, flags, ngood, nbad, nsample
            )
        else:
            if self.array.size == 1:
                self.array.fill(np.random.hypergeometric(ngood, nbad, nsample))
            else:
                aa = np.random.hypergeometric(
                    ngood, nbad, nsample, size=self.array.shape
                )
                self.array[:] = aa

    def bitgenerator_vonmises(
        self,
        handle: int,
        generatorType: BitGeneratorType,
        seed: Union[int, None],
        flags: int,
        mu: float,
        kappa: float,
    ) -> None:
        if self.deferred is not None:
            self.deferred.bitgenerator_vonmises(
                handle, generatorType, seed, flags, mu, kappa
            )
        else:
            if self.array.size == 1:
                self.array.fill(np.random.vonmises(mu, kappa))
            else:
                aa = np.random.vonmises(mu, kappa, size=self.array.shape)
                self.array[:] = aa

    def bitgenerator_zipf(
        self,
        handle: int,
        generatorType: BitGeneratorType,
        seed: Union[int, None],
        flags: int,
        alpha: float,
    ) -> None:
        if self.deferred is not None:
            self.deferred.bitgenerator_zipf(
                handle, generatorType, seed, flags, alpha
            )
        else:
            if self.array.size == 1:
                self.array.fill(np.random.zipf(alpha))
            else:
                aa = np.random.zipf(alpha, size=self.array.shape)
                self.array[:] = aa

    def bitgenerator_geometric(
        self,
        handle: int,
        generatorType: BitGeneratorType,
        seed: Union[int, None],
        flags: int,
        p: float,
    ) -> None:
        if self.deferred is not None:
            self.deferred.bitgenerator_geometric(
                handle, generatorType, seed, flags, p
            )
        else:
            if self.array.size == 1:
                self.array.fill(np.random.geometric(p))
            else:
                aa = np.random.geometric(p, size=self.array.shape)
                self.array[:] = aa

    def bitgenerator_wald(
        self,
        handle: int,
        generatorType: BitGeneratorType,
        seed: Union[int, None],
        flags: int,
        mean: float,
        scale: float,
    ) -> None:
        if self.deferred is not None:
            self.deferred.bitgenerator_wald(
                handle, generatorType, seed, flags, mean, scale
            )
        else:
            if self.array.size == 1:
                self.array.fill(np.random.wald(mean, scale))
            else:
                aa = np.random.wald(mean, scale, size=self.array.shape)
                self.array[:] = aa

    def bitgenerator_binomial(
        self,
        handle: int,
        generatorType: BitGeneratorType,
        seed: Union[int, None],
        flags: int,
        ntrials: int,
        p: float,
    ) -> None:
        if self.deferred is not None:
            self.deferred.bitgenerator_binomial(
                handle, generatorType, seed, flags, ntrials, p
            )
        else:
            if self.array.size == 1:
                self.array.fill(np.random.binomial(ntrials, p))
            else:
                aa = np.random.binomial(ntrials, p, size=self.array.shape)
                self.array[:] = aa

    def bitgenerator_negative_binomial(
        self,
        handle: int,
        generatorType: BitGeneratorType,
        seed: Union[int, None],
        flags: int,
        ntrials: int,
        p: float,
    ) -> None:
        if self.deferred is not None:
            self.deferred.bitgenerator_negative_binomial(
                handle, generatorType, seed, flags, ntrials, p
            )
        else:
            if self.array.size == 1:
                self.array.fill(np.random.negative_binomial(ntrials, p))
            else:
                aa = np.random.negative_binomial(
                    ntrials, p, size=self.array.shape
                )
                self.array[:] = aa

    def partition(
        self,
        rhs: Any,
        kth: Union[int, Sequence[int]],
        argpartition: bool = False,
        axis: Union[int, None] = -1,
        kind: SelectKind = "introselect",
        order: Union[None, str, list[str]] = None,
    ) -> None:
        self.check_eager_args(rhs)
        if self.deferred is not None:
            self.deferred.partition(rhs, kth, argpartition, axis, kind, order)
        else:
            if argpartition:
                self.array = np.argpartition(rhs.array, kth, axis, kind, order)
            else:
                self.array = np.partition(rhs.array, kth, axis, kind, order)

    def random_uniform(self) -> None:
        if self.deferred is not None:
            self.deferred.random_uniform()
        else:
            if self.array.size == 1:
                self.array.fill(np.random.rand())
            else:
                self.array[:] = np.random.rand(*(self.array.shape))

    def random_normal(self) -> None:
        if self.deferred is not None:
            self.deferred.random_normal()
        else:
            if self.array.size == 1:
                self.array.fill(np.random.randn())
            else:
                self.array[:] = np.random.randn(*(self.array.shape))

    def random_integer(
        self,
        low: Union[int, npt.NDArray[Any]],
        high: Union[int, npt.NDArray[Any]],
    ) -> None:
        if self.deferred is not None:
            self.deferred.random_integer(low, high)
        else:
            if self.array.size == 1:
                self.array.fill(np.random.randint(low, high))
            else:
                self.array[:] = np.random.randint(
                    low, high, size=self.array.shape, dtype=self.array.dtype
                )

    def unary_op(
        self,
        op: UnaryOpCode,
        rhs: Any,
        where: Any,
        args: tuple[Scalar, ...] = (),
        multiout: Optional[Any] = None,
    ) -> None:
        if multiout is None:
            self.check_eager_args(rhs, where)
        else:
            self.check_eager_args(rhs, where, *multiout)

        if self.deferred is not None:
            self.deferred.unary_op(op, rhs, where, args, multiout=multiout)
            return

        if op in _UNARY_OPS:
            func = _UNARY_OPS[op]
            if multiout is None:
                func(
                    rhs.array,
                    out=self.array,
                    where=where
                    if not isinstance(where, EagerArray)
                    else where.array,
                )
            else:
                func(
                    rhs.array,
                    out=(self.array, *(out.array for out in multiout)),
                    where=where
                    if not isinstance(where, EagerArray)
                    else where.array,
                )
        elif op == UnaryOpCode.CLIP:
            np.clip(
                rhs.array,
                out=self.array,
                a_min=args[0].value(),
                a_max=args[1].value(),
            )
        elif op == UnaryOpCode.COPY:
            self.array[:] = rhs.array[:]
        elif op == UnaryOpCode.IMAG:
            self.array = np.imag(rhs.array)
        elif op == UnaryOpCode.REAL:
            self.array = np.real(rhs.array)
        else:
            raise RuntimeError("unsupported unary op " + str(op))

    def unary_reduction(
        self,
        op: UnaryRedCode,
        rhs: Any,
        where: Any,
        orig_axis: Union[int, None],
        axes: tuple[int, ...],
        keepdims: bool,
        args: tuple[Scalar, ...],
        initial: Any,
    ) -> None:
        self.check_eager_args(rhs, where)
        if self.deferred is not None:
            self.deferred.unary_reduction(
                op,
                rhs,
                where,
                orig_axis,
                axes,
                keepdims,
                args,
                initial,
            )
            return
        if where is None:
            where = True
        if op in _UNARY_RED_OPS_WITH_ARG:
            fn = _UNARY_RED_OPS_WITH_ARG[op]
            # arg based APIs don't have the following arguments: where, initial
            if op in _UNARY_RED_OPS_WITH_ARG:
                fn(
                    rhs.array,
                    out=self.array,
                    axis=orig_axis,
                    keepdims=keepdims,
                )
        elif op in _UNARY_RED_OPS_WITHOUT_ARG:
            fn = _UNARY_RED_OPS_WITHOUT_ARG[op]
            # Need to be more careful here, Numpy does not use None to mean
            # "was not passed in" in this instance
            kws = {"initial": initial} if initial is not None else {}
            fn(
                rhs.array,
                out=self.array,
                axis=orig_axis,
                keepdims=keepdims,
                where=where
                if not isinstance(where, EagerArray)
                else where.array,
                **kws,
            )
        elif op == UnaryRedCode.SUM_SQUARES:
            squared = np.square(rhs.array)
            np.sum(
                squared,
                out=self.array,
                axis=orig_axis,
                where=where
                if not isinstance(where, EagerArray)
                else where.array,
                keepdims=keepdims,
            )
        elif op == UnaryRedCode.VARIANCE:
            (mu,) = args
            centered = np.subtract(rhs.array, mu)
            squares = np.square(centered)
            np.sum(
                squares,
                axis=orig_axis,
                where=where
                if not isinstance(where, EagerArray)
                else where.array,
                keepdims=keepdims,
                out=self.array,
            )
        elif op == UnaryRedCode.CONTAINS:
            self.array.fill(args[0].value() in rhs.array)
        elif op == UnaryRedCode.COUNT_NONZERO:
            self.array[()] = np.count_nonzero(rhs.array, axis=orig_axis)
        else:
            raise RuntimeError("unsupported unary reduction op " + str(op))

    def isclose(
        self, rhs1: Any, rhs2: Any, rtol: float, atol: float, equal_nan: bool
    ) -> None:
        self.check_eager_args(rhs1, rhs2)
        if self.deferred is not None:
            self.deferred.isclose(rhs1, rhs2, rtol, atol, equal_nan)
        else:
            self.array[...] = np.isclose(
                rhs1.array,
                rhs2.array,
                rtol=rtol,
                atol=atol,
                equal_nan=equal_nan,
            )

    def binary_op(
        self,
        op: BinaryOpCode,
        rhs1: Any,
        rhs2: Any,
        where: Any,
        args: tuple[Scalar, ...],
    ) -> None:
        self.check_eager_args(rhs1, rhs2, where)
        if self.deferred is not None:
            self.deferred.binary_op(op, rhs1, rhs2, where, args)
        else:
            func = _BINARY_OPS.get(op, None)
            if func is None:
                raise RuntimeError("unsupported binary op " + str(op))
            func(
                rhs1.array,
                rhs2.array,
                out=self.array,
                where=where
                if not isinstance(where, EagerArray)
                else where.array,
            )

    def binary_reduction(
        self,
        op: BinaryOpCode,
        rhs1: Any,
        rhs2: Any,
        broadcast: Union[NdShape, None],
        args: tuple[Scalar, ...],
    ) -> None:
        self.check_eager_args(rhs1, rhs2)
        if self.deferred is not None:
            self.deferred.binary_reduction(op, rhs1, rhs2, broadcast, args)
        else:
            if op == BinaryOpCode.ISCLOSE:
                self.array = np.array(
                    np.allclose(
                        rhs1.array,
                        rhs2.array,
                        rtol=args[0].value(),
                        atol=args[1].value(),
                    )
                )
            elif op == BinaryOpCode.EQUAL:
                self.array = np.array(np.array_equal(rhs1.array, rhs2.array))
            else:
                raise RuntimeError(
                    "unsupported binary reduction op " + str(op)
                )

    def where(self, rhs1: Any, rhs2: Any, rhs3: Any) -> None:
        self.check_eager_args(rhs1, rhs2, rhs3)
        if self.deferred is not None:
            self.deferred.where(rhs1, rhs2, rhs3)
        else:
            self.array[...] = np.where(rhs1.array, rhs2.array, rhs3.array)

    def argwhere(self) -> NumPyThunk:
        if self.deferred is not None:
            return self.deferred.argwhere()
        else:
            return EagerArray(self.runtime, np.argwhere(self.array))

    def trilu(self, rhs: Any, k: int, lower: bool) -> None:
        self.check_eager_args(rhs)
        if self.deferred is not None:
            self.deferred.trilu(rhs, k, lower)
        else:
            if lower:
                self.array[:] = np.tril(rhs.array, k)
            else:
                self.array[:] = np.triu(rhs.array, k)

    def cholesky(self, src: Any, no_tril: bool) -> None:
        self.check_eager_args(src)
        if self.deferred is not None:
            self.deferred.cholesky(src, no_tril)
        else:
            try:
                result = np.linalg.cholesky(src.array)
            except np.linalg.LinAlgError as e:
                from .linalg import LinAlgError

                raise LinAlgError(e) from e
            if no_tril:
                result = np.triu(result.T.conj(), k=1) + result
            self.array[:] = result

    def solve(self, a: Any, b: Any) -> None:
        self.check_eager_args(a, b)
        if self.deferred is not None:
            self.deferred.solve(a, b)
        else:
            try:
                result = np.linalg.solve(a.array, b.array)
            except np.linalg.LinAlgError as e:
                from .linalg import LinAlgError

                raise LinAlgError(e) from e
            self.array[:] = result

    def scan(
        self,
        op: int,
        rhs: Any,
        axis: int,
        dtype: Optional[npt.DTypeLike],
        nan_to_identity: bool,
    ) -> None:
        self.check_eager_args(rhs)
        if self.deferred is not None:
            self.deferred.scan(op, rhs, axis, dtype, nan_to_identity)
            return
        if op is ScanCode.SUM:
            if nan_to_identity is False:
                np.cumsum(rhs.array, axis, dtype, self.array)
            else:
                np.nancumsum(rhs.array, axis, dtype, self.array)
        elif op is ScanCode.PROD:
            if nan_to_identity is False:
                np.cumprod(rhs.array, axis, dtype, self.array)
            else:
                np.nancumprod(rhs.array, axis, dtype, self.array)
        else:
            raise RuntimeError(f"unsupported scan op {op}")

    def unique(self) -> NumPyThunk:
        if self.deferred is not None:
            return self.deferred.unique()
        else:
            return EagerArray(self.runtime, np.unique(self.array))

    def create_window(self, op_code: WindowOpCode, M: int, *args: Any) -> None:
        if self.deferred is not None:
            return self.deferred.create_window(op_code, M, *args)
        else:
            fn = _WINDOW_OPS[op_code]
            self.array[:] = fn(M, *args)

    def packbits(
        self, src: Any, axis: Union[int, None], bitorder: BitOrder
    ) -> None:
        self.check_eager_args(src)
        if self.deferred is not None:
            self.deferred.packbits(src, axis, bitorder)
        else:
            self.array[:] = np.packbits(
                src.array, axis=axis, bitorder=bitorder
            )

    def unpackbits(
        self, src: Any, axis: Union[int, None], bitorder: BitOrder
    ) -> None:
        self.check_eager_args(src)
        if self.deferred is not None:
            self.deferred.unpackbits(src, axis, bitorder)
        else:
            self.array[:] = np.unpackbits(
                src.array, axis=axis, bitorder=bitorder
            )

    def _wrap(self, src: Any, new_len: int) -> None:
        self.check_eager_args(src)
        if self.deferred is not None:
            self.deferred._wrap(src, new_len)
        else:
            src_flat = np.ravel(src.array)
            if src_flat.size == new_len:
                self.array[:] = src_flat[:]
            elif src_flat.size > new_len:
                self.array[:] = src_flat[:new_len]
            else:
                reps = (new_len + src_flat.size - 1) // src_flat.size
                if reps > 1:
                    src_flat = np.tile(src_flat, reps)
                self.array[:] = src_flat[:new_len]

    def histogram(self, rhs: Any, bins: Any, weights: Any) -> None:
        self.check_eager_args(rhs, bins, weights)
        if self.deferred is not None:
            self.deferred.histogram(rhs, bins, weights)
        else:
            self.array[:], _ = np.histogram(
                rhs.array,
                cast(EagerArray, bins).array,
                weights=cast(EagerArray, weights).array,
            )<|MERGE_RESOLUTION|>--- conflicted
+++ resolved
@@ -235,18 +235,6 @@
         self.escaped = False
 
     @property
-<<<<<<< HEAD
-=======
-    def storage(self) -> Union[Future, tuple[Region, Union[int, FieldID]]]:
-        if self.deferred is None:
-            self.to_deferred_array()
-
-        assert self.deferred is not None
-
-        return self.deferred.storage
-
-    @property
->>>>>>> b0738142
     def shape(self) -> NdShape:
         return self.array.shape
 
@@ -1565,7 +1553,7 @@
             )
         elif op == UnaryRedCode.VARIANCE:
             (mu,) = args
-            centered = np.subtract(rhs.array, mu)
+            centered = np.subtract(rhs.array, np.asarray(mu))
             squares = np.square(centered)
             np.sum(
                 squares,
