--- conflicted
+++ resolved
@@ -614,7 +614,6 @@
             else:
                 self.array = np.sort(rhs.array, axis, kind, order)
 
-<<<<<<< HEAD
     def bitgenerator_random_raw(self, handle):
         if self.deferred is not None:
             self.deferred.bitgenerator_random_raw(handle)
@@ -626,7 +625,7 @@
                     0, 2**32 - 1, *(self.array.shape), dtype=self.array.dtype
                 )
                 self.array[:] = a[:]
-=======
+
     def partition(
         self,
         rhs,
@@ -644,7 +643,6 @@
                 self.array = np.argpartition(rhs.array, kth, axis, kind, order)
             else:
                 self.array = np.partition(rhs.array, kth, axis, kind, order)
->>>>>>> eedfbe97
 
     def random_uniform(self):
         if self.deferred is not None:
