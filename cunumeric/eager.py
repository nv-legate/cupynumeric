--- conflicted
+++ resolved
@@ -736,17 +736,6 @@
                 else where.array,
             )
         elif op == UnaryRedCode.ARGMAX:
-<<<<<<< HEAD
-            assert len(axes) == 1
-            np.argmax(
-                rhs.array, out=self.array, axis=axes[0], keepdims=keepdims
-            )
-        elif op == UnaryRedCode.ARGMIN:
-            assert len(axes) == 1
-            np.argmin(
-                rhs.array, out=self.array, axis=axes[0], keepdims=keepdims
-            )
-=======
             np.argmax(
                 rhs.array,
                 out=self.array,
@@ -754,7 +743,6 @@
             )
         elif op == UnaryRedCode.ARGMIN:
             np.argmin(rhs.array, out=self.array, axis=orig_axis)
->>>>>>> ec26ab2d
         elif op == UnaryRedCode.CONTAINS:
             self.array.fill(args[0] in rhs.array)
         elif op == UnaryRedCode.COUNT_NONZERO:
