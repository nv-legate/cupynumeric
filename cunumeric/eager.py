--- conflicted
+++ resolved
@@ -314,12 +314,8 @@
 
         return EagerArray(self.runtime, self.array.conj())
 
-<<<<<<< HEAD
     def convolve(self, v: Any, out: Any, mode: Any) -> None:
-=======
-    def convolve(self, v, out, mode):
         self.check_eager_args(v, out)
->>>>>>> 04869865
         if self.deferred is not None:
             self.deferred.convolve(v, out, mode)
         else:
@@ -644,7 +640,6 @@
         else:
             self.array = np.searchsorted(rhs.array, v.array, side=side)
 
-<<<<<<< HEAD
     def sort(
         self,
         rhs: Any,
@@ -653,11 +648,7 @@
         kind: SortType = "quicksort",
         order: Optional[Any] = None,
     ) -> None:
-        self.check_eager_args(rhs, axis, kind, order)
-=======
-    def sort(self, rhs, argsort=False, axis=-1, kind="quicksort", order=None):
         self.check_eager_args(rhs)
->>>>>>> 04869865
         if self.deferred is not None:
             self.deferred.sort(rhs, argsort, axis, kind, order)
         else:
@@ -668,7 +659,6 @@
 
     def partition(
         self,
-<<<<<<< HEAD
         rhs: Any,
         kth: Union[int, Sequence[int]],
         argpartition: bool = False,
@@ -676,17 +666,7 @@
         kind: str = "introselect",
         order: Optional[Any] = None,
     ) -> None:
-        self.check_eager_args(rhs, kth, axis, kind, order)
-=======
-        rhs,
-        kth,
-        argpartition=False,
-        axis=-1,
-        kind="introselect",
-        order=None,
-    ):
         self.check_eager_args(rhs)
->>>>>>> 04869865
         if self.deferred is not None:
             self.deferred.partition(rhs, kth, argpartition, axis, kind, order)
         else:
@@ -779,7 +759,6 @@
             raise RuntimeError("unsupported unary op " + str(op))
 
     def unary_reduction(
-<<<<<<< HEAD
         self,
         op: UnaryRedCode,
         rhs: Any,
@@ -790,12 +769,7 @@
         args: Any,
         initial: Any,
     ) -> None:
-        self.check_eager_args(rhs)
-=======
-        self, op, rhs, where, orig_axis, axes, keepdims, args, initial
-    ):
         self.check_eager_args(rhs, where)
->>>>>>> 04869865
         if self.deferred is not None:
             self.deferred.unary_reduction(
                 op,
