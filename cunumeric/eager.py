--- conflicted
+++ resolved
@@ -503,36 +503,17 @@
                     self.array.fill(1)
                 else:
                     self.array.fill(rhs.array.item())
-            else:
-<<<<<<< HEAD
-                if (
-                    rhs.array.dtype.kind == "c"
-                    and self.array.dtype.kind != "c"
-                ):
-                    if nan_op is ConvertCode.SUM:
-                        self.array[:] = np.select(
-                            [~np.isnan(rhs.array)], [rhs.array.real], 0
-                        )
-                    elif nan_op is ConvertCode.PROD:
-                        self.array[:] = np.select(
-                            [~np.isnan(rhs.array)], [rhs.array.real], 1
-                        )
-                    else:
-                        self.array[:] = rhs.array.real
-                else:
-                    if nan_op is ConvertCode.SUM:
-                        self.array[:] = np.select(
-                            [~np.isnan(rhs.array)], [rhs.array], 0
-                        )
-                    elif nan_op is ConvertCode.PROD:
-                        self.array[:] = np.select(
-                            [~np.isnan(rhs.array)], [rhs.array], 1
-                        )
-                    else:
-                        self.array[:] = rhs.array
-=======
+        else:
+            if nan_op is ConvertCode.SUM:
+                self.array[:] = np.select(
+                    [~np.isnan(rhs.array)], [rhs.array], 0
+                )
+            elif nan_op is ConvertCode.PROD:
+                self.array[:] = np.select(
+                    [~np.isnan(rhs.array)], [rhs.array], 1
+                )
+            else:
                 self.array[:] = rhs.array
->>>>>>> c0c3cc59
 
     def fill(self, value: Any) -> None:
         if self.deferred is not None:
