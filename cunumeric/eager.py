# Copyright 2021-2022 NVIDIA Corporation
#
# Licensed under the Apache License, Version 2.0 (the "License");
# you may not use this file except in compliance with the License.
# You may obtain a copy of the License at
#
#     http://www.apache.org/licenses/LICENSE-2.0
#
# Unless required by applicable law or agreed to in writing, software
# distributed under the License is distributed on an "AS IS" BASIS,
# WITHOUT WARRANTIES OR CONDITIONS OF ANY KIND, either express or implied.
# See the License for the specific language governing permissions and
# limitations under the License.
#
from __future__ import annotations

from typing import (
    TYPE_CHECKING,
    Any,
    Callable,
    Dict,
    Optional,
    Sequence,
    Union,
    cast,
)

import numpy as np

from .config import (
    FFT_C2R,
    FFT_D2Z,
    FFT_R2C,
    FFT_Z2D,
    BinaryOpCode,
    FFTDirection,
    UnaryOpCode,
    UnaryRedCode,
    WindowOpCode,
)
from .deferred import DeferredArray
from .thunk import NumPyThunk
from .utils import is_advanced_indexing

if TYPE_CHECKING:
    import numpy.typing as npt

    from .runtime import Runtime
    from .types import NdShape, OrderType, SortSide, SortType


_UNARY_OPS: Dict[int, Any] = {
    UnaryOpCode.ABSOLUTE: np.absolute,
    UnaryOpCode.ARCCOS: np.arccos,
    UnaryOpCode.ARCCOSH: np.arccosh,
    UnaryOpCode.ARCSIN: np.arcsin,
    UnaryOpCode.ARCSINH: np.arcsinh,
    UnaryOpCode.ARCTAN: np.arctan,
    UnaryOpCode.ARCTANH: np.arctanh,
    UnaryOpCode.CBRT: np.cbrt,
    UnaryOpCode.CEIL: np.ceil,
    UnaryOpCode.CONJ: np.conj,
    UnaryOpCode.COS: np.cos,
    UnaryOpCode.COSH: np.cosh,
    UnaryOpCode.DEG2RAD: np.deg2rad,
    UnaryOpCode.EXP2: np.exp2,
    UnaryOpCode.EXP: np.exp,
    UnaryOpCode.EXPM1: np.expm1,
    UnaryOpCode.FLOOR: np.floor,
    UnaryOpCode.FREXP: np.frexp,
    UnaryOpCode.INVERT: np.invert,
    UnaryOpCode.ISFINITE: np.isfinite,
    UnaryOpCode.ISINF: np.isinf,
    UnaryOpCode.ISNAN: np.isnan,
    UnaryOpCode.LOG10: np.log10,
    UnaryOpCode.LOG1P: np.log1p,
    UnaryOpCode.LOG2: np.log2,
    UnaryOpCode.LOG: np.log,
    UnaryOpCode.LOGICAL_NOT: np.logical_not,
    UnaryOpCode.MODF: np.modf,
    UnaryOpCode.NEGATIVE: np.negative,
    UnaryOpCode.POSITIVE: np.positive,
    UnaryOpCode.RAD2DEG: np.rad2deg,
    UnaryOpCode.RECIPROCAL: np.reciprocal,
    UnaryOpCode.RINT: np.rint,
    UnaryOpCode.SIGN: np.sign,
    UnaryOpCode.SIGNBIT: np.signbit,
    UnaryOpCode.SIN: np.sin,
    UnaryOpCode.SINH: np.sinh,
    UnaryOpCode.SQRT: np.sqrt,
    UnaryOpCode.SQUARE: np.square,
    UnaryOpCode.TAN: np.tan,
    UnaryOpCode.TANH: np.tanh,
    UnaryOpCode.TRUNC: np.trunc,
}

_UNARY_RED_OPS: Dict[int, Any] = {
    UnaryRedCode.ALL: np.all,
    UnaryRedCode.ANY: np.any,
    UnaryRedCode.MAX: np.max,
    UnaryRedCode.MIN: np.min,
    UnaryRedCode.PROD: np.prod,
    UnaryRedCode.SUM: np.sum,
}

_BINARY_OPS: Dict[int, Any] = {
    BinaryOpCode.ADD: np.add,
    BinaryOpCode.ARCTAN2: np.arctan2,
    BinaryOpCode.BITWISE_AND: np.bitwise_and,
    BinaryOpCode.BITWISE_OR: np.bitwise_or,
    BinaryOpCode.BITWISE_XOR: np.bitwise_xor,
    BinaryOpCode.COPYSIGN: np.copysign,
    BinaryOpCode.DIVIDE: np.divide,
    BinaryOpCode.EQUAL: np.equal,
    BinaryOpCode.FLOAT_POWER: np.float_power,
    BinaryOpCode.FLOOR_DIVIDE: np.floor_divide,
    BinaryOpCode.FMOD: np.fmod,
    BinaryOpCode.GCD: np.gcd,
    BinaryOpCode.GREATER: np.greater,
    BinaryOpCode.GREATER_EQUAL: np.greater_equal,
    BinaryOpCode.HYPOT: np.hypot,
    BinaryOpCode.LCM: np.lcm,
    BinaryOpCode.LDEXP: np.ldexp,
    BinaryOpCode.LEFT_SHIFT: np.left_shift,
    BinaryOpCode.LESS: np.less,
    BinaryOpCode.LESS_EQUAL: np.less_equal,
    BinaryOpCode.LOGADDEXP2: np.logaddexp2,
    BinaryOpCode.LOGADDEXP: np.logaddexp,
    BinaryOpCode.LOGICAL_AND: np.logical_and,
    BinaryOpCode.LOGICAL_OR: np.logical_or,
    BinaryOpCode.LOGICAL_XOR: np.logical_xor,
    BinaryOpCode.MAXIMUM: np.maximum,
    BinaryOpCode.MINIMUM: np.minimum,
    BinaryOpCode.MOD: np.mod,
    BinaryOpCode.MULTIPLY: np.multiply,
    BinaryOpCode.NEXTAFTER: np.nextafter,
    BinaryOpCode.NOT_EQUAL: np.not_equal,
    BinaryOpCode.POWER: np.power,
    BinaryOpCode.RIGHT_SHIFT: np.right_shift,
    BinaryOpCode.SUBTRACT: np.subtract,
}

_WINDOW_OPS: Dict[
    int,
    Union[
        Callable[[float], npt.NDArray[Any]],
        Callable[[float, float], npt.NDArray[Any]],
    ],
] = {
    WindowOpCode.BARLETT: np.bartlett,
    WindowOpCode.BLACKMAN: np.blackman,
    WindowOpCode.HAMMING: np.hamming,
    WindowOpCode.HANNING: np.hanning,
    WindowOpCode.KAISER: np.kaiser,
}


def eye_reference(
    shape: NdShape, dtype: np.dtype[Any], axes: tuple[int, ...]
) -> npt.NDArray[Any]:
    n = min(shape[ax] for ax in axes)
    res = np.zeros(shape, dtype=dtype)
    for i in range(n):
        sl = tuple(
            i if ax in axes else slice(None) for ax in range(len(shape))
        )
        res[sl] = 1
    return res


def diagonal_reference(a: Any, axes: NdShape) -> Any:
    transpose_axes = tuple(ax for ax in range(a.ndim) if ax not in axes)
    axes = tuple(sorted(axes, reverse=False, key=lambda i: a.shape[i]))
    a = a.transpose(transpose_axes + axes)
    diff = a.ndim - len(axes)
    axes = tuple((diff + ax) for ax in range(0, len(axes)))
    eye = eye_reference(a.shape, a.dtype, axes)
    res = a * eye
    for ax in tuple(reversed(sorted(axes)))[:-1]:
        res = res.sum(axis=ax)
    return res


class EagerArray(NumPyThunk):
    """This is an eager thunk for describing NumPy computations.
    It is backed by a standard NumPy array that stores the result
    of the computation locally.

    :meta private:
    """

    def __init__(
        self,
        runtime: Runtime,
        array: Any,
        parent: Optional[Any] = None,
        key: Optional[Any] = None,
    ) -> None:
        super().__init__(runtime, array.dtype)
        self.array: Any = array
        self.parent: Any = parent
        self.children: list[Any] = []
        self.key = key
        #: if this ever becomes set (to a DeferredArray), we forward all
        #: operations to it
        self.deferred: Optional[DeferredArray] = None
        self.escaped = False

    @property
    def storage(self) -> Any:
        if self.deferred is None:
            self.to_deferred_array()
        return self.deferred.storage  # type: ignore

    @property
    def shape(self) -> NdShape:
        return self.array.shape

    def __numpy_array__(self) -> npt.NDArray[Any]:
        if self.deferred is not None:
            return self.deferred.__numpy_array__()
        # Track when this escapes. If it escapes we have
        # to be more careful in how we do our attach
        self.record_escape()
        return self.array.__array__()

    def record_escape(self) -> None:
        if self.parent is None:
            self.escaped = True
        else:
            self.parent.record_escape()

    def check_eager_args(self, *args: Any) -> None:
        if self.deferred is not None:
            return
        for arg in args:
            if self.runtime.is_eager_array(arg):
                if arg.deferred is not None:
                    self.to_deferred_array()
                    break
            elif self.runtime.is_deferred_array(arg):
                self.to_deferred_array()
                break
            elif arg is None or not isinstance(arg, NumPyThunk):
                pass
            else:
                raise RuntimeError("bad argument type")

    def _convert_children(self) -> None:
        """
        Traverse down our children and convert them to deferred arrays.
        """
        assert self.runtime.is_deferred_array(self.deferred)
        for child in self.children:
            if child.deferred is None:
                func = getattr(self.deferred, child.key[0])
                args = child.key[1:]
                child.deferred = func(*args)
        # After we've made all the deferred views for each child then
        # we can traverse down. Do it this way so we can get partition
        # coalescing where possible
        for child in self.children:
            child._convert_children()

    def to_deferred_array(self) -> DeferredArray:
        """This is a really important method. It will convert a tree of
        eager NumPy arrays into an equivalent tree of deferred arrays that
        are mirrored by an equivalent logical region tree. To be consistent
        we always do this from the root, so once any array in the tree needs
        to be converted then we do it for all of them.
        :meta private:
        """
        # Check to see if we already have our deferred array
        # or whether we need to go up the tree to have it made
        if self.deferred is None:
            if self.parent is None:
                assert self.runtime.is_supported_type(self.array.dtype)
                # We are at the root of the tree so we need to
                # actually make a DeferredArray to use
                if self.array.size == 1:
                    self.deferred = self.runtime.create_wrapped_scalar(
                        self.array.data,
                        dtype=self.array.dtype,
                        shape=self.shape,
                    )
                else:
                    self.deferred = self.runtime.find_or_create_array_thunk(  # type: ignore # noqa E501
                        self.array,
                        share=self.escaped,
                        defer=True,
                    )
                self._convert_children()
            else:
                # Traverse up the tree to make the deferred array
                self.parent.to_deferred_array()
                assert self.deferred is not None
        return cast(DeferredArray, self.deferred)

    def imag(self) -> NumPyThunk:
        if self.deferred is not None:
            return self.deferred.imag()
        return EagerArray(self.runtime, self.array.imag)

    def real(self) -> NumPyThunk:
        if self.deferred is not None:
            return self.deferred.real()
        return EagerArray(self.runtime, self.array.real)

    def conj(self) -> NumPyThunk:
        if self.deferred is not None:
            return self.deferred.conj()

        return EagerArray(self.runtime, self.array.conj())

    def convolve(self, v: Any, out: Any, mode: Any) -> None:
        if self.deferred is not None:
            self.deferred.convolve(v, out, mode)
        else:
            if self.ndim == 1:
                out.array = np.convolve(self.array, v.array, mode)
            else:
                from scipy.signal import convolve  # type: ignore

                out.array = convolve(self.array, v.array, mode)

    def fft(self, rhs: Any, axes: Any, kind: Any, direction: Any) -> None:
        self.check_eager_args(rhs)
        if self.deferred is not None:
            self.deferred.fft(rhs, axes, kind, direction)
        else:
            res: npt.NDArray[Any]
            if kind in (FFT_D2Z, FFT_R2C):
                res = np.fft.rfftn(rhs.array, axes=axes, norm="backward")
            elif kind in (FFT_Z2D, FFT_C2R):
                s = tuple(rhs.array.shape[i] for i in axes)
                res = np.fft.irfftn(rhs.array, s=s, axes=axes, norm="forward")
            else:
                if direction == FFTDirection.FORWARD:
                    res = np.fft.fftn(rhs.array, axes=axes, norm="backward")
                else:
                    res = np.fft.ifftn(rhs.array, axes=axes, norm="forward")
            if kind.is_single_precision:
                if res.dtype == np.complex128:
                    self.array[:] = res.astype(np.complex64)
                elif res.dtype == np.float64:
                    self.array[:] = res.astype(np.float32)
                else:
                    raise RuntimeError("Unsupported data type in eager FFT")
            else:
                self.array[:] = res

    def copy(self, rhs: Any, deep: bool = False) -> None:
        self.check_eager_args(rhs)
        if self.deferred is not None:
            self.deferred.copy(rhs, deep=deep)
        else:
            if self.array.size == 1:
                self.array.fill(rhs.array.item())
            elif deep:
                self.array[:] = rhs.array.__deepcopy__(None)
            else:
                self.array[:] = rhs.array

    @property
    def scalar(self) -> bool:
        if self.deferred is not None:
            return self.deferred.scalar
        return self.array.size == 1

    def get_scalar_array(self) -> npt.NDArray[Any]:
        if self.deferred is not None:
            return self.deferred.get_scalar_array()
        return self.array.reshape(())

    def _create_indexing_key(self, key: Any) -> Any:
        if key is None or key is Ellipsis:
            return key
        if isinstance(key, int):
            return key
        if isinstance(key, slice):
            return key
        if isinstance(key, tuple):
            result: tuple[Any, ...] = ()
            for k in key:
                result += (self._create_indexing_key(k),)
            return result
        assert isinstance(key, NumPyThunk)
        return self.runtime.to_eager_array(key).array

    def get_item(self, key: Any) -> NumPyThunk:
        if self.deferred is not None:
            return self.deferred.get_item(key)
        if is_advanced_indexing(key):
            index_key = self._create_indexing_key(key)
            out = self.array[index_key]
            result = EagerArray(self.runtime, out)
        else:
            child = self.array[key]
            result = EagerArray(
                self.runtime, child, parent=self, key=("get_item", key)
            )
            self.children.append(result)
        return result

    def set_item(self, key: Any, value: Any) -> None:
        self.check_eager_args(value)
        if self.deferred is not None:
            self.deferred.set_item(key, value)
        else:
            if is_advanced_indexing(key):
                index_key = self._create_indexing_key(key)
                if isinstance(value, EagerArray):
                    self.array[index_key] = value.array
                else:
                    self.array[index_key] = value
            else:
                if isinstance(value, EagerArray):
                    self.array[key] = value.array
                else:
                    self.array[key] = value

    def reshape(self, newshape: NdShape, order: OrderType) -> NumPyThunk:
        if self.deferred is not None:
            return self.deferred.reshape(newshape, order)
        child = self.array.reshape(newshape, order=order)
        # See if we are aliased or not
        if child.base is None:
            result = EagerArray(self.runtime, child)
        else:
            result = EagerArray(
                self.runtime,
                child,
                parent=self,
                key=("reshape", newshape, order),
            )
            self.children.append(result)
        return result

    def squeeze(self, axis: Optional[int]) -> NumPyThunk:
        if self.deferred is not None:
            return self.deferred.squeeze(axis)
        child = self.array.squeeze(axis)
        # Early exit if there's no dimension to squeeze
        if child is self.array:
            return self
        # Should be aliased with parent region
        assert child.base is not None
        result = EagerArray(
            self.runtime, child, parent=self, key=("squeeze", axis)
        )
        self.children.append(result)
        return result

    def swapaxes(self, axis1: int, axis2: int) -> NumPyThunk:
        if self.deferred is not None:
            return self.deferred.swapaxes(axis1, axis2)
        child = self.array.swapaxes(axis1, axis2)
        # Should be aliased with parent region
        assert child.base is not None
        result = EagerArray(
            self.runtime, child, parent=self, key=("swapaxes", axis1, axis2)
        )
        self.children.append(result)
        return result

    def convert(self, rhs: Any, warn: bool = True) -> None:
        self.check_eager_args(rhs)
        if self.deferred is not None:
            return self.deferred.convert(rhs, warn=warn)
        else:
            if self.array.size == 1:
                self.array.fill(rhs.array.item())
            else:
                if (
                    rhs.array.dtype.kind == "c"
                    and self.array.dtype.kind != "c"
                ):
                    self.array[:] = rhs.array.real
                else:
                    self.array[:] = rhs.array

    def fill(self, value: Any) -> None:
        if self.deferred is not None:
            self.deferred.fill(value)
        else:
            self.array.fill(value)

    def dot(self, rhs1: Any, rhs2: Any) -> None:
        self.check_eager_args(rhs1, rhs2)
        if self.deferred is not None:
            # XXXX bug? deferred.dot does not exist
            self.deferred.dot(rhs1, rhs2)  # type: ignore
        else:
            np.dot(rhs1.array, rhs2.array, out=self.array)

    def transpose(self, axes: Any) -> NumPyThunk:
        if self.deferred is not None:
            return self.deferred.transpose(axes)
        child = self.array.transpose(axes)
        # Should be aliased with parent region
        assert child.base is not None
        result = EagerArray(
            self.runtime, child, parent=self, key=("transpose", axes)
        )
        self.children.append(result)
        return result

    def repeat(
        self, repeats: Any, axis: int, scalar_repeats: bool
    ) -> NumPyThunk:
        if not scalar_repeats:
            self.check_eager_args(repeats)
        if self.deferred is not None:
            return self.deferred.repeat(
                repeats,
                axis,
                scalar_repeats,
            )
        else:
            if not scalar_repeats:
                array = np.repeat(self.array, repeats.array, axis)
            else:
                array = np.repeat(self.array, repeats, axis)
            return EagerArray(self.runtime, array)

    def flip(self, rhs: Any, axes: Optional[Any]) -> None:
        self.check_eager_args(rhs)
        if self.deferred is not None:
            self.deferred.flip(rhs, axes)
        else:
            self.array = np.flip(rhs.array, axes)

    def contract(
        self,
        lhs_modes: list[str],
        rhs1_thunk: Any,
        rhs1_modes: list[str],
        rhs2_thunk: Any,
        rhs2_modes: list[str],
        mode2extent: dict[str, Any],
    ) -> None:
        self.check_eager_args(rhs1_thunk, rhs2_thunk)
        if self.deferred is not None:
            self.deferred.contract(
                lhs_modes,
                rhs1_thunk,
                rhs1_modes,
                rhs2_thunk,
                rhs2_modes,
                mode2extent,
            )
        else:
            np.einsum(
                f"{''.join(rhs1_modes)},{''.join(rhs2_modes)}"
                f"->{''.join(lhs_modes)}",
                rhs1_thunk.array,
                rhs2_thunk.array,
                out=self.array,
            )

<<<<<<< HEAD
    def choose(self, *args: Any, rhs: Any) -> None:
        self.check_eager_args(*args, rhs)
        if self.deferred is not None:
            self.deferred.choose(
                *args,
                rhs=rhs,
=======
    def choose(self, rhs, *args):
        self.check_eager_args(*args, rhs)
        if self.deferred is not None:
            self.deferred.choose(
                rhs,
                *args,
>>>>>>> 5ac16464
            )
        else:
            choices = tuple(c.array for c in args)
            self.array[:] = np.choose(rhs.array, choices, mode="raise")

    def _diag_helper(
        self, rhs: Any, offset: int, naxes: int, extract: bool, trace: bool
    ) -> None:
        self.check_eager_args(rhs)
        if self.deferred is not None:
            self.deferred._diag_helper(rhs, offset, naxes, extract, trace)
        else:
            if (naxes == 2) and extract and not trace:
                ndims = rhs.array.ndim
                self.array[:] = np.diagonal(
                    rhs.array, offset=offset, axis1=ndims - 2, axis2=ndims - 1
                )
            elif (naxes < 2) and not extract:
                self.array[:] = np.diag(rhs.array, offset)
            elif (naxes >= 2) and trace:
                ndim = rhs.array.ndim
                self.array[:] = np.trace(
                    rhs.array, offset=offset, axis1=ndim - 2, axis2=ndim - 1
                )
            else:  # naxes>2
                ndims = rhs.array.ndim
                axes = tuple(range(ndims - naxes, ndims))
                self.array = diagonal_reference(rhs.array, axes)

    def eye(self, k: int) -> None:
        if self.deferred is not None:
            self.deferred.eye(k)
        else:
            if self.array.size == 1:
                self.array.fill(1)
            else:
                self.array[:] = np.eye(
                    self.shape[0], self.shape[1], k, dtype=self.dtype
                )

    def arange(self, start: float, stop: float, step: float) -> None:
        if self.deferred is not None:
            self.deferred.arange(start, stop, step)
        else:
            self.array = np.arange(start, stop, step, self.dtype)

    def tile(self, rhs: Any, reps: Union[int, Sequence[int]]) -> None:
        self.check_eager_args(rhs)
        if self.deferred is not None:
            self.deferred.tile(rhs, reps)
        else:
            self.array[:] = np.tile(rhs.array, reps)

    def bincount(self, rhs: Any, weights: Optional[NumPyThunk] = None) -> None:
        self.check_eager_args(rhs, weights)
        if self.deferred is not None:
            self.deferred.bincount(rhs, weights=weights)
        else:
            self.array[:] = np.bincount(
                rhs.array,
                weights.array if weights is not None else None,
                minlength=self.array.size,
            )

    def nonzero(self) -> tuple[NumPyThunk, ...]:
        if self.deferred is not None:
            return self.deferred.nonzero()
        else:
            arrays = self.array.nonzero()
            result: tuple[NumPyThunk, ...] = ()
            for array in arrays:
                result += (EagerArray(self.runtime, array),)
            return result

    def searchsorted(self, rhs: Any, v: Any, side: SortSide = "left") -> None:
        self.check_eager_args(rhs, v)
        if self.deferred is not None:
            self.deferred.searchsorted(rhs, v, side)
        else:
            self.array = np.searchsorted(rhs.array, v.array, side=side)

    def sort(
        self,
        rhs: Any,
        argsort: bool = False,
        axis: Optional[int] = -1,
        kind: SortType = "quicksort",
        order: Optional[Any] = None,
    ) -> None:
        self.check_eager_args(rhs, axis, kind, order)
        if self.deferred is not None:
            self.deferred.sort(rhs, argsort, axis, kind, order)
        else:
            if argsort:
                self.array = np.argsort(rhs.array, axis, kind, order)
            else:
                self.array = np.sort(rhs.array, axis, kind, order)

    def partition(
        self,
        rhs: Any,
        kth: Union[int, Sequence[int]],
        argpartition: bool = False,
        axis: Optional[int] = -1,
        kind: str = "introselect",
        order: Optional[Any] = None,
    ) -> None:
        self.check_eager_args(rhs, kth, axis, kind, order)
        if self.deferred is not None:
            self.deferred.partition(rhs, kth, argpartition, axis, kind, order)
        else:
            if argpartition:
                self.array = np.argpartition(
                    rhs.array, kth, axis, kind, order  # type:  ignore
                )
            else:
                self.array = np.partition(
                    rhs.array, kth, axis, kind, order  # type:  ignore
                )

    def random_uniform(self) -> None:
        if self.deferred is not None:
            self.deferred.random_uniform()
        else:
            if self.array.size == 1:
                self.array.fill(np.random.rand())
            else:
                self.array[:] = np.random.rand(*(self.array.shape))

    def random_normal(self) -> None:
        if self.deferred is not None:
            self.deferred.random_normal()
        else:
            if self.array.size == 1:
                self.array.fill(np.random.randn())
            else:
                self.array[:] = np.random.randn(*(self.array.shape))

    def random_integer(
        self,
        low: Union[int, npt.NDArray[Any]],
        high: Union[int, npt.NDArray[Any]],
    ) -> None:
        if self.deferred is not None:
            self.deferred.random_integer(low, high)
        else:
            if self.array.size == 1:
                self.array.fill(np.random.randint(low, high))
            else:
                self.array[:] = np.random.randint(
                    low, high, size=self.array.shape, dtype=self.array.dtype
                )

    def unary_op(
        self,
        op: Any,
        rhs: Any,
        where: Any,
        args: Any,
        multiout: Optional[Any] = None,
    ) -> None:
        if multiout is None:
            self.check_eager_args(rhs, where)
        else:
            self.check_eager_args(rhs, where, *multiout)

        if self.deferred is not None:
            self.deferred.unary_op(op, rhs, where, args, multiout=multiout)
            return

        if op in _UNARY_OPS:
            func = _UNARY_OPS[op]
            if multiout is None:
                func(
                    rhs.array,
                    out=self.array,
                    where=where
                    if not isinstance(where, EagerArray)
                    else where.array,
                )
            else:
                func(
                    rhs.array,
                    out=(self.array, *(out.array for out in multiout)),
                    where=where
                    if not isinstance(where, EagerArray)
                    else where.array,
                )
        elif op == UnaryOpCode.CLIP:
            np.clip(rhs.array, out=self.array, a_min=args[0], a_max=args[1])
        elif op == UnaryOpCode.COPY:
            self.array[:] = rhs.array[:]
        elif op == UnaryOpCode.IMAG:
            self.array = np.imag(rhs.array)
        elif op == UnaryOpCode.REAL:
            self.array = np.real(rhs.array)
        else:
            raise RuntimeError("unsupported unary op " + str(op))

    def unary_reduction(
        self,
        op: UnaryRedCode,
        rhs: Any,
        where: Any,
        orig_axis: Any,
        axes: Any,
        keepdims: bool,
        args: Any,
        initial: Any,
    ) -> None:
        self.check_eager_args(rhs)
        if self.deferred is not None:
            self.deferred.unary_reduction(
                op,
                rhs,
                where,
                orig_axis,
                axes,
                keepdims,
                args,
                initial,
            )
            return
        if op in _UNARY_RED_OPS:
            fn = _UNARY_RED_OPS[op]
            if initial is None:
                # NumPy starts using this predefined constant, instead of None,
                # to mean no value was given by the caller
                initial = np._NoValue  # type: ignore
            fn(
                rhs.array,
                out=self.array,
                axis=orig_axis,
                keepdims=keepdims,
                where=where
                if not isinstance(where, EagerArray)
                else where.array,
            )
        elif op == UnaryRedCode.ARGMAX:
            np.argmax(
                rhs.array, out=self.array, axis=orig_axis, keepdims=keepdims
            )
        elif op == UnaryRedCode.ARGMIN:
            np.argmin(
                rhs.array, out=self.array, axis=orig_axis, keepdims=keepdims
            )
        elif op == UnaryRedCode.CONTAINS:
            self.array.fill(args[0] in rhs.array)
        elif op == UnaryRedCode.COUNT_NONZERO:
            self.array[()] = np.count_nonzero(rhs.array, axis=orig_axis)
        else:
            raise RuntimeError("unsupported unary reduction op " + str(op))

    def isclose(
        self, rhs1: Any, rhs2: Any, rtol: float, atol: float, equal_nan: bool
    ) -> None:
        self.check_eager_args(rhs1, rhs2)
        if self.deferred is not None:
            self.deferred.isclose(rhs1, rhs2, rtol, atol, equal_nan)
        else:
            self.array[:] = np.isclose(
                rhs1.array,
                rhs2.array,
                rtol=rtol,
                atol=atol,
                equal_nan=equal_nan,
            )

    def binary_op(
        self, op: int, rhs1: Any, rhs2: Any, where: Any, args: Any
    ) -> None:
        self.check_eager_args(rhs1, rhs2, where)
        if self.deferred is not None:
            self.deferred.binary_op(op, rhs1, rhs2, where, args)
        else:
            func = _BINARY_OPS.get(op, None)
            if func is None:
                raise RuntimeError("unsupported binary op " + str(op))
            func(
                rhs1.array,
                rhs2.array,
                out=self.array,
                where=where
                if not isinstance(where, EagerArray)
                else where.array,
            )

    def binary_reduction(
        self, op: int, rhs1: Any, rhs2: Any, broadcast: Any, args: Any
    ) -> None:
        self.check_eager_args(rhs1, rhs2)
        if self.deferred is not None:
            self.deferred.binary_reduction(op, rhs1, rhs2, broadcast, args)
        else:
            if op == BinaryOpCode.ISCLOSE:
                self.array = np.array(
                    np.allclose(
                        rhs1.array, rhs2.array, rtol=args[0], atol=args[1]
                    )
                )
            elif op == BinaryOpCode.EQUAL:
                self.array = np.array(np.array_equal(rhs1.array, rhs2.array))
            else:
                raise RuntimeError(
                    "unsupported binary reduction op " + str(op)
                )

    def where(self, rhs1: Any, rhs2: Any, rhs3: Any) -> None:
        self.check_eager_args(rhs1, rhs2, rhs3)
        if self.deferred is not None:
            self.deferred.where(rhs1, rhs2, rhs3)
        else:
            self.array[:] = np.where(rhs1.array, rhs2.array, rhs3.array)

    def trilu(self, rhs: Any, k: int, lower: bool) -> None:
        self.check_eager_args(rhs)
        if self.deferred is not None:
            self.deferred.trilu(rhs, k, lower)
        else:
            if lower:
                self.array[:] = np.tril(rhs.array, k)
            else:
                self.array[:] = np.triu(rhs.array, k)

    def cholesky(self, src: Any, no_tril: bool) -> None:
        self.check_eager_args(src)
        if self.deferred is not None:
            self.deferred.cholesky(src, no_tril)
        else:
            try:
                result = np.linalg.cholesky(src.array)
            except np.linalg.LinAlgError as e:
                from .linalg import LinAlgError

                raise LinAlgError(e) from e
            if no_tril:
                result = np.triu(result.T.conj(), k=1) + result
            self.array[:] = result

    def unique(self) -> NumPyThunk:
        if self.deferred is not None:
            return self.deferred.unique()
        else:
            return EagerArray(self.runtime, np.unique(self.array))

    def create_window(self, op_code: int, M: int, *args: Any) -> None:
        if self.deferred is not None:
            return self.deferred.create_window(op_code, M, *args)
        else:
            fn = _WINDOW_OPS[op_code]
            self.array[:] = fn(M, *args)

    def packbits(self, src, axis, bitorder):
        self.check_eager_args(src)
        if self.deferred is not None:
            self.deferred.packbits(src, axis, bitorder)
        else:
            self.array[:] = np.packbits(
                src.array, axis=axis, bitorder=bitorder
            )

    def unpackbits(self, src, axis, bitorder):
        self.check_eager_args(src)
        if self.deferred is not None:
            self.deferred.unpackbits(src, axis, bitorder)
        else:
            self.array[:] = np.unpackbits(
                src.array, axis=axis, bitorder=bitorder
            )<|MERGE_RESOLUTION|>--- conflicted
+++ resolved
@@ -558,21 +558,12 @@
                 out=self.array,
             )
 
-<<<<<<< HEAD
-    def choose(self, *args: Any, rhs: Any) -> None:
-        self.check_eager_args(*args, rhs)
-        if self.deferred is not None:
-            self.deferred.choose(
-                *args,
-                rhs=rhs,
-=======
-    def choose(self, rhs, *args):
+    def choose(self, rhs: Any, *args: Any):
         self.check_eager_args(*args, rhs)
         if self.deferred is not None:
             self.deferred.choose(
                 rhs,
                 *args,
->>>>>>> 5ac16464
             )
         else:
             choices = tuple(c.array for c in args)
