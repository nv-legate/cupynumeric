# Copyright 2021-2022 NVIDIA Corporation
#
# Licensed under the Apache License, Version 2.0 (the "License");
# you may not use this file except in compliance with the License.
# You may obtain a copy of the License at
#
#     http://www.apache.org/licenses/LICENSE-2.0
#
# Unless required by applicable law or agreed to in writing, software
# distributed under the License is distributed on an "AS IS" BASIS,
# WITHOUT WARRANTIES OR CONDITIONS OF ANY KIND, either express or implied.
# See the License for the specific language governing permissions and
# limitations under the License.
#
from __future__ import annotations

from abc import ABC, abstractmethod, abstractproperty
from typing import TYPE_CHECKING, Any, Optional, Sequence, Union

if TYPE_CHECKING:
    import numpy as np
    import numpy.typing as npt

    from legate.core import FieldID, Future, Region

    from .config import (
        BinaryOpCode,
        BitGeneratorType,
        FFTDirection,
        FFTType,
        UnaryOpCode,
        UnaryRedCode,
        WindowOpCode,
    )
    from .runtime import Runtime
    from .types import (
        BitOrder,
        ConvolveMode,
        NdShape,
        OrderType,
        SelectKind,
        SortSide,
        SortType,
    )


class NumPyThunk(ABC):
    """This is the base class for NumPy computations. It has methods
    for all the kinds of computations and operations that can be done
    on cuNumeric ndarrays.

    :meta private:
    """

    def __init__(self, runtime: Runtime, dtype: np.dtype[Any]) -> None:
        self.runtime = runtime
        self.context = runtime.legate_context
        self.dtype = dtype

    @property
    def ndim(self) -> int:
        return len(self.shape)

    @property
    def size(self) -> int:
        s = 1
        if self.ndim == 0:
            return s
        for p in self.shape:
            s *= p
        return s

    # Abstract methods

    @abstractproperty
    def storage(self) -> Union[Future, tuple[Region, FieldID]]:
        """Return the Legion storage primitive for this NumPy thunk"""
        ...

    @abstractproperty
    def shape(self) -> NdShape:
        ...

    @abstractmethod
    def __numpy_array__(self) -> npt.NDArray[Any]:
        ...

    @abstractmethod
    def imag(self) -> NumPyThunk:
        ...

    @abstractmethod
    def real(self) -> NumPyThunk:
        ...

    @abstractmethod
    def conj(self) -> NumPyThunk:
        ...

    @abstractmethod
    def convolve(self, v: Any, out: Any, mode: ConvolveMode) -> None:
        ...

    @abstractmethod
    def fft(
        self,
        out: Any,
        axes: Sequence[int],
        kind: FFTType,
        direction: FFTDirection,
    ) -> None:
        ...

    @abstractmethod
    def copy(self, rhs: Any, deep: bool) -> None:
        ...

    @abstractmethod
    def repeat(
        self, repeats: Any, axis: int, scalar_repeats: bool
    ) -> NumPyThunk:
        ...

    @property
    @abstractmethod
    def scalar(self) -> bool:
        ...

    @abstractmethod
    def get_scalar_array(self) -> npt.NDArray[Any]:
        ...

    @abstractmethod
    def get_item(self, key: Any) -> NumPyThunk:
        ...

    @abstractmethod
    def set_item(self, key: Any, value: Any) -> None:
        ...

    @abstractmethod
    def reshape(self, newshape: NdShape, order: OrderType) -> NumPyThunk:
        ...

    @abstractmethod
    def squeeze(self, axis: Optional[int]) -> NumPyThunk:
        ...

    @abstractmethod
    def swapaxes(self, axis1: int, axis2: int) -> NumPyThunk:
        ...

    @abstractmethod
    def convert(self, rhs: Any, warn: bool = True) -> None:
        ...

    @abstractmethod
    def fill(self, value: Any) -> None:
        ...

    @abstractmethod
    def transpose(
        self, axes: Union[None, tuple[int, ...], list[int]]
    ) -> NumPyThunk:
        ...

    @abstractmethod
    def flip(self, rhs: Any, axes: Union[None, int, tuple[int, ...]]) -> None:
        ...

    @abstractmethod
    def contract(
        self,
        lhs_modes: list[str],
        rhs1_thunk: Any,
        rhs1_modes: list[str],
        rhs2_thunk: Any,
        rhs2_modes: list[str],
        mode2extent: dict[str, int],
    ) -> None:
        ...

    @abstractmethod
    def choose(self, rhs: Any, *args: Any) -> None:
        ...

    @abstractmethod
    def _diag_helper(
        self, rhs: Any, offset: int, naxes: int, extract: bool, trace: bool
    ) -> None:
        ...

    @abstractmethod
    def eye(self, k: int) -> None:
        ...

    @abstractmethod
    def arange(self, start: float, stop: float, step: float) -> None:
        ...

    @abstractmethod
    def tile(self, rhs: Any, reps: Union[Any, Sequence[int]]) -> None:
        ...

    @abstractmethod
    def trilu(self, rhs: Any, k: int, lower: bool) -> None:
        ...

    @abstractmethod
    def bincount(self, rhs: Any, weights: Optional[NumPyThunk] = None) -> None:
        ...

    @abstractmethod
    def nonzero(self) -> tuple[NumPyThunk, ...]:
        ...

    @abstractmethod
    def bitgenerator_random_raw(
        self,
        handle: int,
        generatorType: BitGeneratorType,
        seed: Union[int, None],
        flags: int,
    ) -> None:
        ...

    @abstractmethod
    def bitgenerator_integers(
        self,
        handle: int,
        generatorType: BitGeneratorType,
        seed: Union[int, None],
        flags: int,
        low: int,
        high: int,
    ) -> None:
        ...

    @abstractmethod
    def bitgenerator_uniform(
        self,
        handle: int,
        generatorType: BitGeneratorType,
        seed: Union[int, None],
        flags: int,
        low: float,
        high: float,
    ) -> None:
        ...

    @abstractmethod
    def bitgenerator_lognormal(
        self,
        handle: int,
        generatorType: BitGeneratorType,
        seed: Union[int, None],
        flags: int,
        mean: float,
        sigma: float,
    ) -> None:
        ...

    @abstractmethod
    def bitgenerator_normal(
        self,
        handle: int,
        generatorType: BitGeneratorType,
        seed: Union[int, None],
        flags: int,
        mean: float,
        sigma: float,
    ) -> None:
        ...

    @abstractmethod
    def bitgenerator_poisson(
        self,
        handle: int,
        generatorType: BitGeneratorType,
        seed: Union[int, None],
        flags: int,
        lam: float,
    ) -> None:
        ...

    @abstractmethod
    def bitgenerator_exponential(
        self,
        handle: int,
        generatorType: BitGeneratorType,
        seed: Union[int, None],
        flags: int,
        scale: float,
    ) -> None:
        ...

    @abstractmethod
    def bitgenerator_gumbel(
        self,
        handle: int,
        generatorType: BitGeneratorType,
        seed: Union[int, None],
        flags: int,
        mu: float,
        beta: float,
    ) -> None:
        ...

    @abstractmethod
    def bitgenerator_laplace(
        self,
        handle: int,
        generatorType: BitGeneratorType,
        seed: Union[int, None],
        flags: int,
        mu: float,
        beta: float,
    ) -> None:
        ...

    @abstractmethod
    def bitgenerator_logistic(
        self,
        handle: int,
        generatorType: BitGeneratorType,
        seed: Union[int, None],
        flags: int,
        mu: float,
        beta: float,
    ) -> None:
        ...

    @abstractmethod
    def bitgenerator_pareto(
        self,
        handle: int,
        generatorType: BitGeneratorType,
        seed: Union[int, None],
        flags: int,
        alpha: float,
    ) -> None:
        ...

    @abstractmethod
    def bitgenerator_power(
        self,
        handle: int,
        generatorType: BitGeneratorType,
        seed: Union[int, None],
        flags: int,
        alpha: float,
    ) -> None:
        ...

    @abstractmethod
    def bitgenerator_rayleigh(
        self,
        handle: int,
        generatorType: BitGeneratorType,
        seed: Union[int, None],
        flags: int,
        sigma: float,
    ) -> None:
        ...

    @abstractmethod
    def bitgenerator_cauchy(
        self,
        handle: int,
        generatorType: BitGeneratorType,
        seed: Union[int, None],
        flags: int,
        x0: float,
        gamma: float,
    ) -> None:
        ...

    @abstractmethod
    def bitgenerator_triangular(
        self,
        handle: int,
        generatorType: BitGeneratorType,
        seed: Union[int, None],
        flags: int,
        a: float,
        b: float,
        c: float,
    ) -> None:
        ...

    @abstractmethod
    def bitgenerator_weibull(
        self,
        handle: int,
        generatorType: BitGeneratorType,
        seed: Union[int, None],
        flags: int,
        lam: float,
        k: float,
    ) -> None:
        ...

    @abstractmethod
    def bitgenerator_bytes(
        self,
        handle: int,
        generatorType: BitGeneratorType,
        seed: Union[int, None],
        flags: int,
    ) -> None:
        ...

    @abstractmethod
    def bitgenerator_beta(
        self,
        handle: int,
        generatorType: BitGeneratorType,
        seed: Union[int, None],
        flags: int,
        a: float,
        b: float,
    ) -> None:
        ...

    @abstractmethod
    def bitgenerator_f(
        self,
        handle: int,
        generatorType: BitGeneratorType,
        seed: Union[int, None],
        flags: int,
        dfnum: float,
        dfden: float,
    ) -> None:
        ...

    @abstractmethod
    def bitgenerator_logseries(
        self,
        handle: int,
        generatorType: BitGeneratorType,
        seed: Union[int, None],
        flags: int,
        p: float,
    ) -> None:
        ...

    @abstractmethod
    def bitgenerator_noncentral_f(
        self,
        handle: int,
        generatorType: BitGeneratorType,
        seed: Union[int, None],
        flags: int,
        dfnum: float,
        dfden: float,
        nonc: float,
    ) -> None:
        ...

    @abstractmethod
    def bitgenerator_chisquare(
        self,
        handle: int,
        generatorType: BitGeneratorType,
        seed: Union[int, None],
        flags: int,
        df: float,
        nonc: float,
    ) -> None:
        ...

    @abstractmethod
    def bitgenerator_gamma(
        self,
        handle: int,
        generatorType: BitGeneratorType,
        seed: Union[int, None],
        flags: int,
        k: float,
        theta: float,
    ) -> None:
        ...

    @abstractmethod
    def bitgenerator_standard_t(
        self,
        handle: int,
        generatorType: BitGeneratorType,
        seed: Union[int, None],
        flags: int,
        df: float,
    ) -> None:
        ...

    @abstractmethod
    def bitgenerator_hypergeometric(
        self,
        handle: int,
        generatorType: BitGeneratorType,
        seed: Union[int, None],
        flags: int,
        ngood: int,
        nbad: int,
        nsample: int,
    ) -> None:
        ...

    @abstractmethod
    def bitgenerator_vonmises(
        self,
        handle: int,
        generatorType: BitGeneratorType,
        seed: Union[int, None],
        flags: int,
        mu: float,
        kappa: float,
    ) -> None:
        ...

    @abstractmethod
    def bitgenerator_zipf(
        self,
        handle: int,
        generatorType: BitGeneratorType,
        seed: Union[int, None],
        flags: int,
        alpha: float,
    ) -> None:
        ...

    @abstractmethod
    def bitgenerator_geometric(
        self,
        handle: int,
        generatorType: BitGeneratorType,
        seed: Union[int, None],
        flags: int,
        p: float,
    ) -> None:
        ...

    @abstractmethod
    def bitgenerator_wald(
        self,
        handle: int,
        generatorType: BitGeneratorType,
        seed: Union[int, None],
        flags: int,
        mean: float,
        scale: float,
    ) -> None:
        ...

    @abstractmethod
    def bitgenerator_binomial(
        self,
        handle: int,
        generatorType: BitGeneratorType,
        seed: Union[int, None],
        flags: int,
        ntrials: int,
        p: float,
    ) -> None:
        ...

    @abstractmethod
    def bitgenerator_negative_binomial(
        self,
        handle: int,
        generatorType: BitGeneratorType,
        seed: Union[int, None],
        flags: int,
        ntrials: int,
        p: float,
    ) -> None:
        ...

    @abstractmethod
    def random_uniform(self) -> None:
        ...

    @abstractmethod
    def partition(
        self,
        rhs: Any,
        kth: Union[int, Sequence[int]],
        argpartition: bool = False,
        axis: int = -1,
        kind: SelectKind = "introselect",
        order: Union[None, str, list[str]] = None,
    ) -> None:
        ...

    @abstractmethod
    def random_normal(self) -> None:
        ...

    @abstractmethod
    def random_integer(
        self,
        low: Union[int, npt.NDArray[Any]],
        high: Union[int, npt.NDArray[Any]],
    ) -> None:
        ...

    @abstractmethod
    def searchsorted(self, rhs: Any, v: Any, side: SortSide = "left") -> None:
        ...

    @abstractmethod
    def sort(
        self,
        rhs: Any,
        argsort: bool = False,
        axis: int = -1,
        kind: SortType = "quicksort",
        order: Union[None, str, list[str]] = None,
    ) -> None:
        ...

    @abstractmethod
    def unary_op(
        self,
        op: UnaryOpCode,
        rhs: Any,
        where: Any,
        args: Any,
        multiout: Optional[Any] = None,
    ) -> None:
        ...

    @abstractmethod
    def unary_reduction(
        self,
        op: UnaryRedCode,
        rhs: Any,
        where: Any,
        orig_axis: Union[int, None],
        axes: tuple[int, ...],
        keepdims: bool,
        args: Any,
        initial: Any,
    ) -> None:
        ...

    @abstractmethod
    def isclose(
        self, rhs1: Any, rhs2: Any, rtol: float, atol: float, equal_nan: bool
    ) -> None:
        ...

    @abstractmethod
    def binary_op(
        self, op: BinaryOpCode, rhs1: Any, rhs2: Any, where: Any, args: Any
    ) -> None:
        ...

    @abstractmethod
    def binary_reduction(
        self,
        op: BinaryOpCode,
        rhs1: Any,
        rhs2: Any,
        broadcast: Union[NdShape, None],
        args: Any,
    ) -> None:
        ...

    @abstractmethod
<<<<<<< HEAD
    def broadcast_to(self, shape: NdShape) -> NumPyThunk:
=======
    def argwhere(self) -> NumPyThunk:
>>>>>>> 2f663133
        ...

    @abstractmethod
    def where(self, rhs1: Any, rhs2: Any, rhs3: Any) -> None:
        ...

    @abstractmethod
    def cholesky(self, src: Any, no_tril: bool) -> None:
        ...

    @abstractmethod
    def scan(
        self,
        op: int,
        rhs: Any,
        axis: int,
        dtype: Optional[npt.DTypeLike],
        nan_to_identity: bool,
    ) -> None:
        ...

    @abstractmethod
    def unique(self) -> NumPyThunk:
        ...

    @abstractmethod
    def create_window(self, op_code: WindowOpCode, M: Any, *args: Any) -> None:
        ...

    @abstractmethod
    def packbits(
        self, src: Any, axis: Union[int, None], bitorder: BitOrder
    ) -> None:
        ...

    @abstractmethod
    def unpackbits(
        self, src: Any, axis: Union[int, None], bitorder: BitOrder
    ) -> None:
        ...<|MERGE_RESOLUTION|>--- conflicted
+++ resolved
@@ -668,11 +668,11 @@
         ...
 
     @abstractmethod
-<<<<<<< HEAD
     def broadcast_to(self, shape: NdShape) -> NumPyThunk:
-=======
+        ...
+
+    @abstractmethod
     def argwhere(self) -> NumPyThunk:
->>>>>>> 2f663133
         ...
 
     @abstractmethod
