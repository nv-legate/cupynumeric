--- conflicted
+++ resolved
@@ -113,14 +113,11 @@
     CUNUMERIC_RED_SUM: int
     CUNUMERIC_REPEAT: int
     CUNUMERIC_SCALAR_UNARY_RED: int
-<<<<<<< HEAD
     CUNUMERIC_SCAN_GLOBAL: int
     CUNUMERIC_SCAN_LOCAL: int
     CUNUMERIC_SCAN_PROD: int
     CUNUMERIC_SCAN_SUM: int
-=======
     CUNUMERIC_SEARCHSORTED: int
->>>>>>> d2a1126f
     CUNUMERIC_SORT: int
     CUNUMERIC_SYRK: int
     CUNUMERIC_TILE: int
