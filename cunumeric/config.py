--- conflicted
+++ resolved
@@ -259,7 +259,6 @@
     HAS_NUMAMEM = _cunumeric.CUNUMERIC_TUNABLE_HAS_NUMAMEM
 
 
-<<<<<<< HEAD
 # Match these to fftType in fft_util.h
 class FFT_R2C:
     @property
@@ -463,7 +462,8 @@
             return "forward"
         else:
             return in_string
-=======
+
+
 # Match these to CuNumericTypeCodes in cunumeric_c.h
 @unique
 class CuNumericTypeCodes(IntEnum):
@@ -475,5 +475,4 @@
     CUNUMERIC_TYPE_POINT6 = _cunumeric.CUNUMERIC_TYPE_POINT6
     CUNUMERIC_TYPE_POINT7 = _cunumeric.CUNUMERIC_TYPE_POINT7
     CUNUMERIC_TYPE_POINT8 = _cunumeric.CUNUMERIC_TYPE_POINT8
-    CUNUMERIC_TYPE_POINT9 = _cunumeric.CUNUMERIC_TYPE_POINT9
->>>>>>> ba1de173
+    CUNUMERIC_TYPE_POINT9 = _cunumeric.CUNUMERIC_TYPE_POINT9