--- conflicted
+++ resolved
@@ -211,20 +211,23 @@
     task.execute()
 
 
-<<<<<<< HEAD
 def _rounding_divide(
     lhs: tuple[int, ...], rhs: tuple[int, ...]
 ) -> tuple[int, ...]:
     return tuple((lh + rh - 1) // rh for (lh, rh) in zip(lhs, rhs))
-=======
-def _batched_cholesky(output: DeferredArray, input: DeferredArray) -> None:
+
+
+def _batched_cholesky(
+    library: Library, output: DeferredArray, input: DeferredArray
+) -> None:
     # the only feasible implementation for right now is that
     # each cholesky submatrix fits on a single proc. We will have
     # wildly varying memory available depending on the system.
     # Just use a fixed cutoff to provide some sensible warning.
     # TODO: find a better way to inform the user dims are too big
-    context: Context = output.context  # type: ignore
-    task = context.create_auto_task(CuNumericOpCode.BATCHED_CHOLESKY)
+    task = legate_runtime.create_auto_task(
+        library, CuNumericOpCode.BATCHED_CHOLESKY
+    )
     task.add_input(input.base)
     task.add_output(output.base)
     ndim = input.base.ndim
@@ -233,17 +236,13 @@
     task.add_alignment(input.base, output.base)
     task.throws_exception(LinAlgError)
     task.execute()
->>>>>>> b0738142
 
 
 def cholesky(
     output: DeferredArray, input: DeferredArray, no_tril: bool
 ) -> None:
     runtime = output.runtime
-<<<<<<< HEAD
     library = runtime.library
-=======
-    context: Context = output.context
     if len(input.base.shape) > 2:
         if no_tril:
             raise NotImplementedError(
@@ -261,8 +260,7 @@
                 f" on a single proc, n > {size} may be too large",
                 category=UserWarning,
             )
-        return _batched_cholesky(output, input)
->>>>>>> b0738142
+        return _batched_cholesky(library, output, input)
 
     if runtime.num_procs == 1:
         transpose_copy_single(library, input.base, output.base)
