--- conflicted
+++ resolved
@@ -19,16 +19,32 @@
 from cunumeric.config import CuNumericOpCode
 
 from legate.core import Rect, types as ty
-<<<<<<< HEAD
 from legate.core.operation import ManualTask
+
+from .exception import LinAlgError
 
 if TYPE_CHECKING:
     from legate.core.context import Context
     from legate.core.shape import Shape
-    from legate.core.store import StorePartition
+    from legate.core.store import Store, StorePartition
 
     from ..deferred import DeferredArray
     from ..runtime import Runtime
+
+
+def transpose_copy_single(
+    context: Context, input: Store, output: Store
+) -> None:
+    task = cast(
+        ManualTask, context.create_task(CuNumericOpCode.TRANSPOSE_COPY_2D)
+    )
+    task.add_output(output)
+    task.add_input(input)
+    # Output has the same shape as input, but is mapped
+    # to a column major instance
+    task.add_scalar_arg(False, ty.int32)
+
+    task.execute()
 
 
 def transpose_copy(
@@ -44,28 +60,6 @@
             manual=True,
             launch_domain=launch_domain,
         ),
-=======
-
-from .exception import LinAlgError
-
-
-def transpose_copy_single(context, input, output):
-    task = context.create_task(CuNumericOpCode.TRANSPOSE_COPY_2D)
-    task.add_output(output)
-    task.add_input(input)
-    # Output has the same shape as input, but is mapped
-    # to a column major instance
-    task.add_scalar_arg(False, ty.int32)
-
-    task.execute()
-
-
-def transpose_copy(context, launch_domain, p_input, p_output):
-    task = context.create_task(
-        CuNumericOpCode.TRANSPOSE_COPY_2D,
-        manual=True,
-        launch_domain=launch_domain,
->>>>>>> 6ead0cae
     )
     task.add_output(p_output)
     task.add_input(p_input)
@@ -76,10 +70,7 @@
     task.execute()
 
 
-<<<<<<< HEAD
-def potrf(context: Context, p_output: StorePartition, i: int) -> None:
-=======
-def potrf_single(context, output):
+def potrf_single(context: Context, output: Store) -> None:
     task = context.create_task(CuNumericOpCode.POTRF)
     task.throws_exception(LinAlgError)
     task.add_output(output)
@@ -87,8 +78,7 @@
     task.execute()
 
 
-def potrf(context, p_output, i):
->>>>>>> 6ead0cae
+def potrf(context: Context, p_output: StorePartition, i: int) -> None:
     launch_domain = Rect(lo=(i, i), hi=(i + 1, i + 1))
     task = cast(
         ManualTask,
@@ -179,32 +169,28 @@
     if runtime.args.test_mode:
         num_tiles = runtime.num_procs * 2
         return (num_tiles, num_tiles)
-    else:
-        extent = shape[0]
-        # If there's only one processor or the matrix is too small,
-        # don't even bother to partition it at all
-        if runtime.num_procs == 1 or extent <= MIN_CHOLESKY_MATRIX_SIZE:
-            return (1, 1)
-
-        # If the matrix is big enough to warrant partitioning,
-        # pick the granularity that the tile size is greater than a threshold
-        num_tiles = runtime.num_procs
-        max_num_tiles = runtime.num_procs * 4
-        while (
-            (extent + num_tiles - 1) // num_tiles > MIN_CHOLESKY_TILE_SIZE
-            and num_tiles * 2 <= max_num_tiles
-        ):
-            num_tiles *= 2
-
-        return (num_tiles, num_tiles)
-
-
-<<<<<<< HEAD
-def tril(context: Context, p_output: StorePartition, n: int) -> None:
-=======
-def tril_single(context, output):
-    task = context.create_task(CuNumericOpCode.TRILU)
-
+
+    extent = shape[0]
+    # If there's only one processor or the matrix is too small,
+    # don't even bother to partition it at all
+    if runtime.num_procs == 1 or extent <= MIN_CHOLESKY_MATRIX_SIZE:
+        return (1, 1)
+
+    # If the matrix is big enough to warrant partitioning,
+    # pick the granularity that the tile size is greater than a threshold
+    num_tiles = runtime.num_procs
+    max_num_tiles = runtime.num_procs * 4
+    while (
+        (extent + num_tiles - 1) // num_tiles > MIN_CHOLESKY_TILE_SIZE
+        and num_tiles * 2 <= max_num_tiles
+    ):
+        num_tiles *= 2
+
+    return (num_tiles, num_tiles)
+
+
+def tril_single(context: Context, output: Store) -> None:
+    task = cast(ManualTask, context.create_task(CuNumericOpCode.TRILU))
     task.add_output(output)
     task.add_input(output)
     task.add_scalar_arg(True, bool)
@@ -215,8 +201,7 @@
     task.execute()
 
 
-def tril(context, p_output, n):
->>>>>>> 6ead0cae
+def tril(context: Context, p_output: StorePartition, n: int) -> None:
     launch_domain = Rect((n, n))
     task = cast(
         ManualTask,
@@ -235,15 +220,10 @@
     task.execute()
 
 
-<<<<<<< HEAD
 def cholesky(
     output: DeferredArray, input: DeferredArray, no_tril: bool
 ) -> None:
-    shape = output.base.shape
-    initial_color_shape = choose_color_shape(output.runtime, shape)
-    tile_shape = (shape + initial_color_shape - 1) // initial_color_shape
-=======
-def cholesky(output, input, no_tril):
+
     runtime = output.runtime
     context = output.context
 
@@ -255,9 +235,8 @@
         return
 
     shape = output.base.shape
-    color_shape = choose_color_shape(runtime, shape)
-    tile_shape = (shape + color_shape - 1) // color_shape
->>>>>>> 6ead0cae
+    initial_color_shape = choose_color_shape(runtime, shape)
+    tile_shape = (shape + initial_color_shape - 1) // initial_color_shape
     color_shape = (shape + tile_shape - 1) // tile_shape
     n = color_shape[0]
 
