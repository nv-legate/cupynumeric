--- conflicted
+++ resolved
@@ -27,25 +27,20 @@
 from .types import NdShape
 
 SUPPORTED_DTYPES = {
-<<<<<<< HEAD
-    bool: ty.bool_,
-    np.bool_: ty.bool_,
-    np.int8: ty.int8,
-    np.int16: ty.int16,
-    np.int32: ty.int32,
-    int: ty.int64,  # np.int is int
-    np.int64: ty.int64,
-    np.uint8: ty.uint8,
-    np.uint16: ty.uint16,
-    np.uint32: ty.uint32,
-    np.uint64: ty.uint64,  # np.uint is np.uint64
-    np.float16: ty.float16,
-    np.float32: ty.float32,
-    float: ty.float64,
-    np.float64: ty.float64,
-    np.complex64: ty.complex64,
-    np.complex128: ty.complex128,
-    complex: ty.complex128,
+    np.dtype(np.bool_): ty.bool_,
+    np.dtype(np.int8): ty.int8,
+    np.dtype(np.int16): ty.int16,
+    np.dtype(np.int32): ty.int32,
+    np.dtype(np.int64): ty.int64,
+    np.dtype(np.uint8): ty.uint8,
+    np.dtype(np.uint16): ty.uint16,
+    np.dtype(np.uint32): ty.uint32,
+    np.dtype(np.uint64): ty.uint64,
+    np.dtype(np.float16): ty.float16,
+    np.dtype(np.float32): ty.float32,
+    np.dtype(np.float64): ty.float64,
+    np.dtype(np.complex64): ty.complex64,
+    np.dtype(np.complex128): ty.complex128,
 }
 
 CUNUMERIC_TYPE_MAP = {
@@ -65,22 +60,6 @@
     pa.float16: ty.float16,
     pa.float32: ty.float32,
     pa.float64: ty.float64,
-=======
-    np.dtype(np.bool_): ty.bool_,
-    np.dtype(np.int8): ty.int8,
-    np.dtype(np.int16): ty.int16,
-    np.dtype(np.int32): ty.int32,
-    np.dtype(np.int64): ty.int64,
-    np.dtype(np.uint8): ty.uint8,
-    np.dtype(np.uint16): ty.uint16,
-    np.dtype(np.uint32): ty.uint32,
-    np.dtype(np.uint64): ty.uint64,
-    np.dtype(np.float16): ty.float16,
-    np.dtype(np.float32): ty.float32,
-    np.dtype(np.float64): ty.float64,
-    np.dtype(np.complex64): ty.complex64,
-    np.dtype(np.complex128): ty.complex128,
->>>>>>> e985c8da
 }
 
 
@@ -135,21 +114,12 @@
     return "|".join(get_line_number_from_frame(f) for f in frames)
 
 
-<<<<<<< HEAD
-def is_supported_dtype(dtype: Any) -> bool:
-    if not isinstance(dtype, np.dtype):
-        raise TypeError("expected a NumPy dtype")
-    return dtype.type in SUPPORTED_DTYPES
-
-
 def convert_to_cunumeric_dtype(dtype: Any) -> Any:
     if dtype in CUNUMERIC_TYPE_MAP:
         return CUNUMERIC_TYPE_MAP[dtype]
     raise TypeError("dtype is not supported")
 
 
-=======
->>>>>>> e985c8da
 def calculate_volume(shape: NdShape) -> int:
     if len(shape) == 0:
         return 0
