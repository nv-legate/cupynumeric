--- conflicted
+++ resolved
@@ -23,19 +23,13 @@
     TYPE_CHECKING,
     Any,
     Callable,
-<<<<<<< HEAD
     Literal,
-=======
->>>>>>> 2b9ea22d
     Optional,
     Sequence,
     Set,
     TypeVar,
     Union,
-<<<<<<< HEAD
     cast,
-=======
->>>>>>> 2b9ea22d
 )
 
 import numpy as np
@@ -57,10 +51,10 @@
 )
 from .coverage import clone_np_ndarray
 from .runtime import runtime
+from .types import NdShape
 from .utils import dot_modes
 
 if TYPE_CHECKING:
-<<<<<<< HEAD
     from pathlib import Path
 
     import numpy.typing as npt
@@ -69,14 +63,11 @@
     from .types import (
         BoundsMode,
         CastingKind,
-        NdShape,
+        NdShapeLike,
         OrderType,
         SelectKind,
         SortType,
     )
-=======
-    from .types import NdShapeLike
->>>>>>> 2b9ea22d
 
 FALLBACK_WARNING = (
     "cuNumeric has not fully implemented {name} "
@@ -215,13 +206,8 @@
                 dtype = np.dtype(dtype)
             if buffer is not None:
                 # Make a normal numpy array for this buffer
-<<<<<<< HEAD
                 np_array: npt.NDArray[Any] = np.ndarray(
-                    shape=shape,
-=======
-                np_array = np.ndarray(
                     shape=sanitized_shape,
->>>>>>> 2b9ea22d
                     dtype=dtype,
                     buffer=buffer,
                     offset=offset,
@@ -248,8 +234,9 @@
 
     @staticmethod
     def _sanitize_shape(
-        shape: Union[NdShapeLike, Sequence[Any], np.ndarray, ndarray]
-    ):
+        shape: Union[NdShapeLike, Sequence[Any], npt.NDArray[Any], ndarray]
+    ) -> NdShape:
+        seq: tuple[Any, ...]
         if isinstance(shape, (ndarray, np.ndarray)):
             if shape.ndim == 0:
                 seq = (shape.__array__().item(),)
@@ -258,7 +245,7 @@
         elif np.isscalar(shape):
             seq = (shape,)
         else:
-            seq = tuple(shape)
+            seq = tuple(cast(NdShape, shape))
         try:
             # Unfortunately, we can't do this check using
             # 'isinstance(value, int)', as the values in a NumPy ndarray
@@ -268,7 +255,7 @@
         except TypeError:
             raise TypeError(
                 "expected a sequence of integers or a single integer, "
-                f"got '{shape}'"
+                f"got {shape!r}"
             )
         return result
 
