--- conflicted
+++ resolved
@@ -2125,7 +2125,21 @@
 
     @add_boilerplate("rhs")
     def dot(self, rhs, out=None):
-<<<<<<< HEAD
+        """a.dot(rhs, out=None)
+
+        Return the dot product of this array with ``rhs``.
+
+        Refer to :func:`cunumeric.dot` for full documentation.
+
+        See Also
+        --------
+        cunumeric.dot : equivalent function
+
+        Availability
+        --------
+        Multiple GPUs, Multiple CPUs
+
+        """
         from .module import _contract  # work around circular import
 
         if self.ndim == 0 or rhs.ndim == 0:
@@ -2134,121 +2148,6 @@
                 self,
                 rhs,
                 out=out,
-=======
-        """a.dot(rhs, out=None)
-
-        Return the dot product of this array with ``rhs``.
-
-        Refer to :func:`cunumeric.dot` for full documentation.
-
-        See Also
-        --------
-        cunumeric.dot : equivalent function
-
-        Availability
-        --------
-        Multiple GPUs, Multiple CPUs
-
-        """
-        rhs_array = convert_to_cunumeric_ndarray(rhs)
-        if self.size == 1 or rhs_array.size == 1:
-            return self._perform_binary_op(
-                BinaryOpCode.MULTIPLY,
-                self,
-                rhs_array,
-            )
-        out_dtype = self.find_common_type(self, rhs_array)
-        # Check for type conversion on the way in
-        self_array = self
-        if self_array.dtype != out_dtype:
-            self_array = ndarray(
-                shape=self.shape,
-                dtype=out_dtype,
-                inputs=(self,),
-            )
-            self_array._thunk.convert(self._thunk)
-        if rhs_array.dtype != out_dtype:
-            temp_array = ndarray(
-                shape=rhs_array.shape,
-                dtype=out_dtype,
-                inputs=(rhs_array,),
-            )
-            temp_array._thunk.convert(rhs_array._thunk)
-            rhs_array = temp_array
-        # Create output array
-        if out is not None:
-            out = convert_to_cunumeric_ndarray(out, share=True)
-            if self.ndim == 1 and rhs_array.ndim == 1:
-                if self.shape[0] != rhs.shape[0]:
-                    raise ValueError("Dimension mismatch for dot")
-                if out.ndim != 0:
-                    raise ValueError("Dimension mismatch for dot")
-            elif self.ndim == 2 and rhs_array.ndim == 2:
-                # Matrix multiply
-                if self.shape[1] != rhs_array.shape[0]:
-                    raise ValueError("Dimension mismatch for dot")
-                if out.shape != (self.shape[0], rhs_array.shape[1]):
-                    raise ValueError("Dimension mismatch for dot")
-            elif rhs_array.ndim == 1:
-                if self.shape[-1] != rhs_array.shape[0]:
-                    raise ValueError("Dimension mismatch for dot")
-                if out.shape != self.shape[:-1]:
-                    raise ValueError("Dimension mismatch for dot")
-            else:
-                if self.shape[-1] != rhs_array.shape[-2]:
-                    raise ValueError("Dimension mismatch for dot")
-                if out.shape != (
-                    self.shape[:-1]
-                    + rhs_array.shape[:-2]
-                    + (rhs_array.shape[-1],)
-                ):
-                    raise ValueError("Dimension mismatch for dot")
-        else:
-            if self.ndim == 1 and rhs_array.ndim == 1:
-                # Inner product
-                out = ndarray(
-                    shape=(),
-                    dtype=out_dtype,
-                    inputs=(self_array, rhs_array),
-                )
-            elif self.ndim == 2 and rhs_array.ndim == 2:
-                # Matrix multiply
-                if self.shape[1] != rhs_array.shape[0]:
-                    raise ValueError("Dimension mismatch for dot")
-                out = ndarray(
-                    shape=(self.shape[0], rhs_array.shape[1]),
-                    dtype=out_dtype,
-                    inputs=(self_array, rhs_array),
-                )
-            elif rhs_array.ndim == 1:
-                if self.shape[-1] != rhs_array.shape[0]:
-                    raise ValueError("Dimension mismatch for dot")
-                out = ndarray(
-                    shape=self.shape[:-1],
-                    dtype=out_dtype,
-                    inputs=(self_array, rhs_array),
-                )
-            else:
-                if self.shape[-1] != rhs_array.shape[-2]:
-                    raise ValueError("Dimension mismatch for dot")
-                out = ndarray(
-                    shape=(
-                        self.shape[:-1]
-                        + rhs_array.shape[:-2]
-                        + (rhs_array.shape[-1],)
-                    ),
-                    dtype=out_dtype,
-                    inputs=(self_array, rhs_array),
-                )
-        # Perform operation
-        out._thunk.dot(self_array._thunk, rhs_array._thunk)
-        # Check for type conversion on the way out
-        if out.dtype != out_dtype:
-            result = ndarray(
-                shape=out.shape,
-                dtype=out_dtype,
-                inputs=(out,),
->>>>>>> bc7ba6e6
             )
         (self_modes, rhs_modes, out_modes) = dot_modes(self.ndim, rhs.ndim)
         return _contract(
