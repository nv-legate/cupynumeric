--- conflicted
+++ resolved
@@ -3082,7 +3082,6 @@
             where=where,
         )
 
-<<<<<<< HEAD
     def _count_nonzero(self, axis: Any = None) -> Union[int, ndarray]:
         if self.size == 0:
             return 0
@@ -3092,7 +3091,7 @@
             res_dtype=np.dtype(np.uint64),
             axis=axis,
         )
-=======
+
     def _summation_dtype(
         self, dtype: Optional[np.dtype[Any]]
     ) -> np.dtype[Any]:
@@ -3105,22 +3104,35 @@
         return dtype
 
     def _normalize_summation(
-        self, sum_array: Any, axis: Any, dtype: np.dtype[Any], ddof: int = 0
+        self,
+        sum_array: Any,
+        axis: Any,
+        dtype: np.dtype[Any],
+        ddof: int = 0,
+        keepdims: bool = False,
+        where: Union[ndarray, None] = None,
     ) -> None:
         if axis is None:
-            divisor = reduce(lambda x, y: x * y, self.shape, 1) - ddof
+            if where is not None:
+                divisor = where._count_nonzero() - ddof
+            else:
+                divisor = reduce(lambda x, y: x * y, self.shape, 1) - ddof
         else:
-            divisor = self.shape[axis] - ddof
+            if where is not None:
+                divisor = (
+                    where.sum(axis=axis, dtype=dtype, keepdims=keepdims) - ddof
+                )
+            else:
+                divisor = self.shape[axis] - ddof
 
         # Divide by the number of things in the collapsed dimensions
         # Pick the right kinds of division based on the dtype
+        if np.ndim(divisor) == 0:
+            divisor = np.array(divisor, dtype=sum_array.dtype)  # type: ignore [assignment] # noqa
         if dtype.kind == "f" or dtype.kind == "c":
-            sum_array.__itruediv__(
-                np.array(divisor, dtype=sum_array.dtype),
-            )
+            sum_array.__itruediv__(divisor)
         else:
-            sum_array.__ifloordiv__(np.array(divisor, dtype=sum_array.dtype))
->>>>>>> 6fda4437
+            sum_array.__ifloordiv__(divisor)
 
     @add_boilerplate()
     def mean(
@@ -3151,20 +3163,10 @@
                 "cunumeric.mean only supports int types for "
                 "`axis` currently"
             )
-<<<<<<< HEAD
-        # Pick our dtype if it wasn't picked yet
-        if dtype is None:
-            if self.dtype.kind != "f" and self.dtype.kind != "c":
-                dtype = np.dtype(np.float64)
-            else:
-                dtype = self.dtype
-
+
+        dtype = self._summation_dtype(dtype)
         where_array = broadcast_where(where, self.shape)
-=======
-
-        dtype = self._summation_dtype(dtype)
-
->>>>>>> 6fda4437
+
         # Do the sum
         sum_array = (
             self.sum(
@@ -3174,40 +3176,16 @@
                 dtype=dtype,
                 where=where_array,
             )
-<<<<<<< HEAD
             if out is not None and out.dtype == dtype
             else self.sum(
                 axis=axis, keepdims=keepdims, dtype=dtype, where=where_array
             )
         )
 
-        if axis is None:
-            if where_array is not None:
-                divisor = where_array._count_nonzero()
-            else:
-                divisor = reduce(lambda x, y: x * y, self.shape, 1)
-
-        else:
-            if where_array is not None:
-                divisor = where_array.sum(
-                    axis=axis, dtype=dtype, keepdims=keepdims
-                )
-            else:
-                divisor = self.shape[axis]
-
-        # Divide by the number of things in the collapsed dimensions
-        # Pick the right kinds of division based on the dtype
-        if dtype.kind == "f" or dtype.kind == "c":
-            sum_array.__itruediv__(
-                divisor,
-            )
-        else:
-            sum_array.__ifloordiv__(divisor)
-=======
-
-        self._normalize_summation(sum_array, axis, dtype)
-
->>>>>>> 6fda4437
+        self._normalize_summation(
+            sum_array, axis, dtype, keepdims=keepdims, where=where_array
+        )
+
         # Convert to the output we didn't already put it there
         if out is not None and sum_array is not out:
             assert out.dtype != sum_array.dtype
@@ -3253,7 +3231,7 @@
         ddof: int = 0,
         keepdims: bool = False,
         *,
-        where: Union[bool, ndarray] = True,
+        where: Union[ndarray, None] = None,
     ) -> ndarray:
         """a.var(a, axis=None, dtype=None, out=None, ddof=0, keepdims=False)
 
@@ -3287,7 +3265,7 @@
         dtype = self._summation_dtype(dtype)
         # calculate the mean, but keep the dimensions so that the
         # mean can be broadcast against the original array
-        mu = self.mean(axis=axis, dtype=dtype, keepdims=True)
+        mu = self.mean(axis=axis, dtype=dtype, keepdims=True, where=where)
 
         # 1D arrays (or equivalent) should benefit from this unary reduction:
         #
