# Copyright 2021-2022 NVIDIA Corporation
#
# Licensed under the Apache License, Version 2.0 (the "License");
# you may not use this file except in compliance with the License.
# You may obtain a copy of the License at
#
#     http://www.apache.org/licenses/LICENSE-2.0
#
# Unless required by applicable law or agreed to in writing, software
# distributed under the License is distributed on an "AS IS" BASIS,
# WITHOUT WARRANTIES OR CONDITIONS OF ANY KIND, either express or implied.
# See the License for the specific language governing permissions and
# limitations under the License.
#
from __future__ import annotations

import operator
import warnings
from functools import reduce, wraps
from inspect import signature
from typing import (
    TYPE_CHECKING,
    Any,
    Callable,
    Literal,
    Optional,
    Sequence,
    Set,
    TypeVar,
    Union,
    cast,
)

import numpy as np
from legate.core import Array, Field
from numpy.core.multiarray import (  # type: ignore [attr-defined]
    normalize_axis_index,
)
from numpy.core.numeric import (  # type: ignore [attr-defined]
    normalize_axis_tuple,
)
from typing_extensions import ParamSpec

from .config import (
    BinaryOpCode,
    ConvertCode,
    FFTDirection,
    FFTNormalization,
    FFTType,
    ScanCode,
    UnaryOpCode,
    UnaryRedCode,
)
from .coverage import FALLBACK_WARNING, clone_class, is_implemented
from .runtime import runtime
from .types import NdShape
from .utils import deep_apply, dot_modes, to_core_dtype

if TYPE_CHECKING:
    from pathlib import Path

    import numpy.typing as npt

    from .thunk import NumPyThunk
    from .types import (
        BoundsMode,
        CastingKind,
        NdShapeLike,
        OrderType,
        SelectKind,
        SortSide,
        SortType,
    )

from math import prod

R = TypeVar("R")
P = ParamSpec("P")


def add_boilerplate(
    *array_params: str,
) -> Callable[[Callable[P, R]], Callable[P, R]]:
    """
    Adds required boilerplate to the wrapped cunumeric.ndarray or module-level
    function.

    Every time the wrapped function is called, this wrapper will:
    * Convert all specified array-like parameters, plus the special "out"
      parameter (if present), to cuNumeric ndarrays.
    * Convert the special "where" parameter (if present) to a valid predicate.
    """
    keys = set(array_params)
    assert len(keys) == len(array_params)

    def decorator(func: Callable[P, R]) -> Callable[P, R]:
        assert not hasattr(
            func, "__wrapped__"
        ), "this decorator must be the innermost"

        # For each parameter specified by name, also consider the case where
        # it's passed as a positional parameter.
        indices: Set[int] = set()
        where_idx: Optional[int] = None
        out_idx: Optional[int] = None
        params = signature(func).parameters
        extra = keys - set(params)
        assert len(extra) == 0, f"unknown parameter(s): {extra}"
        for idx, param in enumerate(params):
            if param == "where":
                where_idx = idx
            elif param == "out":
                out_idx = idx
            elif param in keys:
                indices.add(idx)

        @wraps(func)
        def wrapper(*args: Any, **kwargs: Any) -> R:
            assert (where_idx is None or len(args) <= where_idx) and (
                out_idx is None or len(args) <= out_idx
            ), "'where' and 'out' should be passed as keyword arguments"

            # Convert relevant arguments to cuNumeric ndarrays
            args = tuple(
                convert_to_cunumeric_ndarray(arg)
                if idx in indices and arg is not None
                else arg
                for (idx, arg) in enumerate(args)
            )
            for k, v in kwargs.items():
                if v is None:
                    continue
                elif k == "where":
                    kwargs[k] = convert_to_predicate_ndarray(v)
                elif k == "out":
                    kwargs[k] = convert_to_cunumeric_ndarray(v, share=True)
                    if not kwargs[k].flags.writeable:
                        raise ValueError("out is not writeable")
                elif k in keys:
                    kwargs[k] = convert_to_cunumeric_ndarray(v)

            return func(*args, **kwargs)

        return wrapper

    return decorator


def convert_to_cunumeric_ndarray(obj: Any, share: bool = False) -> ndarray:
    # If this is an instance of one of our ndarrays then we're done
    if isinstance(obj, ndarray):
        return obj
    # Ask the runtime to make a numpy thunk for this object
    thunk = runtime.get_numpy_thunk(obj, share=share)
    writeable = (
        obj.flags.writeable if isinstance(obj, np.ndarray) and share else True
    )
    return ndarray(shape=None, thunk=thunk, writeable=writeable)


def convert_to_predicate_ndarray(obj: Any) -> bool:
    # Keep all boolean types as they are
    if obj is True or obj is False:
        return obj
    # GH #135
    raise NotImplementedError(
        "the `where` parameter is currently not supported"
    )


def maybe_convert_to_np_ndarray(obj: Any) -> Any:
    """
    Converts cuNumeric arrays into NumPy arrays, otherwise has no effect.
    """
    if isinstance(obj, ndarray):
        return obj.__array__()
    return obj


def check_writeable(arr: Union[ndarray, tuple[ndarray, ...], None]) -> None:
    """
    Check if the current array is writeable
    This check needs to be manually inserted
    with consideration on the behavior of the corresponding method
    """
    if arr is None:
        return
    check_list = (arr,) if not isinstance(arr, tuple) else arr
    if any(not arr.flags.writeable for arr in check_list):
        raise ValueError("array is not writeable")


class flagsobj:
    """
    Information about the memory layout of the array.

    These flags don't reflect the properties of the cuNumeric array, but
    rather the NumPy array that will be produced if the cuNumeric array is
    materialized on a single node.
    """

    def __init__(self, array: ndarray) -> None:
        # prevent infinite __setattr__ recursion
        object.__setattr__(self, "_array", array)

    def __repr__(self) -> str:
        return f"""\
  C_CONTIGUOUS : {self["C"]}
  F_CONTIGUOUS : {self["F"]}
  OWNDATA : {self["O"]}
  WRITEABLE : {self["W"]}
  ALIGNED : {self["A"]}
  WRITEBACKIFCOPY : {self["X"]}
"""

    def __getattr__(self, name: str) -> Any:
        if name == "writeable":
            return self._array._writeable
        flags = self._array.__array__().flags
        return getattr(flags, name)

    def __setattr__(self, name: str, value: Any) -> None:
        if name == "writeable":
            self._check_writeable(value)
            self._array._writeable = value
        else:
            flags = self._array.__array__().flags
            setattr(flags, name, value)

    def __getitem__(self, key: Any) -> bool:
        if key == "W":
            return self._array._writeable
        flags = self._array.__array__().flags
        return flags[key]

    def __setitem__(self, key: str, value: Any) -> None:
        if key == "W":
            self._check_writeable(value)
            self._array._writeable = value
        else:
            flags = self._array.__array__().flags
            flags[key] = value

    def _check_writeable(self, value: Any) -> None:
        if value and not self._array._writeable:
            raise ValueError(
                "non-writeable cunumeric arrays cannot be made writeable"
            )


NDARRAY_INTERNAL = {
    "__array_finalize__",
    "__array_function__",
    "__array_interface__",
    "__array_prepare__",
    "__array_priority__",
    "__array_struct__",
    "__array_ufunc__",
    "__array_wrap__",
}


@clone_class(np.ndarray, NDARRAY_INTERNAL, maybe_convert_to_np_ndarray)
class ndarray:
    def __init__(
        self,
        shape: Any,
        dtype: npt.DTypeLike = np.float64,
        buffer: Union[Any, None] = None,
        offset: int = 0,
        strides: Union[tuple[int], None] = None,
        order: Union[OrderType, None] = None,
        thunk: Union[NumPyThunk, None] = None,
        inputs: Union[Any, None] = None,
        writeable: bool = True,
    ) -> None:
        # `inputs` being a cuNumeric ndarray is definitely a bug
        assert not isinstance(inputs, ndarray)
        if thunk is None:
            assert shape is not None
            sanitized_shape = self._sanitize_shape(shape)
            if not isinstance(dtype, np.dtype):
                dtype = np.dtype(dtype)
            if buffer is not None:
                # Make a normal numpy array for this buffer
                np_array: npt.NDArray[Any] = np.ndarray(
                    shape=sanitized_shape,
                    dtype=dtype,
                    buffer=buffer,
                    offset=offset,
                    strides=strides,
                    order=order,
                )
                self._thunk = runtime.find_or_create_array_thunk(
                    np_array, share=False
                )
            else:
                # Filter the inputs if necessary
                if inputs is not None:
                    inputs = [
                        inp._thunk
                        for inp in inputs
                        if isinstance(inp, ndarray)
                    ]
                core_dtype = to_core_dtype(dtype)
                if core_dtype is not None:
                    self._thunk = runtime.create_empty_thunk(
                        sanitized_shape, core_dtype, inputs
                    )
                else:
                    self._thunk = runtime.create_eager_thunk(
                        sanitized_shape, dtype
                    )
        else:
            self._thunk = thunk
        self._legate_data: Union[dict[str, Any], None] = None

        self._writeable = writeable

    @staticmethod
    def _sanitize_shape(
        shape: Union[NdShapeLike, Sequence[Any], npt.NDArray[Any], ndarray]
    ) -> NdShape:
        seq: tuple[Any, ...]
        if isinstance(shape, (ndarray, np.ndarray)):
            if shape.ndim == 0:
                seq = (shape.__array__().item(),)
            else:
                seq = tuple(shape.__array__())
        elif np.isscalar(shape):
            seq = (shape,)
        else:
            seq = tuple(cast(NdShape, shape))
        try:
            # Unfortunately, we can't do this check using
            # 'isinstance(value, int)', as the values in a NumPy ndarray
            # don't satisfy the predicate (they have numpy value types,
            # such as numpy.int64).
            result = tuple(operator.index(value) for value in seq)
        except TypeError:
            raise TypeError(
                "expected a sequence of integers or a single integer, "
                f"got {shape!r}"
            )
        return result

    # Support for the Legate data interface
    @property
    def __legate_data_interface__(self) -> dict[str, Any]:
        if self._legate_data is None:
            # If the thunk is an eager array, we need to convert it to a
            # deferred array so we can extract a legate store
            deferred_thunk = runtime.to_deferred_array(self._thunk)
            # We don't have nullable data for the moment
            # until we support masked arrays
            dtype = deferred_thunk.base.type
            array = Array(dtype, [None, deferred_thunk.base])
            self._legate_data = dict()
            self._legate_data["version"] = 1
            field = Field("cuNumeric Array", dtype)
            self._legate_data["data"] = {field: array}
        return self._legate_data

    # Properties for ndarray

    # Disable these since they seem to cause problems
    # when our arrays do not last long enough, instead
    # users will go through the __array__ method

    # @property
    # def __array_interface__(self):
    #    return self.__array__().__array_interface__

    # @property
    # def __array_priority__(self):
    #    return self.__array__().__array_priority__

    # @property
    # def __array_struct__(self):
    #    return self.__array__().__array_struct__

    def __array_function__(
        self, func: Any, types: Any, args: tuple[Any], kwargs: dict[str, Any]
    ) -> Any:
        import cunumeric as cn

        what = func.__name__

        # TODO: We should technically check at this point that all array-like
        # arguments are convertible to `cunumeric.ndarray`, and if not then
        # return `NotImplemented`, to give a chance to those other types to
        # handle this call (assuming they also implement `__array_function__`).
        # For now we will just attempt our own implementation (converting any
        # array-like arguments to baseline NumPy arrays if necessary, then to
        # `cunumeric.ndarray`s). If that fails, we convert all
        # `cunumeric.ndarray`s into NumPy arrays and pass to NumPy.

        # We are wrapping all NumPy modules, so we can expect to find every
        # NumPy API call in cuNumeric, even if just an "unimplemented" stub.
        module = reduce(getattr, func.__module__.split(".")[1:], cn)
        cn_func = getattr(module, func.__name__)

        # We can't immediately forward to the corresponding cuNumeric
        # entrypoint. Say that we reached this point because the user code
        # invoked `np.foo(x, bar=True)` where `x` is a `cunumeric.ndarray`. If
        # our implementation of `foo` is not complete, and cannot handle
        # `bar=True`, then forwarding this call to `cn.foo` would fail. This
        # goes against the semantics of `__array_function__`, which shouldn't
        # fail if the custom implementation cannot handle the provided
        # arguments. Conversely, if the user calls `cn.foo(x, bar=True)`
        # directly, that means they requested the cuNumeric implementation
        # specifically, and the `NotImplementedError` should not be hidden.
        if is_implemented(cn_func):
            try:
                return cn_func(*args, **kwargs)
            except NotImplementedError:
                # Inform the user that we support the requested API in general,
                # but not this specific combination of arguments.
                what = f"the requested combination of arguments to {what}"

        # We cannot handle this call, so we will fall back to NumPy.
        warnings.warn(
            FALLBACK_WARNING.format(what=what),
            category=RuntimeWarning,
            stacklevel=4,
        )
        args = deep_apply(args, maybe_convert_to_np_ndarray)
        kwargs = deep_apply(kwargs, maybe_convert_to_np_ndarray)
        return func(*args, **kwargs)

    def __array_ufunc__(
        self, ufunc: Any, method: str, *inputs: Any, **kwargs: Any
    ) -> Any:
        from . import _ufunc

        what = f"{ufunc.__name__}.{method}"

        # TODO: Similar to __array_function__, we should technically confirm
        # that all array-like arguments are convertible to `cunumeric.ndarray`.
        # TODO: The logic below should be moved to a "clone_ufunc" wrapper.

        if hasattr(_ufunc, ufunc.__name__):
            cn_ufunc = getattr(_ufunc, ufunc.__name__)
            if hasattr(cn_ufunc, method):
                cn_method = getattr(cn_ufunc, method)
                # Similar to __array_function__, we need to gracefully fall
                # back to NumPy if we can't handle the provided combination of
                # arguments.
                try:
                    return cn_method(*inputs, **kwargs)
                except NotImplementedError:
                    what = f"the requested combination of arguments to {what}"

        # We cannot handle this ufunc call, so we will fall back to NumPy.
        warnings.warn(
            FALLBACK_WARNING.format(what=what),
            category=RuntimeWarning,
            stacklevel=3,
        )
        inputs = deep_apply(inputs, maybe_convert_to_np_ndarray)
        kwargs = deep_apply(kwargs, maybe_convert_to_np_ndarray)
        return getattr(ufunc, method)(*inputs, **kwargs)

    @property
    def T(self) -> ndarray:
        """

        The transposed array.

        Same as ``self.transpose()``.

        See Also
        --------
        cunumeric.transpose
        ndarray.transpose

        """
        return self.transpose()

    @property
    def base(self) -> Union[npt.NDArray[Any], None]:
        """
        Returns dtype for the base element of the subarrays,
        regardless of their dimension or shape.

        See Also
        --------
        numpy.dtype.subdtype

        """
        return self.__array__().base

    @property
    def data(self) -> memoryview:
        """
        Python buffer object pointing to the start of the array's data.

        """
        return self.__array__().data

    @property
    def dtype(self) -> np.dtype[Any]:
        """
        Data-type of the array's elements.

        See Also
        --------
        astype : Cast the values contained in the array to a new data-type.
        view : Create a view of the same data but a different data-type.
        numpy.dtype

        """
        return self._thunk.dtype

    @property
    def flags(self) -> Any:
        """
        Information about the memory layout of the array.

        These flags don't reflect the properties of the cuNumeric array, but
        rather the NumPy array that will be produced if the cuNumeric array is
        materialized on a single node.

        Attributes
        ----------
        C_CONTIGUOUS (C)
            The data is in a single, C-style contiguous segment.
        F_CONTIGUOUS (F)
            The data is in a single, Fortran-style contiguous segment.
        OWNDATA (O)
            The array owns the memory it uses or borrows it from another
            object.
        WRITEABLE (W)
            The data area can be written to.  Setting this to False locks
            the data, making it read-only.  A view (slice, etc.) inherits
            WRITEABLE from its base array at creation time, but a view of a
            writeable array may be subsequently locked while the base array
            remains writeable. (The opposite is not true, in that a view of a
            locked array may not be made writeable.  However, currently,
            locking a base object does not lock any views that already
            reference it, so under that circumstance it is possible to alter
            the contents of a locked array via a previously created writeable
            view onto it.)  Attempting to change a non-writeable array raises
            a RuntimeError exception.
        ALIGNED (A)
            The data and all elements are aligned appropriately for the
            hardware.
        WRITEBACKIFCOPY (X)
            This array is a copy of some other array. The C-API function
            PyArray_ResolveWritebackIfCopy must be called before deallocating
            to the base array will be updated with the contents of this array.
        FNC
            F_CONTIGUOUS and not C_CONTIGUOUS.
        FORC
            F_CONTIGUOUS or C_CONTIGUOUS (one-segment test).
        BEHAVED (B)
            ALIGNED and WRITEABLE.
        CARRAY (CA)
            BEHAVED and C_CONTIGUOUS.
        FARRAY (FA)
            BEHAVED and F_CONTIGUOUS and not C_CONTIGUOUS.

        Notes
        -----
        The `flags` object can be accessed dictionary-like (as in
        ``a.flags['WRITEABLE']``), or by using lowercased attribute names (as
        in ``a.flags.writeable``). Short flag names are only supported in
        dictionary access.

        Only the WRITEBACKIFCOPY, WRITEABLE, and ALIGNED flags can be
        changed by the user, via direct assignment to the attribute or
        dictionary entry, or by calling `ndarray.setflags`.

        The array flags cannot be set arbitrarily:
        - WRITEBACKIFCOPY can only be set ``False``.
        - ALIGNED can only be set ``True`` if the data is truly aligned.
        - WRITEABLE can only be set ``True`` if the array owns its own memory
        or the ultimate owner of the memory exposes a writeable buffer
        interface or is a string.

        Arrays can be both C-style and Fortran-style contiguous
        simultaneously. This is clear for 1-dimensional arrays, but can also
        be true for higher dimensional arrays.

        Even for contiguous arrays a stride for a given dimension
        ``arr.strides[dim]`` may be *arbitrary* if ``arr.shape[dim] == 1``
        or the array has no elements.
        It does not generally hold that ``self.strides[-1] == self.itemsize``
        for C-style contiguous arrays or ``self.strides[0] == self.itemsize``
        for Fortran-style contiguous arrays is true.
        """
        return flagsobj(self)

    @property
    def flat(self) -> np.flatiter[npt.NDArray[Any]]:
        """
        A 1-D iterator over the array.

        See Also
        --------
        flatten : Return a copy of the array collapsed into one dimension.

        Availability
        --------
        Single CPU

        """
        return self.__array__().flat

    @property
    def imag(self) -> ndarray:
        """
        The imaginary part of the array.

        """
        if self.dtype.kind == "c":
            return ndarray(shape=self.shape, thunk=self._thunk.imag())
        else:
            result = ndarray(self.shape, self.dtype)
            result.fill(0)
            return result

    @property
    def ndim(self) -> int:
        """
        Number of array dimensions.

        """
        return self._thunk.ndim

    @property
    def real(self) -> ndarray:
        """

        The real part of the array.

        """
        if self.dtype.kind == "c":
            return ndarray(shape=self.shape, thunk=self._thunk.real())
        else:
            return self

    @property
    def shape(self) -> NdShape:
        """

        Tuple of array dimensions.

        See Also
        --------
        shape : Equivalent getter function.
        reshape : Function forsetting ``shape``.
        ndarray.reshape : Method for setting ``shape``.

        """
        return self._thunk.shape

    @property
    def size(self) -> int:
        """

        Number of elements in the array.

        Equal to ``np.prod(a.shape)``, i.e., the product of the array's
        dimensions.

        Notes
        -----
        `a.size` returns a standard arbitrary precision Python integer. This
        may not be the case with other methods of obtaining the same value
        (like the suggested ``np.prod(a.shape)``, which returns an instance
        of ``np.int_``), and may be relevant if the value is used further in
        calculations that may overflow a fixed size integer type.

        """
        s = 1
        if self.ndim == 0:
            return s
        for p in self.shape:
            s *= p
        return s

    @property
    def itemsize(self) -> int:
        """

        The element size of this data-type object.

        For 18 of the 21 types this number is fixed by the data-type.
        For the flexible data-types, this number can be anything.

        """
        return self._thunk.dtype.itemsize

    @property
    def nbytes(self) -> int:
        """

        Total bytes consumed by the elements of the array.

        Notes
        -----
        Does not include memory consumed by non-element attributes of the
        array object.

        """
        return self.itemsize * self.size

    @property
    def strides(self) -> tuple[int, ...]:
        """

        Tuple of bytes to step in each dimension when traversing an array.

        The byte offset of element ``(i[0], i[1], ..., i[n])`` in an array
        `a` is::

            offset = sum(np.array(i) * a.strides)

        A more detailed explanation of strides can be found in the
        "ndarray.rst" file in the NumPy reference guide.

        Notes
        -----
        Imagine an array of 32-bit integers (each 4 bytes)::

            x = np.array([[0, 1, 2, 3, 4],
                         [5, 6, 7, 8, 9]], dtype=np.int32)

        This array is stored in memory as 40 bytes, one after the other
        (known as a contiguous block of memory).  The strides of an array tell
        us how many bytes we have to skip in memory to move to the next
        position along a certain axis.  For example, we have to skip 4 bytes
        (1 value) to move to the next column, but 20 bytes (5 values) to get
        to the same position in the next row.  As such, the strides for the
        array `x` will be ``(20, 4)``.

        """
        return self.__array__().strides

    @property
    def ctypes(self) -> Any:
        """

        An object to simplify the interaction of the array with the ctypes
        module.

        This attribute creates an object that makes it easier to use arrays
        when calling shared libraries with the ctypes module. The returned
        object has, among others, data, shape, and strides attributes (see
        :external+numpy:attr:`numpy.ndarray.ctypes` for details) which
        themselves return ctypes objects that can be used as arguments to a
        shared library.

        Parameters
        ----------
        None

        Returns
        -------
        c : object
            Possessing attributes data, shape, strides, etc.

        """
        return self.__array__().ctypes

    # Methods for ndarray

    def __abs__(self) -> ndarray:
        """a.__abs__(/)

        Return ``abs(self)``.

        Availability
        --------
        Multiple GPUs, Multiple CPUs

        """
        # Handle the nice case of it being unsigned
        from ._ufunc import absolute

        return absolute(self)

    def __add__(self, rhs: Any) -> ndarray:
        """a.__add__(value, /)

        Return ``self+value``.

        Availability
        --------
        Multiple GPUs, Multiple CPUs

        """
        from ._ufunc import add

        return add(self, rhs)

    def __and__(self, rhs: Any) -> ndarray:
        """a.__and__(value, /)

        Return ``self&value``.

        Availability
        --------
        Multiple GPUs, Multiple CPUs

        """
        from ._ufunc import logical_and

        return logical_and(self, rhs)

    def __array__(
        self, dtype: Union[np.dtype[Any], None] = None
    ) -> npt.NDArray[Any]:
        """a.__array__([dtype], /)

        Returns either a new reference to self if dtype is not given or a new
        array of provided data type if dtype is different from the current
        dtype of the array.

        """
        numpy_array = self._thunk.__numpy_array__()
        if numpy_array.flags.writeable and not self._writeable:
            numpy_array.flags.writeable = False
        if dtype is not None:
            numpy_array = numpy_array.astype(dtype)
        return numpy_array

    # def __array_prepare__(self, *args, **kwargs):
    #    return self.__array__().__array_prepare__(*args, **kwargs)

    # def __array_wrap__(self, *args, **kwargs):
    #    return self.__array__().__array_wrap__(*args, **kwargs)

    def __bool__(self) -> bool:
        """a.__bool__(/)

        Return ``self!=0``

        """
        return bool(self.__array__())

    def __complex__(self) -> complex:
        """a.__complex__(/)"""
        return complex(self.__array__())

    def __contains__(self, item: Any) -> ndarray:
        """a.__contains__(key, /)

        Return ``key in self``.

        Availability
        --------
        Multiple GPUs, Multiple CPUs

        """
        if isinstance(item, np.ndarray):
            args = (item.astype(self.dtype),)
        else:  # Otherwise convert it to a scalar numpy array of our type
            args = (np.array(item, dtype=self.dtype),)
        if args[0].size != 1:
            raise ValueError("contains needs scalar item")
        return self._perform_unary_reduction(
            UnaryRedCode.CONTAINS,
            self,
            axis=None,
            res_dtype=bool,
            args=args,
        )

    def __copy__(self) -> ndarray:
        """a.__copy__()

        Used if :func:`copy.copy` is called on an array. Returns a copy
        of the array.

        Equivalent to ``a.copy(order='K')``.

        Availability
        --------
        Multiple GPUs, Multiple CPUs

        """
        result = ndarray(self.shape, self.dtype, inputs=(self,))
        result._thunk.copy(self._thunk, deep=False)
        return result

    def __deepcopy__(self, memo: Union[Any, None] = None) -> ndarray:
        """a.__deepcopy__(memo, /)

        Deep copy of array.

        Used if :func:`copy.deepcopy` is called on an array.

        Availability
        --------
        Multiple GPUs, Multiple CPUs

        """
        result = ndarray(self.shape, self.dtype, inputs=(self,))
        result._thunk.copy(self._thunk, deep=True)
        return result

    def __div__(self, rhs: Any) -> ndarray:
        """a.__div__(value, /)

        Return ``self/value``.

        Availability
        --------
        Multiple GPUs, Multiple CPUs

        """
        return self.__truediv__(rhs)

    def __divmod__(self, rhs: Any) -> ndarray:
        """a.__divmod__(value, /)

        Return ``divmod(self, value)``.

        Availability
        --------
        Multiple GPUs, Multiple CPUs

        """
        raise NotImplementedError(
            "cunumeric.ndarray doesn't support __divmod__ yet"
        )

    def __eq__(self, rhs: object) -> ndarray:  # type: ignore [override]
        """a.__eq__(value, /)

        Return ``self==value``.

        Availability
        --------
        Multiple GPUs, Multiple CPUs

        """
        from ._ufunc import equal

        return equal(self, rhs)

    def __float__(self) -> float:
        """a.__float__(/)

        Return ``float(self)``.

        """
        return float(self.__array__())

    def __floordiv__(self, rhs: Any) -> ndarray:
        """a.__floordiv__(value, /)

        Return ``self//value``.

        Availability
        --------
        Multiple GPUs, Multiple CPUs

        """
        from ._ufunc import floor_divide

        return floor_divide(self, rhs)

    def __format__(self, *args: Any, **kwargs: Any) -> str:
        return self.__array__().__format__(*args, **kwargs)

    def __ge__(self, rhs: Any) -> ndarray:
        """a.__ge__(value, /)

        Return ``self>=value``.

        Availability
        --------
        Multiple GPUs, Multiple CPUs

        """
        from ._ufunc import greater_equal

        return greater_equal(self, rhs)

    # __getattribute__

    def _convert_key(self, key: Any, first: bool = True) -> Any:
        # Convert any arrays stored in a key to a cuNumeric array
        if isinstance(key, slice):
            key = slice(
                operator.index(key.start) if key.start is not None else None,
                operator.index(key.stop) if key.stop is not None else None,
                operator.index(key.step) if key.step is not None else None,
            )
        if (
            key is np.newaxis
            or key is Ellipsis
            or np.isscalar(key)
            or isinstance(key, slice)
        ):
            return (key,) if first else key
        elif isinstance(key, tuple) and first:
            return tuple(self._convert_key(k, first=False) for k in key)
        else:
            # Otherwise convert it to a cuNumeric array, check types
            # and get the thunk
            key = convert_to_cunumeric_ndarray(key)
            if key.dtype != bool and not np.issubdtype(key.dtype, np.integer):
                raise TypeError("index arrays should be int or bool type")
            if key.dtype != bool:
                key = key._warn_and_convert(np.dtype(np.int64))

            return key._thunk

    @add_boilerplate()
    def __getitem__(self, key: Any) -> ndarray:
        """a.__getitem__(key, /)

        Return ``self[key]``.

        """
        key = self._convert_key(key)
        return ndarray(shape=None, thunk=self._thunk.get_item(key))

    def __gt__(self, rhs: Any) -> ndarray:
        """a.__gt__(value, /)

        Return ``self>value``.

        Availability
        --------
        Multiple GPUs, Multiple CPUs

        """
        from ._ufunc import greater

        return greater(self, rhs)

    def __hash__(self) -> int:
        raise TypeError("unhashable type: cunumeric.ndarray")

    def __iadd__(self, rhs: Any) -> ndarray:
        """a.__iadd__(value, /)

        Return ``self+=value``.

        Availability
        --------
        Multiple GPUs, Multiple CPUs

        """
        from ._ufunc import add

        return add(self, rhs, out=self)

    def __iand__(self, rhs: Any) -> ndarray:
        """a.__iand__(value, /)

        Return ``self&=value``.

        Availability
        --------
        Multiple GPUs, Multiple CPUs

        """
        from ._ufunc import logical_and

        return logical_and(self, rhs, out=self)

    def __idiv__(self, rhs: Any) -> ndarray:
        """a.__idiv__(value, /)

        Return ``self/=value``.

        Availability
        --------
        Multiple GPUs, Multiple CPUs

        """
        return self.__itruediv__(rhs)

    def __ifloordiv__(self, rhs: Any) -> ndarray:
        """a.__ifloordiv__(value, /)

        Return ``self//=value``.

        Availability
        --------
        Multiple GPUs, Multiple CPUs

        """
        from ._ufunc import floor_divide

        return floor_divide(self, rhs, out=self)

    def __ilshift__(self, rhs: Any) -> ndarray:
        """a.__ilshift__(value, /)

        Return ``self<<=value``.

        Availability
        --------
        Multiple GPUs, Multiple CPUs

        """
        from ._ufunc import left_shift

        return left_shift(self, rhs, out=self)

    def __imod__(self, rhs: Any) -> ndarray:
        """a.__imod__(value, /)

        Return ``self%=value``.

        Availability
        --------
        Multiple GPUs, Multiple CPUs

        """
        from ._ufunc import remainder

        return remainder(self, rhs, out=self)

    def __imul__(self, rhs: Any) -> ndarray:
        """a.__imul__(value, /)

        Return ``self*=value``.

        Availability
        --------
        Multiple GPUs, Multiple CPUs

        """
        from ._ufunc import multiply

        return multiply(self, rhs, out=self)

    def __index__(self) -> int:
        return self.__array__().__index__()

    def __int__(self) -> int:
        """a.__int__(/)

        Return ``int(self)``.

        """
        return int(self.__array__())

    def __invert__(self) -> ndarray:
        """a.__invert__(/)

        Return ``~self``.

        Availability
        --------
        Multiple GPUs, Multiple CPUs

        """
        if self.dtype == np.bool_:
            # Boolean values are special, just do logical NOT
            from ._ufunc import logical_not

            return logical_not(self)
        else:
            from ._ufunc import invert

            return invert(self)

    def __ior__(self, rhs: Any) -> ndarray:
        """a.__ior__(/)

        Return ``self|=value``.

        Availability
        --------
        Multiple GPUs, Multiple CPUs

        """
        from ._ufunc import logical_or

        return logical_or(self, rhs, out=self)

    def __ipow__(self, rhs: float) -> ndarray:
        """a.__ipow__(/)

        Return ``self**=value``.

        Availability
        --------
        Multiple GPUs, Multiple CPUs

        """
        from ._ufunc import power

        return power(self, rhs, out=self)

    def __irshift__(self, rhs: Any) -> ndarray:
        """a.__irshift__(/)

        Return ``self>>=value``.

        Availability
        --------
        Multiple GPUs, Multiple CPUs

        """
        from ._ufunc import right_shift

        return right_shift(self, rhs, out=self)

    def __iter__(self) -> Any:
        """a.__iter__(/)"""
        return self.__array__().__iter__()

    def __isub__(self, rhs: Any) -> ndarray:
        """a.__isub__(/)

        Return ``self-=value``.

        Availability
        --------
        Multiple GPUs, Multiple CPUs

        """
        from ._ufunc import subtract

        return subtract(self, rhs, out=self)

    def __itruediv__(self, rhs: Any) -> ndarray:
        """a.__itruediv__(/)

        Return ``self/=value``.

        Availability
        --------
        Multiple GPUs, Multiple CPUs

        """
        from ._ufunc import true_divide

        return true_divide(self, rhs, out=self)

    def __ixor__(self, rhs: Any) -> ndarray:
        """a.__ixor__(/)

        Return ``self^=value``.

        Availability
        --------
        Multiple GPUs, Multiple CPUs

        """
        from ._ufunc import logical_xor

        return logical_xor(self, rhs, out=self)

    def __le__(self, rhs: Any) -> ndarray:
        """a.__le__(value, /)

        Return ``self<=value``.

        Availability
        --------
        Multiple GPUs, Multiple CPUs

        """
        from ._ufunc import less_equal

        return less_equal(self, rhs)

    def __len__(self) -> int:
        """a.__len__(/)

        Return ``len(self)``.

        """
        return self.shape[0]

    def __lshift__(self, rhs: Any) -> ndarray:
        """a.__lshift__(value, /)

        Return ``self<<value``.

        Availability
        --------
        Multiple GPUs, Multiple CPUs

        """
        from ._ufunc import left_shift

        return left_shift(self, rhs)

    def __lt__(self, rhs: Any) -> ndarray:
        """a.__lt__(value, /)

        Return ``self<value``.

        Availability
        --------
        Multiple GPUs, Multiple CPUs

        """
        from ._ufunc import less

        return less(self, rhs)

    def __matmul__(self, value: Any) -> ndarray:
        """a.__matmul__(value, /)

        Return ``self@value``.

        Availability
        --------
        Multiple GPUs, Multiple CPUs

        """
        return self.dot(value)

    def __mod__(self, rhs: Any) -> ndarray:
        """a.__mod__(value, /)

        Return ``self%value``.

        Availability
        --------
        Multiple GPUs, Multiple CPUs

        """
        from ._ufunc import remainder

        return remainder(self, rhs)

    def __mul__(self, rhs: Any) -> ndarray:
        """a.__mul__(value, /)

        Return ``self*value``.

        Availability
        --------
        Multiple GPUs, Multiple CPUs

        """
        from ._ufunc import multiply

        return multiply(self, rhs)

    def __ne__(self, rhs: object) -> ndarray:  # type: ignore [override]
        """a.__ne__(value, /)

        Return ``self!=value``.

        Availability
        --------
        Multiple GPUs, Multiple CPUs

        """
        from ._ufunc import not_equal

        return not_equal(self, rhs)

    def __neg__(self) -> ndarray:
        """a.__neg__(value, /)

        Return ``-self``.

        Availability
        --------
        Multiple GPUs, Multiple CPUs

        """
        from ._ufunc import negative

        return negative(self)

    # __new__

    @add_boilerplate()
    def nonzero(self) -> tuple[ndarray, ...]:
        """a.nonzero()

        Return the indices of the elements that are non-zero.

        Refer to :func:`cunumeric.nonzero` for full documentation.

        See Also
        --------
        cunumeric.nonzero : equivalent function

        Availability
        --------
        Multiple GPUs, Multiple CPUs

        """
        thunks = self._thunk.nonzero()
        return tuple(
            ndarray(shape=thunk.shape, thunk=thunk) for thunk in thunks
        )

    def __or__(self, rhs: Any) -> ndarray:
        """a.__or__(value, /)

        Return ``self|value``.

        Availability
        --------
        Multiple GPUs, Multiple CPUs

        """
        from ._ufunc import logical_or

        return logical_or(self, rhs)

    def __pos__(self) -> ndarray:
        """a.__pos__(value, /)

        Return ``+self``.

        Availability
        --------
        Multiple GPUs, Multiple CPUs

        """
        # the positive opeartor is equivalent to copy
        from ._ufunc import positive

        return positive(self)

    def __pow__(self, rhs: float) -> ndarray:
        """a.__pow__(value, /)

        Return ``pow(self, value)``.

        Availability
        --------
        Multiple GPUs, Multiple CPUs

        """
        from ._ufunc import power

        return power(self, rhs)

    def __radd__(self, lhs: Any) -> ndarray:
        """a.__radd__(value, /)

        Return ``value+self``.

        Availability
        --------
        Multiple GPUs, Multiple CPUs

        """
        from ._ufunc import add

        return add(lhs, self)

    def __rand__(self, lhs: Any) -> ndarray:
        """a.__rand__(value, /)

        Return ``value&self``.

        Availability
        --------
        Multiple GPUs, Multiple CPUs

        """
        from ._ufunc import logical_and

        return logical_and(lhs, self)

    def __rdiv__(self, lhs: Any) -> ndarray:
        """a.__rdiv__(value, /)

        Return ``value/self``.

        Availability
        --------
        Multiple GPUs, Multiple CPUs

        """
        from ._ufunc import true_divide

        return true_divide(lhs, self)

    def __rdivmod__(self, lhs: Any) -> ndarray:
        """a.__rdivmod__(value, /)

        Return ``divmod(value, self)``.

        Availability
        --------
        Multiple GPUs, Multiple CPUs

        """
        raise NotImplementedError(
            "cunumeric.ndarray doesn't support __rdivmod__ yet"
        )

    def __reduce__(
        self, *args: Any, **kwargs: Any
    ) -> Union[str, tuple[str, ...]]:
        """a.__reduce__(/)

        For pickling.

        """
        return self.__array__().__reduce__(*args, **kwargs)

    def __reduce_ex__(
        self, *args: Any, **kwargs: Any
    ) -> Union[str, tuple[str, ...]]:
        return self.__array__().__reduce_ex__(*args, **kwargs)

    def __repr__(self) -> str:
        """a.__repr__(/)

        Return ``repr(self)``.

        Availability
        --------
        Multiple GPUs, Multiple CPUs

        """
        return repr(self.__array__())

    def __rfloordiv__(self, lhs: Any) -> ndarray:
        """a.__rfloordiv__(value, /)

        Return ``value//self``.

        Availability
        --------
        Multiple GPUs, Multiple CPUs

        """
        from ._ufunc import floor_divide

        return floor_divide(lhs, self)

    def __rmod__(self, lhs: Any) -> ndarray:
        """a.__rmod__(value, /)

        Return ``value%self``.

        Availability
        --------
        Multiple GPUs, Multiple CPUs

        """
        from ._ufunc import remainder

        return remainder(lhs, self)

    def __rmul__(self, lhs: Any) -> ndarray:
        """a.__rmul__(value, /)

        Return ``value*self``.

        Availability
        --------
        Multiple GPUs, Multiple CPUs

        """
        from ._ufunc import multiply

        return multiply(lhs, self)

    def __ror__(self, lhs: Any) -> ndarray:
        """a.__ror__(value, /)

        Return ``value|self``.

        Availability
        --------
        Multiple GPUs, Multiple CPUs

        """
        from ._ufunc import logical_or

        return logical_or(lhs, self)

    def __rpow__(self, lhs: Any) -> ndarray:
        """__rpow__(value, /)

        Return ``pow(value, self)``.

        Availability
        --------
        Multiple GPUs, Multiple CPUs

        """
        from ._ufunc import power

        return power(lhs, self)

    def __rshift__(self, rhs: Any) -> ndarray:
        """a.__rshift__(value, /)

        Return ``self>>value``.

        Availability
        --------
        Multiple GPUs, Multiple CPUs

        """
        from ._ufunc import right_shift

        return right_shift(self, rhs)

    def __rsub__(self, lhs: Any) -> ndarray:
        """a.__rsub__(value, /)

        Return ``value-self``.

        Availability
        --------
        Multiple GPUs, Multiple CPUs

        """
        from ._ufunc import subtract

        return subtract(lhs, self)

    def __rtruediv__(self, lhs: Any) -> ndarray:
        """a.__rtruediv__(value, /)

        Return ``value/self``.

        Availability
        --------
        Multiple GPUs, Multiple CPUs

        """
        from ._ufunc import true_divide

        return true_divide(lhs, self)

    def __rxor__(self, lhs: Any) -> ndarray:
        """a.__rxor__(value, /)

        Return ``value^self``.

        Availability
        --------
        Multiple GPUs, Multiple CPUs

        """
        from ._ufunc import bitwise_xor

        return bitwise_xor(lhs, self)

    # __setattr__
    @add_boilerplate("value")
    def __setitem__(self, key: Any, value: Any) -> None:
        """__setitem__(key, value, /)

        Set ``self[key]=value``.

        """
        check_writeable(self)
        if key is None:
            raise KeyError("invalid key passed to cunumeric.ndarray")
        if value.dtype != self.dtype:
            temp = ndarray(value.shape, dtype=self.dtype, inputs=(value,))
            temp._thunk.convert(value._thunk)
            value = temp
        key = self._convert_key(key)
        self._thunk.set_item(key, value._thunk)

    def __setstate__(self, state: Any) -> None:
        """a.__setstate__(state, /)

        For unpickling.

        The `state` argument must be a sequence that contains the following
        elements:

        Parameters
        ----------
        version : int
            optional pickle version. If omitted defaults to 0.
        shape : tuple
        dtype : data-type
        isFortran : bool
        rawdata : str or list
            a binary string with the data, or a list if 'a' is an object array

        """
        self.__array__().__setstate__(state)

    def __sizeof__(self, *args: Any, **kwargs: Any) -> int:
        return self.__array__().__sizeof__(*args, **kwargs)

    def __sub__(self, rhs: Any) -> ndarray:
        """a.__sub__(value, /)

        Return ``self-value``.

        Availability
        --------
        Multiple GPUs, Multiple CPUs

        """
        from ._ufunc import subtract

        return subtract(self, rhs)

    def __str__(self) -> str:
        """a.__str__(/)

        Return ``str(self)``.

        Availability
        --------
        Multiple GPUs, Multiple CPUs

        """
        return str(self.__array__())

    def __truediv__(self, rhs: Any) -> ndarray:
        """a.__truediv__(value, /)

        Return ``self/value``.

        Availability
        --------
        Multiple GPUs, Multiple CPUs

        """
        from ._ufunc import true_divide

        return true_divide(self, rhs)

    def __xor__(self, rhs: Any) -> ndarray:
        """a.__xor__(value, /)

        Return ``self^value``.

        Availability
        --------
        Multiple GPUs, Multiple CPUs

        """
        from ._ufunc import bitwise_xor

        return bitwise_xor(self, rhs)

    @add_boilerplate()
    def all(
        self,
        axis: Any = None,
        out: Union[ndarray, None] = None,
        keepdims: bool = False,
        initial: Union[int, float, None] = None,
        where: Union[bool, ndarray] = True,
    ) -> ndarray:
        """a.all(axis=None, out=None, keepdims=False, initial=None, where=True)

        Returns True if all elements evaluate to True.

        Refer to :func:`cunumeric.all` for full documentation.

        See Also
        --------
        cunumeric.all : equivalent function

        Availability
        --------
        Multiple GPUs, Multiple CPUs

        """
        return self._perform_unary_reduction(
            UnaryRedCode.ALL,
            self,
            axis=axis,
            res_dtype=bool,
            out=out,
            keepdims=keepdims,
            initial=initial,
            where=where,
        )

    @add_boilerplate()
    def any(
        self,
        axis: Any = None,
        out: Union[ndarray, None] = None,
        keepdims: bool = False,
        initial: Union[int, float, None] = None,
        where: Union[bool, ndarray] = True,
    ) -> ndarray:
        """a.any(axis=None, out=None, keepdims=False, initial=None, where=True)

        Returns True if any of the elements of `a` evaluate to True.

        Refer to :func:`cunumeric.any` for full documentation.

        See Also
        --------
        cunumeric.any : equivalent function

        Availability
        --------
        Multiple GPUs, Multiple CPUs

        """
        return self._perform_unary_reduction(
            UnaryRedCode.ANY,
            self,
            axis=axis,
            res_dtype=bool,
            out=out,
            keepdims=keepdims,
            initial=initial,
            where=where,
        )

    @add_boilerplate()
    def argmax(
        self,
        axis: Any = None,
        out: Union[ndarray, None] = None,
        keepdims: bool = False,
    ) -> ndarray:
        """a.argmax(axis=None, out=None)

        Return indices of the maximum values along the given axis.

        Refer to :func:`cunumeric.argmax` for full documentation.

        See Also
        --------
        cunumeric.argmax : equivalent function

        Availability
        --------
        Multiple GPUs, Multiple CPUs

        """
        if out is not None and out.dtype != np.int64:
            raise ValueError("output array must have int64 dtype")
        if axis is not None and not isinstance(axis, int):
            raise ValueError("axis must be an integer")
        return self._perform_unary_reduction(
            UnaryRedCode.ARGMAX,
            self,
            axis=axis,
            res_dtype=np.dtype(np.int64),
            out=out,
            keepdims=keepdims,
        )

    @add_boilerplate()
    def argmin(
        self,
        axis: Any = None,
        out: Union[ndarray, None] = None,
        keepdims: bool = False,
    ) -> ndarray:
        """a.argmin(axis=None, out=None)

        Return indices of the minimum values along the given axis.

        Refer to :func:`cunumeric.argmin` for detailed documentation.

        See Also
        --------
        cunumeric.argmin : equivalent function

        Availability
        --------
        Multiple GPUs, Multiple CPUs

        """
        if out is not None and out.dtype != np.int64:
            raise ValueError("output array must have int64 dtype")
        if axis is not None and not isinstance(axis, int):
            raise ValueError("axis must be an integer")
        return self._perform_unary_reduction(
            UnaryRedCode.ARGMIN,
            self,
            axis=axis,
            res_dtype=np.dtype(np.int64),
            out=out,
            keepdims=keepdims,
        )

    def astype(
        self,
        dtype: npt.DTypeLike,
        order: OrderType = "C",
        casting: CastingKind = "unsafe",
        subok: bool = True,
        copy: bool = True,
    ) -> ndarray:
        """a.astype(dtype, order='C', casting='unsafe', subok=True, copy=True)

        Copy of the array, cast to a specified type.

        Parameters
        ----------
        dtype : str or data-type
            Typecode or data-type to which the array is cast.

        order : ``{'C', 'F', 'A', 'K'}``, optional
            Controls the memory layout order of the result.
            'C' means C order, 'F' means Fortran order, 'A'
            means 'F' order if all the arrays are Fortran contiguous,
            'C' order otherwise, and 'K' means as close to the
            order the array elements appear in memory as possible.
            Default is 'K'.

        casting : ``{'no', 'equiv', 'safe', 'same_kind', 'unsafe'}``, optional
            Controls what kind of data casting may occur. Defaults to 'unsafe'
            for backwards compatibility.

            * 'no' means the data types should not be cast at all.
            * 'equiv' means only byte-order changes are allowed.
            * 'safe' means only casts which can preserve values are allowed.
            * 'same_kind' means only safe casts or casts within a kind,
                like float64 to float32, are allowed.
            * 'unsafe' means any data conversions may be done.

        subok : bool, optional
            If True, then sub-classes will be passed-through (default),
            otherwise the returned array will be forced to be a base-class
            array.

        copy : bool, optional
            By default, astype always returns a newly allocated array. If this
            is set to false, and the `dtype`, `order`, and `subok`
            requirements are satisfied, the input array is returned instead
            of a copy.

        Returns
        -------
        arr_t : ndarray
            Unless `copy` is False and the other conditions for returning the
            input array are satisfied (see description for `copy` input
            parameter), `arr_t` is a new array of the same shape as the input
            array, with dtype, order given by `dtype`, `order`.

        Availability
        --------
        Multiple GPUs, Multiple CPUs

        """
        return self._astype(dtype, order, casting, subok, copy, False)

    def _astype(
        self,
        dtype: npt.DTypeLike,
        order: OrderType = "C",
        casting: CastingKind = "unsafe",
        subok: bool = True,
        copy: bool = True,
        temporary: bool = False,
    ) -> ndarray:
        dtype = np.dtype(dtype)
        if self.dtype == dtype:
            return self

        casting_allowed = np.can_cast(self.dtype, dtype, casting)
        if casting_allowed:
            # For numeric to non-numeric casting, the dest dtype should be
            # retrived from 'promote_types' to preserve values
            # e.g. ) float 64 to str, np.dtype(dtype) == '<U'
            # this dtype is not safe to store
            if dtype == np.dtype("str"):
                dtype = np.promote_types(self.dtype, dtype)
        else:
            raise TypeError(
                f"Cannot cast array data"
                f"from '{self.dtype}' to '{dtype}' "
                f"to the rule '{casting}'"
            )
        result = ndarray(self.shape, dtype=dtype, inputs=(self,))
        result._thunk.convert(self._thunk, warn=False, temporary=temporary)
        return result

    @add_boilerplate()
    def take(
        self,
        indices: Any,
        axis: Any = None,
        out: Union[ndarray, None] = None,
        mode: BoundsMode = "raise",
    ) -> ndarray:
        """a.take(indices, axis=None, out=None, mode="raise")

        Take elements from an array along an axis.

        Refer to :func:`cunumeric.take` for full documentation.

        See Also
        --------
        cunumeric.take : equivalent function

        Availability
        --------
        Multiple GPUs, Multiple CPUs

        """
        if not np.isscalar(indices):
            # if indices is a tuple or list, bring sub-tuples to the same shape
            # and concatenate them
            indices = convert_to_cunumeric_ndarray(indices)

        if axis is None:
            self = self.ravel()
            axis = 0
        else:
            axis = normalize_axis_index(axis, self.ndim)

        # TODO remove "raise" logic when bounds check for advanced
        # indexing is implementd
        if mode == "raise":
            if np.isscalar(indices):
                if (indices < -self.shape[axis]) or (
                    indices >= self.shape[axis]
                ):
                    raise IndexError("invalid entry in indices array")
            else:
                if (indices < -self.shape[axis]).any() or (
                    indices >= self.shape[axis]
                ).any():
                    raise IndexError("invalid entry in indices array")
        elif mode == "wrap":
            indices = indices % self.shape[axis]
        elif mode == "clip":
            if np.isscalar(indices):
                if indices >= self.shape[axis]:
                    indices = self.shape[axis] - 1
                if indices < 0:
                    indices = 0
            else:
                indices = indices.clip(0, self.shape[axis] - 1)
        else:
            raise ValueError(
                "Invalid mode '{}' for take operation".format(mode)
            )
        if self.shape[axis] == 0:
            if indices.size != 0:
                raise IndexError(
                    "Cannot do a non-empty take() from an empty axis."
                )
            return self.copy()

        point_indices = tuple(slice(None) for i in range(0, axis))
        point_indices += (indices,)
        if out is not None:
            if out.dtype != self.dtype:
                raise TypeError("Type mismatch: out array has the wrong type")
            out[:] = self[point_indices]
            return out
        else:
            res = self[point_indices]
            if np.isscalar(indices):
                res = res.copy()
            return res

    @add_boilerplate()
    def choose(
        self,
        choices: Any,
        out: Union[ndarray, None] = None,
        mode: BoundsMode = "raise",
    ) -> ndarray:
        """a.choose(choices, out=None, mode='raise')

        Use an index array to construct a new array from a set of choices.

        Refer to :func:`cunumeric.choose` for full documentation.

        See Also
        --------
        cunumeric.choose : equivalent function

        Availability
        --------
        Multiple GPUs, Multiple CPUs

        """
        a = self

        if isinstance(choices, list):
            choices = tuple(choices)
<<<<<<< HEAD

        if isinstance(choices, tuple):
            n = len(choices)
=======
        is_tuple = isinstance(choices, tuple)
        if is_tuple:
            if (n := len(choices)) == 0:
                raise ValueError("invalid entry in choice array")
>>>>>>> 0d46e7cd
            dtypes = [ch.dtype for ch in choices]
            ch_dtype = np.result_type(*dtypes)
            choices = tuple(
                convert_to_cunumeric_ndarray(choices[i]).astype(ch_dtype)
                for i in range(n)
            )

        else:
            choices = convert_to_cunumeric_ndarray(choices)
            n = choices.shape[0]
            ch_dtype = choices.dtype
            choices = tuple(choices[i, ...] for i in range(n))

        if not np.issubdtype(self.dtype, np.integer):
            raise TypeError("a array should be integer type")

        if self.dtype != np.int64:
            a = a.astype(np.int64)
        if mode == "raise":
            if (a < 0).any() or (a >= n).any():
                raise ValueError("invalid entry in choice array")
        elif mode == "wrap":
            a = a % n
        elif mode == "clip":
            a = a.clip(0, n - 1)
        else:
            raise ValueError(
                f"mode={mode} not understood. Must "
                "be 'raise', 'wrap', or 'clip'"
            )

        # we need to broadcast all arrays in choices with
        # input and output arrays
        if out is not None:
            out_shape = np.broadcast_shapes(
                a.shape, choices[0].shape, out.shape
            )
        else:
            out_shape = np.broadcast_shapes(a.shape, choices[0].shape)

        for c in choices:
            out_shape = np.broadcast_shapes(out_shape, c.shape)

        # if output is provided, it shape should be the same as out_shape
        if out is not None and out.shape != out_shape:
            raise ValueError(
                f"non-broadcastable output operand with shape "
                f" {str(out.shape)}"
                f" doesn't match the broadcast shape {out_shape}"
            )

        if out is not None and out.dtype == ch_dtype:
            out_arr = out

        else:
            # no output, create one
            out_arr = ndarray(
                shape=out_shape,
                dtype=ch_dtype,
                inputs=(a, choices),
            )

        ch = tuple(c._thunk for c in choices)
        out_arr._thunk.choose(a._thunk, *ch)

        if out is not None and out.dtype != ch_dtype:
            out._thunk.convert(out_arr._thunk)
            return out

        return out_arr

    @add_boilerplate()
    def compress(
        self,
        condition: ndarray,
        axis: Any = None,
        out: Union[ndarray, None] = None,
    ) -> ndarray:
        """a.compress(self, condition, axis=None, out=None)

        Return selected slices of an array along given axis.

        Refer to :func:`cunumeric.compress` for full documentation.

        See Also
        --------
        cunumeric.compress : equivalent function

        Availability
        --------
        Multiple GPUs, Multiple CPUs

        """
        a = self
        try:
            if condition.ndim != 1:
                raise ValueError(
                    "Dimension mismatch: condition must be a 1D array"
                )
        except AttributeError:
            raise ValueError(
                "Dimension mismatch: condition must be a 1D array"
            )
        condition = condition._warn_and_convert(np.dtype(bool))

        if axis is None:
            axis = 0
            a = self.ravel()
        else:
            axis = normalize_axis_index(axis, self.ndim)

        if a.shape[axis] < condition.shape[0]:
            raise ValueError(
                "Shape mismatch: "
                "condition contains entries that are out of bounds"
            )
        elif a.shape[axis] > condition.shape[0]:
            slice_tuple = tuple(slice(None) for ax in range(axis)) + (
                slice(0, condition.shape[0]),
            )
            a = a[slice_tuple]

        index_tuple: tuple[Any, ...] = tuple(slice(None) for ax in range(axis))
        index_tuple += (condition,)

        if out is not None:
            out[:] = a[index_tuple]
            return out
        else:
            res = a[index_tuple]
            return res

    @add_boilerplate()
    def clip(
        self,
        min: Union[int, float, npt.ArrayLike, None] = None,
        max: Union[int, float, npt.ArrayLike, None] = None,
        out: Union[npt.NDArray[Any], ndarray, None] = None,
    ) -> ndarray:
        """a.clip(min=None, max=None, out=None)

        Return an array whose values are limited to ``[min, max]``.

        One of max or min must be given.

        Refer to :func:`cunumeric.clip` for full documentation.

        See Also
        --------
        cunumeric.clip : equivalent function

        Availability
        --------
        Multiple GPUs, Multiple CPUs

        """
        args = (
            np.array(min, dtype=self.dtype),
            np.array(max, dtype=self.dtype),
        )
        if args[0].size != 1 or args[1].size != 1:
            runtime.warn(
                "cuNumeric has not implemented clip with array-like "
                "arguments and is falling back to canonical numpy. You "
                "may notice significantly decreased performance for this "
                "function call.",
                category=RuntimeWarning,
            )
            if isinstance(out, np.ndarray):
                self.__array__().clip(args[0], args[1], out=out)
                return convert_to_cunumeric_ndarray(out, share=True)
            elif isinstance(out, ndarray):
                self.__array__().clip(args[0], args[1], out=out.__array__())
                return out
            else:
                return convert_to_cunumeric_ndarray(
                    self.__array__().clip(args[0], args[1])
                )
        return self._perform_unary_op(
            UnaryOpCode.CLIP, self, out=out, extra_args=args
        )

    def conj(self) -> ndarray:
        """a.conj()

        Complex-conjugate all elements.

        Refer to :func:`cunumeric.conjugate` for full documentation.

        See Also
        --------
        cunumeric.conjugate : equivalent function

        Availability
        --------
        Multiple GPUs, Multiple CPUs

        """
        if self.dtype.kind == "c":
            result = self._thunk.conj()
            return ndarray(self.shape, dtype=self.dtype, thunk=result)
        else:
            return self

    def conjugate(self) -> ndarray:
        """a.conjugate()

        Return the complex conjugate, element-wise.

        Refer to :func:`cunumeric.conjugate` for full documentation.

        See Also
        --------
        cunumeric.conjugate : equivalent function

        Availability
        --------
        Multiple GPUs, Multiple CPUs

        """
        return self.conj()

    def copy(self, order: OrderType = "C") -> ndarray:
        """copy()

        Get a copy of the iterator as a 1-D array.

        Availability
        --------
        Multiple GPUs, Multiple CPUs

        """
        # We don't care about dimension order in cuNumeric
        return self.__copy__()

    @add_boilerplate()
    def cumsum(
        self,
        axis: Any = None,
        dtype: Union[np.dtype[Any], None] = None,
        out: Union[ndarray, None] = None,
    ) -> ndarray:
        return self._perform_scan(
            ScanCode.SUM,
            self,
            axis=axis,
            dtype=dtype,
            out=out,
            nan_to_identity=False,
        )

    @add_boilerplate()
    def cumprod(
        self,
        axis: Any = None,
        dtype: Union[np.dtype[Any], None] = None,
        out: Union[ndarray, None] = None,
    ) -> ndarray:
        return self._perform_scan(
            ScanCode.PROD,
            self,
            axis=axis,
            dtype=dtype,
            out=out,
            nan_to_identity=False,
        )

    @add_boilerplate()
    def nancumsum(
        self,
        axis: Any = None,
        dtype: Union[np.dtype[Any], None] = None,
        out: Union[ndarray, None] = None,
    ) -> ndarray:
        return self._perform_scan(
            ScanCode.SUM,
            self,
            axis=axis,
            dtype=dtype,
            out=out,
            nan_to_identity=True,
        )

    @add_boilerplate()
    def nancumprod(
        self,
        axis: Any = None,
        dtype: Union[np.dtype[Any], None] = None,
        out: Union[ndarray, None] = None,
    ) -> ndarray:
        return self._perform_scan(
            ScanCode.PROD,
            self,
            axis=axis,
            dtype=dtype,
            out=out,
            nan_to_identity=True,
        )

    # diagonal helper. Will return diagonal for arbitrary number of axes;
    # currently offset option is implemented only for the case of number of
    # axes=2. This restriction can be lifted in the future if there is a
    # use case of having arbitrary number of offsets
    def _diag_helper(
        self,
        offset: int = 0,
        axes: Union[Any, None] = None,
        extract: bool = True,
        trace: bool = False,
        out: Union[ndarray, None] = None,
        dtype: Union[np.dtype[Any], None] = None,
    ) -> ndarray:
        # _diag_helper can be used only for arrays with dim>=1
        if self.ndim < 1:
            raise ValueError("_diag_helper is implemented for dim>=1")
        # out should be passed only for Trace
        if out is not None and not trace:
            raise ValueError("_diag_helper supports out only for trace=True")
        # dtype should be passed only for Trace
        if dtype is not None and not trace:
            raise ValueError("_diag_helper supports dtype only for trace=True")

        if self.ndim == 1:
            if axes is not None:
                raise ValueError(
                    "Axes shouldn't be specified when getting "
                    "diagonal for 1D array"
                )
            m = self.shape[0] + np.abs(offset)
            res = ndarray((m, m), dtype=self.dtype, inputs=(self,))
            diag_size = self.shape[0]
            res._thunk._diag_helper(
                self._thunk, offset=offset, naxes=0, extract=False, trace=False
            )
        else:
            assert axes is not None
            N = len(axes)
            if len(axes) != len(set(axes)):
                raise ValueError(
                    "axes passed to _diag_helper should be all different"
                )
            if self.ndim < N:
                raise ValueError(
                    "Dimension of input array shouldn't be less "
                    "than number of axes"
                )
            # pack the axes that are not going to change
            transpose_axes = tuple(
                ax for ax in range(self.ndim) if ax not in axes
            )
            # only 2 axes provided, we transpose based on the offset
            if N == 2:
                if offset >= 0:
                    a = self.transpose(transpose_axes + (axes[0], axes[1]))
                else:
                    a = self.transpose(transpose_axes + (axes[1], axes[0]))
                    offset = -offset

                if offset >= a.shape[self.ndim - 1]:
                    raise ValueError(
                        "'offset' for diag or diagonal must be in range"
                    )

                diag_size = max(0, min(a.shape[-2], a.shape[-1] - offset))
            # more than 2 axes provided:
            elif N > 2:
                # offsets are supported only when naxes=2
                if offset != 0:
                    raise ValueError(
                        "offset supported for number of axes == 2"
                    )
                # sort axes along which diagonal is calculated by size
                axes = sorted(axes, reverse=True, key=lambda i: self.shape[i])
                axes = tuple(axes)
                # transpose a so axes for which diagonal is calculated are at
                #  at the end
                a = self.transpose(transpose_axes + axes)
                diag_size = a.shape[a.ndim - 1]
            elif N < 2:
                raise ValueError(
                    "number of axes passed to the _diag_helper"
                    " should be more than 1"
                )

            tr_shape = tuple(a.shape[i] for i in range(a.ndim - N))
            # calculate shape of the output array
            out_shape: NdShape
            if trace:
                if N != 2:
                    raise ValueError(
                        " exactly 2 axes should be passed to trace"
                    )
                if self.ndim == 2:
                    out_shape = (1,)
                elif self.ndim > 2:
                    out_shape = tr_shape
                else:
                    raise ValueError(
                        "dimension of the array for trace operation:"
                        " should be >=2"
                    )
            else:
                out_shape = tr_shape + (diag_size,)

            res_dtype = (
                dtype
                if dtype is not None
                else out.dtype
                if out is not None
                else a.dtype
            )
            a = a._maybe_convert(res_dtype, (a,))
            if out is not None and out.shape != out_shape:
                raise ValueError("output array has the wrong shape")
            if out is not None and out.dtype == res_dtype:
                res = out
            else:
                res = ndarray(shape=out_shape, dtype=res_dtype, inputs=(self,))

            res._thunk._diag_helper(
                a._thunk, offset=offset, naxes=N, extract=extract, trace=trace
            )
            if out is not None and out is not res:
                out._thunk.convert(res._thunk)
                res = out

        return res

    def diagonal(
        self,
        offset: int = 0,
        axis1: Any = None,
        axis2: Any = None,
        extract: bool = True,
        axes: Any = None,
    ) -> ndarray:
        """a.diagonal(offset=0, axis1=None, axis2=None)

        Return specified diagonals.

        Refer to :func:`cunumeric.diagonal` for full documentation.

        See Also
        --------
        cunumeric.diagonal : equivalent function

        Availability
        --------
        Multiple GPUs, Multiple CPUs

        """
        if self.ndim == 1:
            if extract is True:
                raise ValueError("extract can be true only for Ndim >=2")
            axes = None
        else:
            if type(axis1) == int and type(axis2) == int:
                if axes is not None:
                    raise ValueError(
                        "Either axis1/axis2 or axes must be supplied"
                    )
                axes = (axis1, axis2)
            # default values for axes
            elif (axis1 is None) and (axis2 is None) and (axes is None):
                axes = (0, 1)
            elif (axes is not None) and (
                (axis1 is not None) or (axis2 is not None)
            ):
                raise ValueError("Either axis1/axis2 or axes must be supplied")
        return self._diag_helper(offset=offset, axes=axes, extract=extract)

    @add_boilerplate("indices", "values")
    def put(
        self, indices: ndarray, values: ndarray, mode: str = "raise"
    ) -> None:
        """
        Replaces specified elements of the array with given values.

        Refer to :func:`cunumeric.put` for full documentation.

        See Also
        --------
        cunumeric.put : equivalent function

        Availability
        --------
        Multiple GPUs, Multiple CPUs

        """
        check_writeable(self)

        if values.size == 0 or indices.size == 0 or self.size == 0:
            return

        if mode not in ("raise", "wrap", "clip"):
            raise ValueError(
                "mode must be one of 'clip', 'raise', or 'wrap' "
                f"(got  {mode})"
            )

        if mode == "wrap":
            indices = indices % self.size
        elif mode == "clip":
            indices = indices.clip(0, self.size - 1)

        indices = indices._warn_and_convert(np.dtype(np.int64))
        values = values._warn_and_convert(self.dtype)

        if indices.ndim > 1:
            indices = indices.ravel()

        if self.shape == ():
            if mode == "raise":
                if indices.min() < -1 or indices.max() > 0:
                    raise IndexError("Indices out of bounds")
            if values.shape == ():
                v = values
            else:
                v = values[0]
            self._thunk.copy(v._thunk, deep=False)
            return

        # call _wrap on the values if they need to be wrapped
        if values.ndim != indices.ndim or values.size != indices.size:
            values = values._wrap(indices.size)

        self._thunk.put(indices._thunk, values._thunk, mode == "raise")

    @add_boilerplate()
    def trace(
        self,
        offset: int = 0,
        axis1: Any = None,
        axis2: Any = None,
        dtype: Union[np.dtype[Any], None] = None,
        out: Union[ndarray, None] = None,
    ) -> ndarray:
        """a.trace(offset=0, axis1=None, axis2=None, dtype = None, out = None)

        Return the sum along diagonals of the array.

        Refer to :func:`cunumeric.trace` for full documentation.

        See Also
        --------
        cunumeric.trace : equivalent function

        Availability
        --------
        Multiple GPUs, Multiple CPUs

        """
        if self.ndim < 2:
            raise ValueError(
                "trace operation can't be called on a array with DIM<2"
            )

        axes: tuple[int, ...] = ()
        if (axis1 is None) and (axis2 is None):
            # default values for axis
            axes = (0, 1)
        elif (axis1 is None) or (axis2 is None):
            raise TypeError("both axes should be passed")
        else:
            axes = (axis1, axis2)

        res = self._diag_helper(
            offset=offset, axes=axes, trace=True, out=out, dtype=dtype
        )

        # for 2D arrays we must return scalar
        if self.ndim == 2:
            res = res[0]

        return res

    @add_boilerplate("rhs")
    def dot(self, rhs: Any, out: Union[ndarray, None] = None) -> ndarray:
        """a.dot(rhs, out=None)

        Return the dot product of this array with ``rhs``.

        Refer to :func:`cunumeric.dot` for full documentation.

        See Also
        --------
        cunumeric.dot : equivalent function

        Availability
        --------
        Multiple GPUs, Multiple CPUs

        """
        from .module import _contract  # work around circular import

        if self.ndim == 0 or rhs.ndim == 0:
            from ._ufunc import multiply

            return multiply(self, rhs, out=out)

        (self_modes, rhs_modes, out_modes) = dot_modes(self.ndim, rhs.ndim)
        return _contract(
            self_modes,
            rhs_modes,
            out_modes,
            self,
            rhs,
            out=out,
            casting="unsafe",
        )

    def dump(self, file: Union[str, Path]) -> None:
        """a.dump(file)

        Dump a pickle of the array to the specified file.

        The array can be read back with pickle.load or cunumeric.load.

        Parameters
        ----------
        file : str or `pathlib.Path`
            A string naming the dump file.

        Availability
        --------
        Single CPU

        """
        self.__array__().dump(file=file)

    def dumps(self) -> bytes:
        """a.dumps()

        Returns the pickle of the array as a string.

        pickle.loads will convert the string back to an array.

        Parameters
        ----------
        None

        Availability
        --------
        Multiple GPUs, Multiple CPUs

        """
        return self.__array__().dumps()

    def _normalize_axes_shape(
        self, axes: Any, s: Any
    ) -> tuple[npt.NDArray[Any], npt.NDArray[Any]]:
        user_axes = axes is not None
        user_sizes = s is not None
        if user_axes and user_sizes and len(axes) != len(s):
            raise ValueError("Shape and axes have different lengths")
        if user_axes:
            fft_axes = [ax if ax >= 0 else ax + self.ndim for ax in axes]
            if min(fft_axes) < 0 or max(fft_axes) >= self.ndim:
                raise ValueError(
                    "Axis is out of bounds for array of size {}".format(
                        self.ndim
                    )
                )
        else:
            fft_axes = list(range(len(s)) if user_sizes else range(self.ndim))

        fft_s = list(self.shape)
        if user_sizes:
            for idx, ax in enumerate(fft_axes):
                fft_s[ax] = s[idx]
        return np.asarray(fft_axes), np.asarray(fft_s)

    def fft(
        self,
        s: Any,
        axes: Union[Sequence[int], None],
        kind: FFTType,
        direction: FFTDirection,
        norm: Any,
    ) -> ndarray:
        """a.fft(s, axes, kind, direction, norm)

        Return the ``kind`` ``direction`` FFT of this array
        with normalization ``norm``.

        Common entrypoint for FFT functionality in cunumeric.fft module.

        See Also
        --------
        cunumeric.fft : FFT functions for different ``kind`` and
        ``direction`` arguments

        Availability
        --------
        Single GPU

        """
        # Dimensions check
        if self.ndim > 3:
            raise NotImplementedError(
                f"{self.ndim}-D arrays are not supported yet"
            )

        # Type
        fft_output_type = kind.output_dtype

        # Axes and sizes
        user_sizes = s is not None
        fft_axes, fft_s = self._normalize_axes_shape(axes, s)

        # Shape
        fft_input = self
        fft_input_shape = np.asarray(self.shape)
        fft_output_shape = np.asarray(self.shape)
        if user_sizes:
            # Zero padding if any of the user sizes is larger than input
            zeropad_input = self
            if np.any(np.greater(fft_s, fft_input_shape)):
                # Create array with superset shape, fill with zeros,
                # and copy input in
                max_size = np.maximum(fft_s, fft_input_shape)
                zeropad_input = ndarray(shape=max_size, dtype=fft_input.dtype)
                zeropad_input.fill(0)
                slices = tuple(slice(0, i) for i in fft_input.shape)
                zeropad_input._thunk.set_item(slices, fft_input._thunk)

            # Slicing according to final shape
            for idx, ax in enumerate(fft_axes):
                fft_input_shape[ax] = s[idx]
            # TODO: always copying is not the best idea,
            # sometimes a view of the original input will do
            slices = tuple(slice(0, i) for i in fft_s)
            fft_input = ndarray(
                shape=fft_input_shape,
                thunk=zeropad_input._thunk.get_item(slices),
            )
            fft_output_shape = np.copy(fft_input_shape)

        # R2C/C2R require different output shapes
        if fft_output_type != self.dtype:
            # R2C/C2R dimension is the last axis
            lax = fft_axes[-1]
            if direction == FFTDirection.FORWARD:
                fft_output_shape[lax] = fft_output_shape[lax] // 2 + 1
            else:
                if user_sizes:
                    fft_output_shape[lax] = s[-1]
                else:
                    fft_output_shape[lax] = 2 * (fft_input.shape[lax] - 1)

        # Execute FFT backend
        out = ndarray(
            shape=fft_output_shape,
            dtype=fft_output_type,
        )
        out._thunk.fft(
            fft_input._thunk, cast(Sequence[int], fft_axes), kind, direction
        )

        # Normalization
        fft_norm = FFTNormalization.from_string(norm)
        do_normalization = any(
            (
                fft_norm == FFTNormalization.ORTHOGONAL,
                fft_norm == FFTNormalization.FORWARD
                and direction == FFTDirection.FORWARD,
                fft_norm == FFTNormalization.INVERSE
                and direction == FFTDirection.INVERSE,
            )
        )
        if do_normalization:
            if direction == FFTDirection.FORWARD:
                norm_shape = fft_input.shape
            else:
                norm_shape = out.shape
            norm_shape_along_axes = [norm_shape[ax] for ax in fft_axes]
            factor = np.prod(norm_shape_along_axes)
            if fft_norm == FFTNormalization.ORTHOGONAL:
                factor = np.sqrt(factor)
            return out / factor

        return out

    def fill(self, value: float) -> None:
        """a.fill(value)

        Fill the array with a scalar value.

        Parameters
        ----------
        value : scalar
            All elements of `a` will be assigned this value.

        Availability
        --------
        Multiple GPUs, Multiple CPUs

        """
        check_writeable(self)
        val = np.array(value, dtype=self.dtype)
        self._thunk.fill(val)

    def flatten(self, order: OrderType = "C") -> ndarray:
        """a.flatten(order='C')

        Return a copy of the array collapsed into one dimension.

        Parameters
        ----------
        order : ``{'C', 'F', 'A', 'K'}``, optional
            'C' means to flatten in row-major (C-style) order.
            'F' means to flatten in column-major (Fortran-
            style) order. 'A' means to flatten in column-major
            order if `a` is Fortran *contiguous* in memory,
            row-major order otherwise. 'K' means to flatten
            `a` in the order the elements occur in memory.
            The default is 'C'.

        Returns
        -------
        y : ndarray
            A copy of the input array, flattened to one dimension.

        See Also
        --------
        ravel : Return a flattened array.
        flat : A 1-D flat iterator over the array.

        Availability
        --------
        Multiple GPUs, Multiple CPUs

        """
        # Reshape first and make a copy if the output is a view of the src
        # the output always should be a copy of the src array
        result = self.reshape(-1, order=order)
        if self.ndim <= 1:
            result = result.copy()
        return result

    def getfield(self, dtype: np.dtype[Any], offset: int = 0) -> None:
        raise NotImplementedError(
            "cuNumeric does not currently support type reinterpretation "
            "for ndarray.getfield"
        )

    def _convert_singleton_key(self, args: tuple[Any, ...]) -> Any:
        if len(args) == 0 and self.size == 1:
            return (0,) * self.ndim
        if len(args) == 1 and isinstance(args[0], int):
            flat_idx = args[0]
            result: tuple[int, ...] = ()
            for dim_size in reversed(self.shape):
                result = (flat_idx % dim_size,) + result
                flat_idx //= dim_size
            return result
        if len(args) == 1 and isinstance(args[0], tuple):
            args = args[0]
        if len(args) != self.ndim or any(not isinstance(x, int) for x in args):
            raise KeyError("invalid key")
        return args

    def item(self, *args: Any) -> Any:
        """a.item(*args)

        Copy an element of an array to a standard Python scalar and return it.

        Parameters
        ----------
        \\*args :

            * none: in this case, the method only works for arrays
                with one element (`a.size == 1`), which element is
                copied into a standard Python scalar object and returned.
            * int_type: this argument is interpreted as a flat index into
                the array, specifying which element to copy and return.
            * tuple of int_types: functions as does a single int_type
                argument, except that the argument is interpreted as an
                nd-index into the array.

        Returns
        -------
        z : scalar
            A copy of the specified element of the array as a suitable
            Python scalar

        Notes
        -----
        When the data type of `a` is longdouble or clongdouble, item() returns
        a scalar array object because there is no available Python scalar that
        would not lose information. Void arrays return a buffer object for
        item(), unless fields are defined, in which case a tuple is returned.
        `item` is very similar to a[args], except, instead of an array scalar,
        a standard Python scalar is returned. This can be useful for speeding
        up access to elements of the array and doing arithmetic on elements of
        the array using Python's optimized math.

        Availability
        --------
        Multiple GPUs, Multiple CPUs

        """
        key = self._convert_singleton_key(args)
        result = self[key]
        assert result.shape == ()
        return result._thunk.__numpy_array__()

    def itemset(self, *args: Any) -> None:
        """a.itemset(*args)

        Insert scalar into an array (scalar is cast to array's dtype,
        if possible)

        There must be at least 1 argument, and define the last argument
        as *item*.  Then, ``a.itemset(*args)`` is equivalent to but faster
        than ``a[args] = item``.  The item should be a scalar value and `args`
        must select a single item in the array `a`.

        Parameters
        ----------
        \\*args :
            If one argument: a scalar, only used in case `a` is of size 1.
            If two arguments: the last argument is the value to be set
            and must be a scalar, the first argument specifies a single array
            element location. It is either an int or a tuple.

        Notes
        -----
        Compared to indexing syntax, `itemset` provides some speed increase
        for placing a scalar into a particular location in an `ndarray`,
        if you must do this.  However, generally this is discouraged:
        among other problems, it complicates the appearance of the code.
        Also, when using `itemset` (and `item`) inside a loop, be sure
        to assign the methods to a local variable to avoid the attribute
        look-up at each loop iteration.

        Availability
        --------
        Multiple GPUs, Multiple CPUs

        """
        if len(args) == 0:
            raise KeyError("itemset() requires at least one argument")
        value = args[-1]
        args = args[:-1]
        key = self._convert_singleton_key(args)
        self[key] = value

    @add_boilerplate()
    def max(
        self,
        axis: Any = None,
        out: Union[ndarray, None] = None,
        keepdims: bool = False,
        initial: Union[int, float, None] = None,
        where: Union[bool, ndarray] = True,
    ) -> ndarray:
        """a.max(axis=None, out=None, keepdims=False, initial=<no value>,
                 where=True)

        Return the maximum along a given axis.

        Refer to :func:`cunumeric.amax` for full documentation.

        See Also
        --------
        cunumeric.amax : equivalent function

        Availability
        --------
        Multiple GPUs, Multiple CPUs

        """
        return self._perform_unary_reduction(
            UnaryRedCode.MAX,
            self,
            axis=axis,
            out=out,
            keepdims=keepdims,
            initial=initial,
            where=where,
        )

    @add_boilerplate()
    def mean(
        self,
        axis: Any = None,
        dtype: Union[np.dtype[Any], None] = None,
        out: Union[ndarray, None] = None,
        keepdims: bool = False,
    ) -> ndarray:
        """a.mean(axis=None, dtype=None, out=None, keepdims=False)

        Returns the average of the array elements along given axis.

        Refer to :func:`cunumeric.mean` for full documentation.

        See Also
        --------
        cunumeric.mean : equivalent function

        Availability
        --------
        Multiple GPUs, Multiple CPUs

        """
        if axis is not None and type(axis) != int:
            raise NotImplementedError(
                "cunumeric.mean only supports int types for "
                "'axis' currently"
            )
        # Pick our dtype if it wasn't picked yet
        if dtype is None:
            if self.dtype.kind != "f" and self.dtype.kind != "c":
                dtype = np.dtype(np.float64)
            else:
                dtype = self.dtype
        # Do the sum
        if out is not None and out.dtype == dtype:
            sum_array = self.sum(
                axis=axis,
                dtype=dtype,
                out=out,
                keepdims=keepdims,
            )
        else:
            sum_array = self.sum(
                axis=axis,
                dtype=dtype,
                keepdims=keepdims,
            )
        if axis is None:
            divisor = reduce(lambda x, y: x * y, self.shape, 1)
        else:
            divisor = self.shape[axis]
        # Divide by the number of things in the collapsed dimensions
        # Pick the right kinds of division based on the dtype
        if dtype.kind == "f" or dtype.kind == "c":
            sum_array.__itruediv__(
                np.array(divisor, dtype=sum_array.dtype),
            )
        else:
            sum_array.__ifloordiv__(np.array(divisor, dtype=sum_array.dtype))
        # Convert to the output we didn't already put it there
        if out is not None and sum_array is not out:
            assert out.dtype != sum_array.dtype
            out._thunk.convert(sum_array._thunk)
            return out
        else:
            return sum_array

    @add_boilerplate()
    def min(
        self,
        axis: Any = None,
        out: Union[ndarray, None] = None,
        keepdims: bool = False,
        initial: Union[int, float, None] = None,
        where: Union[bool, ndarray] = True,
    ) -> ndarray:
        """a.min(axis=None, out=None, keepdims=False, initial=<no value>,
                 where=True)

        Return the minimum along a given axis.

        Refer to :func:`cunumeric.amin` for full documentation.

        See Also
        --------
        cunumeric.amin : equivalent function

        Availability
        --------
        Multiple GPUs, Multiple CPUs

        """
        return self._perform_unary_reduction(
            UnaryRedCode.MIN,
            self,
            axis=axis,
            out=out,
            keepdims=keepdims,
            initial=initial,
            where=where,
        )

    @add_boilerplate()
    def partition(
        self,
        kth: Union[int, Sequence[int]],
        axis: Any = -1,
        kind: SelectKind = "introselect",
        order: Union[OrderType, None] = None,
    ) -> None:
        """a.partition(kth, axis=-1, kind='introselect', order=None)

        Partition of an array in-place.

        Refer to :func:`cunumeric.partition` for full documentation.

        See Also
        --------
        cunumeric.partition : equivalent function

        Availability
        --------
        Multiple GPUs, Single CPU

        """
        check_writeable(self)
        self._thunk.partition(
            rhs=self._thunk, kth=kth, axis=axis, kind=kind, order=order
        )

    @add_boilerplate()
    def argpartition(
        self,
        kth: Union[int, Sequence[int]],
        axis: Any = -1,
        kind: SelectKind = "introselect",
        order: Union[OrderType, None] = None,
    ) -> ndarray:
        """a.argpartition(kth, axis=-1, kind='introselect', order=None)

        Returns the indices that would partition this array.

        Refer to :func:`cunumeric.argpartition` for full documentation.

        See Also
        --------
        cunumeric.argpartition : equivalent function

        Availability
        --------
        Multiple GPUs, Single CPU

        """
        result = ndarray(self.shape, np.int64)
        result._thunk.partition(
            rhs=self._thunk,
            argpartition=True,
            kth=kth,
            axis=axis,
            kind=kind,
            order=order,
        )
        return result

    @add_boilerplate()
    def prod(
        self,
        axis: Any = None,
        dtype: Union[np.dtype[Any], None] = None,
        out: Union[ndarray, None] = None,
        keepdims: bool = False,
        initial: Union[int, float, None] = None,
        where: Union[bool, ndarray] = True,
    ) -> ndarray:
        """a.prod(axis=None, dtype=None, out=None, keepdims=False, initial=1,
        where=True)

        Return the product of the array elements over the given axis

        Refer to :func:`cunumeric.prod` for full documentation.

        See Also
        --------
        cunumeric.prod : equivalent function

        Availability
        --------
        Multiple GPUs, Multiple CPUs

        """
        if self.dtype.type == np.bool_:
            temp = ndarray(
                shape=self.shape,
                dtype=np.dtype(np.int32),
                inputs=(self,),
            )
            temp._thunk.convert(self._thunk)
            self_array = temp
        else:
            self_array = self
        return self._perform_unary_reduction(
            UnaryRedCode.PROD,
            self_array,
            axis=axis,
            dtype=dtype,
            out=out,
            keepdims=keepdims,
            initial=initial,
            where=where,
        )

    def ravel(self, order: OrderType = "C") -> ndarray:
        """a.ravel(order="C")

        Return a flattened array.

        Refer to :func:`cunumeric.ravel` for full documentation.

        See Also
        --------
        cunumeric.ravel : equivalent function
        ndarray.flat : a flat iterator on the array.

        Availability
        --------
        Multiple GPUs, Multiple CPUs

        """
        return self.reshape(-1, order=order)

    def reshape(self, *args: Any, order: OrderType = "C") -> ndarray:
        """a.reshape(shape, order='C')

        Returns an array containing the same data with a new shape.

        Refer to :func:`cunumeric.reshape` for full documentation.

        See Also
        --------
        cunumeric.reshape : equivalent function


        Availability
        --------
        Multiple GPUs, Multiple CPUs
        """
        if len(args) == 0:
            raise TypeError("reshape() takes exactly 1 argument (0 given)")
        elif len(args) == 1:
            shape = (args[0],) if isinstance(args[0], int) else args[0]
        else:
            shape = args

        if self.size == 0 and self.ndim > 1:
            if shape == (-1,):
                shape = (0,)
            new_size = prod(shape)
            if new_size > 0:
                raise ValueError("new shape has bigger size than original")
            result = ndarray(
                shape=shape,
                dtype=self.dtype,
                inputs=(self,),
            )
            result.fill(0)
            return result

        computed_shape = tuple(operator.index(extent) for extent in shape)

        num_unknowns = sum(extent < 0 for extent in computed_shape)
        if num_unknowns > 1:
            raise ValueError("can only specify one unknown dimension")

        knowns = filter(lambda x: x >= 0, computed_shape)
        known_volume = reduce(lambda x, y: x * y, knowns, 1)

        # Can't have an unknown if the known shape has 0 size
        if num_unknowns > 0 and known_volume == 0:
            raise ValueError(
                f"cannot reshape array of size {self.size} into "
                f"shape {computed_shape}"
            )

        size = self.size
        unknown_extent = 1 if num_unknowns == 0 else size // known_volume

        if unknown_extent * known_volume != size:
            raise ValueError(
                f"cannot reshape array of size {size} into "
                f"shape {computed_shape}"
            )

        computed_shape = tuple(
            unknown_extent if extent < 0 else extent
            for extent in computed_shape
        )

        # Handle an easy case
        if computed_shape == self.shape:
            return self

        return ndarray(
            shape=None,
            thunk=self._thunk.reshape(computed_shape, order),
        )

    def setfield(
        self, val: Any, dtype: npt.DTypeLike, offset: int = 0
    ) -> None:
        raise NotImplementedError(
            "cuNumeric does not currently support type reinterpretation "
            "for ndarray.setfield"
        )

    def setflags(
        self,
        write: Union[bool, None] = None,
        align: Union[bool, None] = None,
        uic: Union[bool, None] = None,
    ) -> None:
        """a.setflags(write=None, align=None, uic=None)

        Set array flags WRITEABLE, ALIGNED, WRITEBACKIFCOPY,
        respectively.

        These Boolean-valued flags affect how numpy interprets the memory
        area used by `a` (see Notes below). The ALIGNED flag can only
        be set to True if the data is actually aligned according to the type.
        The WRITEBACKIFCOPY and flag can never be set
        to True. The flag WRITEABLE can only be set to True if the array owns
        its own memory, or the ultimate owner of the memory exposes a
        writeable buffer interface, or is a string. (The exception for string
        is made so that unpickling can be done without copying memory.)

        Parameters
        ----------
        write : bool, optional
            Describes whether or not `a` can be written to.
        align : bool, optional
            Describes whether or not `a` is aligned properly for its type.
        uic : bool, optional
            Describes whether or not `a` is a copy of another "base" array.

        Notes
        -----
        Array flags provide information about how the memory area used
        for the array is to be interpreted. There are 7 Boolean flags
        in use, only four of which can be changed by the user:
        WRITEBACKIFCOPY, WRITEABLE, and ALIGNED.

        WRITEABLE (W) the data area can be written to;

        ALIGNED (A) the data and strides are aligned appropriately for the
        hardware (as determined by the compiler);

        WRITEBACKIFCOPY (X) this array is a copy of some other array
        (referenced by .base). When the C-API function
        PyArray_ResolveWritebackIfCopy is called, the base array will be
        updated with the contents of this array.

        All flags can be accessed using the single (upper case) letter as well
        as the full name.

        Availability
        --------
        Multiple GPUs, Multiple CPUs

        """
        # Be a bit more careful here, and only pass params that are explicitly
        # set by the caller. The numpy interface specifies only bool values,
        # despite its None defaults.
        if write is not None:
            self.flags["W"] = write
        if align is not None:
            self.flags["A"] = align
        if uic is not None:
            self.flags["X"] = uic

    @add_boilerplate()
    def searchsorted(
        self: ndarray,
        v: Union[int, float, ndarray],
        side: SortSide = "left",
        sorter: Optional[ndarray] = None,
    ) -> Union[int, ndarray]:
        """a.searchsorted(v, side='left', sorter=None)

        Find the indices into a sorted array a such that, if the corresponding
        elements in v were inserted before the indices, the order of a would be
        preserved.

        Parameters
        ----------
        v : scalar or array_like
            Values to insert into a.
        side : ``{'left', 'right'}``, optional
            If 'left', the index of the first suitable location found is given.
            If 'right', return the last such index. If there is no suitable
            index, return either 0 or N (where N is the length of a).
        sorter : 1-D array_like, optional
            Optional array of integer indices that sort array a into ascending
            order. They are typically the result of argsort.

        Returns
        -------
        indices : int or array_like[int]
            Array of insertion points with the same shape as v, or an integer
            if v is a scalar.

        Availability
        --------
        Multiple GPUs, Multiple CPUs
        """

        if self.ndim != 1:
            raise ValueError("Dimension mismatch: self must be a 1D array")

        # this is needed in case v is a scalar
        v_ndarray = convert_to_cunumeric_ndarray(v)

        a = self
        # in case we have different dtypes we ned to find a common type
        if a.dtype != v_ndarray.dtype:
            ch_dtype = np.result_type(a.dtype, v_ndarray.dtype)

            if v_ndarray.dtype != ch_dtype:
                v_ndarray = v_ndarray.astype(ch_dtype)
            if a.dtype != ch_dtype:
                a = a.astype(ch_dtype)

        if sorter is not None and a.shape[0] > 1:
            if sorter.ndim != 1:
                raise ValueError(
                    "Dimension mismatch: sorter must be a 1D array"
                )
            if sorter.shape != a.shape:
                raise ValueError(
                    "Shape mismatch: sorter must have the same shape as self"
                )
            if not np.issubdtype(sorter.dtype, np.integer):
                raise ValueError(
                    "Dtype mismatch: sorter must be of integer type"
                )
            a = a.take(sorter).copy()

        result = ndarray(
            v_ndarray.shape, np.int64, inputs=(a, v_ndarray, sorter)
        )

        result._thunk.searchsorted(a._thunk, v_ndarray._thunk, side)
        return result

    def sort(
        self,
        axis: Any = -1,
        kind: SortType = "quicksort",
        order: Union[OrderType, None] = None,
    ) -> None:
        """a.sort(axis=-1, kind=None, order=None)

        Sort an array in-place.

        Refer to :func:`cunumeric.sort` for full documentation.

        See Also
        --------
        cunumeric.sort : equivalent function

        Availability
        --------
        Multiple GPUs, Multiple CPUs

        """
        check_writeable(self)
        self._thunk.sort(rhs=self._thunk, axis=axis, kind=kind, order=order)

    def argsort(
        self,
        axis: Any = -1,
        kind: SortType = "quicksort",
        order: Union[OrderType, None] = None,
    ) -> ndarray:
        """a.argsort(axis=-1, kind=None, order=None)

        Returns the indices that would sort this array.

        Refer to :func:`cunumeric.argsort` for full documentation.

        See Also
        --------
        cunumeric.argsort : equivalent function

        Availability
        --------
        Multiple GPUs, Multiple CPUs

        """
        result = ndarray(self.shape, np.int64)
        result._thunk.sort(
            rhs=self._thunk, argsort=True, axis=axis, kind=kind, order=order
        )
        return result

    def squeeze(self, axis: Any = None) -> ndarray:
        """a.squeeze(axis=None)

        Remove axes of length one from `a`.

        Refer to :func:`cunumeric.squeeze` for full documentation.

        See Also
        --------
        cunumeric.squeeze : equivalent function

        Availability
        --------
        Multiple GPUs, Multiple CPUs

        """
        if axis is not None:
            computed_axis = normalize_axis_tuple(axis, self.ndim)
            if any(self.shape[ax] != 1 for ax in computed_axis):
                raise ValueError(
                    "can only select axes to squeeze out with size "
                    "equal to one"
                )
        else:
            computed_axis = None

        thunk = self._thunk.squeeze(computed_axis)
        if self._thunk is thunk:
            return self
        return ndarray(shape=None, thunk=thunk)

    @add_boilerplate()
    def sum(
        self,
        axis: Any = None,
        dtype: Union[np.dtype[Any], None] = None,
        out: Union[ndarray, None] = None,
        keepdims: bool = False,
        initial: Union[int, float, None] = None,
        where: Union[bool, ndarray] = True,
    ) -> ndarray:
        """a.sum(axis=None, dtype=None, out=None, keepdims=False, initial=0,
        where=True)

        Return the sum of the array elements over the given axis.

        Refer to :func:`cunumeric.sum` for full documentation.

        See Also
        --------
        cunumeric.sum : equivalent function

        Availability
        --------
        Multiple GPUs, Multiple CPUs

        """
        if self.dtype.type == np.bool_:
            temp = ndarray(
                shape=self.shape,
                dtype=np.dtype(np.int32),
                inputs=(self,),
            )
            temp._thunk.convert(self._thunk)
            self_array = temp
        else:
            self_array = self
        return self._perform_unary_reduction(
            UnaryRedCode.SUM,
            self_array,
            axis=axis,
            dtype=dtype,
            out=out,
            keepdims=keepdims,
            initial=initial,
            where=where,
        )

    def swapaxes(self, axis1: Any, axis2: Any) -> ndarray:
        """a.swapaxes(axis1, axis2)

        Return a view of the array with `axis1` and `axis2` interchanged.

        Refer to :func:`cunumeric.swapaxes` for full documentation.

        See Also
        --------
        cunumeric.swapaxes : equivalent function

        Availability
        --------
        Multiple GPUs, Multiple CPUs

        """
        if axis1 >= self.ndim:
            raise ValueError(
                "axis1=" + str(axis1) + " is too large for swapaxes"
            )
        if axis2 >= self.ndim:
            raise ValueError(
                "axis2=" + str(axis2) + " is too large for swapaxes"
            )
        return ndarray(shape=None, thunk=self._thunk.swapaxes(axis1, axis2))

    def tofile(self, fid: Any, sep: str = "", format: str = "%s") -> None:
        """a.tofile(fid, sep="", format="%s")

        Write array to a file as text or binary (default).

        Data is always written in 'C' order, independent of the order of `a`.
        The data produced by this method can be recovered using the function
        fromfile().

        Parameters
        ----------
        fid : ``file`` or str or pathlib.Path
            An open file object, or a string containing a filename.
        sep : str
            Separator between array items for text output.
            If "" (empty), a binary file is written, equivalent to
            ``file.write(a.tobytes())``.
        format : str
            Format string for text file output.
            Each entry in the array is formatted to text by first converting
            it to the closest Python type, and then using "format" % item.

        Notes
        -----
        This is a convenience function for quick storage of array data.
        Information on endianness and precision is lost, so this method is not
        a good choice for files intended to archive data or transport data
        between machines with different endianness. Some of these problems can
        be overcome by outputting the data as text files, at the expense of
        speed and file size.

        When fid is a file object, array contents are directly written to the
        file, bypassing the file object's ``write`` method. As a result,
        tofile cannot be used with files objects supporting compression (e.g.,
        GzipFile) or file-like objects that do not support ``fileno()`` (e.g.,
        BytesIO).

        Availability
        --------
        Single CPU

        """
        return self.__array__().tofile(fid=fid, sep=sep, format=format)

    def tobytes(self, order: OrderType = "C") -> bytes:
        """a.tobytes(order='C')

        Construct Python bytes containing the raw data bytes in the array.

        Constructs Python bytes showing a copy of the raw contents of
        data memory. The bytes object is produced in C-order by default.

        This behavior is controlled by the ``order`` parameter.

        Parameters
        ----------
        order : ``{'C', 'F', 'A'}``, optional
            Controls the memory layout of the bytes object. 'C' means C-order,
            'F' means F-order, 'A' (short for *Any*) means 'F' if `a` is
            Fortran contiguous, 'C' otherwise. Default is 'C'.

        Returns
        -------
        s : bytes
            Python bytes exhibiting a copy of `a`'s raw data.

        Availability
        --------
        Multiple GPUs, Multiple CPUs

        """
        return self.__array__().tobytes(order=order)

    def tolist(self) -> Any:
        """a.tolist()

        Return the array as an ``a.ndim``-levels deep nested list of Python
        scalars.

        Return a copy of the array data as a (nested) Python list.
        Data items are converted to the nearest compatible builtin Python
        type, via the `~cunumeric.ndarray.item` function.

        If ``a.ndim`` is 0, then since the depth of the nested list is 0, it
        will not be a list at all, but a simple Python scalar.

        Parameters
        ----------
        None

        Returns
        -------
        y : Any
            The possibly nested list of array elements. (object, or list of
            object, or list of list of object, or ...)

        Notes
        -----
        The array may be recreated via ``a = cunumeric.array(a.tolist())``,
        although this may sometimes lose precision.

        Availability
        --------
        Multiple GPUs, Multiple CPUs

        """
        return self.__array__().tolist()

    def tostring(self, order: OrderType = "C") -> bytes:
        """a.tostring(order='C')

        A compatibility alias for `tobytes`, with exactly the same behavior.
        Despite its name, it returns `bytes` not `str`.

        Availability
        --------
        Multiple GPUs, Multiple CPUs

        """
        return self.__array__().tobytes(order=order)

    def transpose(self, axes: Any = None) -> ndarray:
        """a.transpose(axes=None)

        Returns a view of the array with axes transposed.

        For a 1-D array this has no effect, as a transposed vector is simply
        the same vector. To convert a 1-D array into a 2D column vector, an
        additional dimension must be added. `np.atleast2d(a).T` achieves this,
        as does `a[:, np.newaxis]`.

        For a 2-D array, this is a standard matrix transpose.

        For an n-D array, if axes are given, their order indicates how the
        axes are permuted (see Examples). If axes are not provided and
        ``a.shape = (i[0], i[1], ... i[n-2], i[n-1])``, then
        ``a.transpose().shape = (i[n-1], i[n-2], ... i[1], i[0])``.

        Parameters
        ----------
        axes : None or tuple[int]

            * None or no argument: reverses the order of the axes.
            * tuple of ints: `i` in the `j`-th place in the tuple means `a`'s
                `i`-th axis becomes `a.transpose()`'s `j`-th axis.

        Returns
        -------
        out : ndarray
            View of `a`, with axes suitably permuted.

        See Also
        --------
        transpose : Equivalent function
        ndarray.T : Array property returning the array transposed.
        ndarray.reshape : Give a new shape to an array without changing its
            data.

        Availability
        --------
        Multiple GPUs, Multiple CPUs

        """
        if self.ndim == 1:
            return self
        if axes is None:
            axes = tuple(range(self.ndim - 1, -1, -1))
        elif len(axes) != self.ndim:
            raise ValueError(
                "axes must be the same size as ndim for transpose"
            )
        return ndarray(
            shape=None,
            thunk=self._thunk.transpose(axes),
            writeable=self._writeable,
        )

    def flip(self, axis: Any = None) -> ndarray:
        """
        Reverse the order of elements in an array along the given axis.

        The shape of the array is preserved, but the elements are reordered.

        Parameters
        ----------
        axis : None or int or tuple[int], optional
            Axis or axes along which to flip over. The default, axis=None, will
            flip over all of the axes of the input array.  If axis is negative
            it counts from the last to the first axis.

            If axis is a tuple of ints, flipping is performed on all of the
            axes specified in the tuple.

        Returns
        -------
        out : array_like
            A view of `m` with the entries of axis reversed.  Since a view is
            returned, this operation is done in constant time.

        Availability
        --------
        Single GPU, Single CPU

        """
        result = ndarray(
            shape=self.shape,
            dtype=self.dtype,
            inputs=(self,),
        )
        result._thunk.flip(self._thunk, axis)
        return result

    def view(
        self,
        dtype: Union[npt.DTypeLike, None] = None,
        type: Union[type, None] = None,
    ) -> ndarray:
        """
        New view of array with the same data.

        Parameters
        ----------
        dtype : data-type or ndarray sub-class, optional
            Data-type descriptor of the returned view, e.g., float32 or int16.
            Omitting it results in the view having the same data-type as the
            input array. This argument can also be specified as an ndarray
            sub-class, which then specifies the type of the returned object
            (this is equivalent to setting the ``type`` parameter).
        type : ndarray sub-class, optional
            Type of the returned view, e.g., ndarray or matrix. Again, omission
            of the parameter results in type preservation.

        Notes
        -----
        cuNumeric does not currently support type reinterpretation, or
        conversion to ndarray sub-classes; use :func:`ndarray.__array__()` to
        convert to `numpy.ndarray`.

        See Also
        --------
        numpy.ndarray.view

        Availability
        --------
        Multiple GPUs, Multiple CPUs
        """
        if dtype is not None and dtype != self.dtype:
            raise NotImplementedError(
                "cuNumeric does not currently support type reinterpretation"
            )
        if type is not None:
            raise NotImplementedError(
                "cuNumeric does not currently support conversion to ndarray "
                "sub-classes; use __array__() to convert to numpy.ndarray"
            )
        return ndarray(
            shape=self.shape,
            dtype=self.dtype,
            thunk=self._thunk,
            writeable=self._writeable,
        )

    def unique(self) -> ndarray:
        """a.unique()

        Find the unique elements of an array.

        Refer to :func:`cunumeric.unique` for full documentation.

        See Also
        --------
        cunumeric.unique : equivalent function

        Availability
        --------
        Multiple GPUs, Multiple CPUs

        """
        thunk = self._thunk.unique()
        return ndarray(shape=thunk.shape, thunk=thunk)

    @classmethod
    def _get_where_thunk(
        cls, where: Union[bool, ndarray], out_shape: NdShape
    ) -> Union[Literal[True], NumPyThunk]:
        if where is True:
            return True
        if where is False:
            raise RuntimeError("should have caught this earlier")
        if not isinstance(where, ndarray) or where.dtype != np.bool_:
            raise RuntimeError("should have converted this earlier")
        if where.shape != out_shape:
            raise ValueError("where parameter must have same shape as output")
        return where._thunk

    @staticmethod
    def find_common_type(*args: Any) -> np.dtype[Any]:
        """Determine common type following standard coercion rules.

        Parameters
        ----------
        \\*args :
            A list of dtypes or dtype convertible objects representing arrays
            or scalars.


        Returns
        -------
        datatype : data-type
            The common data type, which is the maximum of the array types,
            ignoring any scalar types , unless the maximum scalar type is of a
            different kind (`dtype.kind`). If the kind is not understood, then
            None is returned.

        """
        array_types = list()
        scalar_types = list()
        for array in args:
            if array.size == 1:
                scalar_types.append(array.dtype)
            else:
                array_types.append(array.dtype)
        return np.find_common_type(array_types, scalar_types)  # type: ignore

    def _maybe_convert(self, dtype: np.dtype[Any], hints: Any) -> ndarray:
        if self.dtype == dtype:
            return self
        copy = ndarray(shape=self.shape, dtype=dtype, inputs=hints)
        copy._thunk.convert(self._thunk)
        return copy

    def _warn_and_convert(self, dtype: np.dtype[Any]) -> ndarray:
        if self.dtype != dtype:
            runtime.warn(
                f"converting array to {dtype} type",
                category=RuntimeWarning,
            )
            return self.astype(dtype)
        else:
            return self

    # For performing normal/broadcast unary operations
    @classmethod
    def _perform_unary_op(
        cls,
        op: UnaryOpCode,
        src: ndarray,
        out: Union[Any, None] = None,
        extra_args: Any = None,
        dtype: Union[np.dtype[Any], None] = None,
        where: Union[bool, ndarray] = True,
        out_dtype: Union[np.dtype[Any], None] = None,
    ) -> ndarray:
        if out is not None:
            # If the shapes don't match see if we can broadcast
            # This will raise an exception if they can't be broadcast together
            if isinstance(where, ndarray):
                np.broadcast_shapes(src.shape, out.shape, where.shape)
            else:
                np.broadcast_shapes(src.shape, out.shape)
        else:
            # No output yet, so make one
            if isinstance(where, ndarray):
                out_shape = np.broadcast_shapes(src.shape, where.shape)
            else:
                out_shape = src.shape
            if dtype is not None:
                out = ndarray(
                    shape=out_shape,
                    dtype=dtype,
                    inputs=(src, where),
                )
            elif out_dtype is not None:
                out = ndarray(
                    shape=out_shape,
                    dtype=out_dtype,
                    inputs=(src, where),
                )
            else:
                out = ndarray(
                    shape=out_shape,
                    dtype=src.dtype
                    if src.dtype.kind != "c"
                    else np.dtype(np.float32)
                    if src.dtype == np.dtype(np.complex64)
                    else np.dtype(np.float64),
                    inputs=(src, where),
                )

        # Quick exit
        if where is False:
            return out

        if out_dtype is None:
            if out.dtype != src.dtype and not (
                op == UnaryOpCode.ABSOLUTE and src.dtype.kind == "c"
            ):
                temp = ndarray(
                    out.shape,
                    dtype=src.dtype,
                    inputs=(src, where),
                )
                temp._thunk.unary_op(
                    op,
                    src._thunk,
                    cls._get_where_thunk(where, out.shape),
                    extra_args,
                )
                out._thunk.convert(temp._thunk)
            else:
                out._thunk.unary_op(
                    op,
                    src._thunk,
                    cls._get_where_thunk(where, out.shape),
                    extra_args,
                )
        else:
            if out.dtype != out_dtype:
                temp = ndarray(
                    out.shape,
                    dtype=out_dtype,
                    inputs=(src, where),
                )
                temp._thunk.unary_op(
                    op,
                    src._thunk,
                    cls._get_where_thunk(where, out.shape),
                    extra_args,
                )
                out._thunk.convert(temp._thunk)
            else:
                out._thunk.unary_op(
                    op,
                    src._thunk,
                    cls._get_where_thunk(where, out.shape),
                    extra_args,
                )
        return out

    # For performing reduction unary operations
    @classmethod
    def _perform_unary_reduction(
        cls,
        op: UnaryRedCode,
        src: ndarray,
        axis: Any = None,
        dtype: Union[np.dtype[Any], None] = None,
        res_dtype: Union[npt.DTypeLike, None] = None,
        out: Union[ndarray, None] = None,
        keepdims: bool = False,
        args: Union[Any, None] = None,
        initial: Union[int, float, None] = None,
        where: Union[bool, ndarray] = True,
    ) -> ndarray:
        # When 'res_dtype' is not None, the input and output of the reduction
        # have different types. Such reduction operators don't take a dtype of
        # the accumulator
        if res_dtype is not None:
            assert dtype is None
            dtype = src.dtype
        else:
            # If 'dtype' exists, that determines both the accumulation dtype
            # and the output dtype
            if dtype is not None:
                res_dtype = dtype
            elif out is not None:
                dtype = out.dtype
                res_dtype = out.dtype
            else:
                dtype = src.dtype
                res_dtype = src.dtype

        # TODO: Need to require initial to be given when the array is empty
        #       or a where mask is given.
        if isinstance(where, ndarray):
            # The where array has to broadcast to the src.shape
            if np.broadcast_shapes(src.shape, where.shape) != src.shape:
                raise ValueError(
                    '"where" array must broadcast against source array '
                    "for reduction"
                )
        if (
            op
            in (
                UnaryRedCode.ARGMAX,
                UnaryRedCode.ARGMIN,
                UnaryRedCode.MAX,
                UnaryRedCode.MIN,
            )
            and src.dtype.kind == "c"
        ):
            raise NotImplementedError(
                "(arg)max/min not supported for complex-type arrays"
            )

        if axis is None:
            axes = tuple(range(src.ndim))
        else:
            axes = normalize_axis_tuple(axis, src.ndim)

        out_shape: NdShape = ()
        for dim in range(src.ndim):
            if dim not in axes:
                out_shape += (src.shape[dim],)
            elif keepdims:
                out_shape += (1,)

        if out is None:
            out = ndarray(
                shape=out_shape, dtype=res_dtype, inputs=(src, where)
            )
        elif out.shape != out_shape:
            errmsg = (
                f"the output shapes do not match: expected {out_shape} "
                f"but got {out.shape}"
            )
            raise ValueError(errmsg)

        if dtype != src.dtype:
            src = src.astype(dtype)

        if out.dtype == res_dtype:
            result = out
        else:
            result = ndarray(
                shape=out_shape, dtype=res_dtype, inputs=(src, where)
            )

        if where:
            result._thunk.unary_reduction(
                op,
                src._thunk,
                cls._get_where_thunk(where, result.shape),
                axis,
                axes,
                keepdims,
                args,
                initial,
            )

        if result is not out:
            out._thunk.convert(result._thunk)

        return out

    @classmethod
    def _perform_binary_reduction(
        cls,
        op: BinaryOpCode,
        one: Any,
        two: Any,
        dtype: np.dtype[Any],
        extra_args: Union[tuple[Any, ...], None] = None,
    ) -> ndarray:
        args = (one, two)

        # We only handle bool types here for now
        assert dtype is not None and dtype == np.dtype(np.bool_)
        # Collapsing down to a single value in this case
        # Check to see if we need to broadcast between inputs
        if one.shape != two.shape:
            broadcast = np.broadcast_shapes(one.shape, two.shape)
        else:
            broadcast = None

        common_type = cls.find_common_type(one, two)
        one = one._maybe_convert(common_type, args)._thunk
        two = two._maybe_convert(common_type, args)._thunk

        dst = ndarray(shape=(), dtype=dtype, inputs=args)
        dst._thunk.binary_reduction(
            op,
            one,
            two,
            broadcast,
            extra_args,
        )
        return dst

    @classmethod
    def _perform_where(
        cls, mask: ndarray, one: ndarray, two: ndarray
    ) -> ndarray:
        args = (mask, one, two)

        mask = mask._maybe_convert(np.dtype(np.bool_), args)

        common_type = cls.find_common_type(one, two)
        one = one._maybe_convert(common_type, args)
        two = two._maybe_convert(common_type, args)

        # Compute the output shape
        out_shape = np.broadcast_shapes(mask.shape, one.shape, two.shape)
        out = ndarray(shape=out_shape, dtype=common_type, inputs=args)
        out._thunk.where(mask._thunk, one._thunk, two._thunk)
        return out

    @classmethod
    def _perform_scan(
        cls,
        op: ScanCode,
        src: ndarray,
        axis: Any = None,
        dtype: Union[npt.DTypeLike, None] = None,
        out: Union[ndarray, None] = None,
        nan_to_identity: bool = False,
    ) -> ndarray:
        if src.dtype.kind != "c" and src.dtype.kind != "f":
            nan_to_identity = False
        if dtype is None:
            if out is None:
                if src.dtype.kind == "i":
                    # Set dtype to default platform integer
                    dtype = np.int_
                else:
                    dtype = src.dtype
            else:
                dtype = out.dtype
        # flatten input when axis is None
        if axis is None:
            axis = 0
            src_arr = src.ravel()
        else:
            axis = normalize_axis_index(axis, src.ndim)
            src_arr = src
        if out is not None:
            if dtype != out.dtype:
                # if out array is specified, its type overrules dtype
                dtype = out.dtype
            if out.shape != src_arr.shape:
                raise NotImplementedError(
                    "Varried output shape not supported. Output must have "
                    "same shape as input (same size if no axis is provided"
                )
        else:
            out = ndarray(shape=src_arr.shape, dtype=dtype)

        if dtype != src_arr.dtype:
            if nan_to_identity:
                if op is ScanCode.SUM:
                    nan_op = ConvertCode.SUM
                else:
                    nan_op = ConvertCode.PROD
                # If convert is called, it will handle NAN conversion
                nan_to_identity = False
            else:
                nan_op = ConvertCode.NOOP
            # convert input to temporary for type conversion
            temp = ndarray(shape=src_arr.shape, dtype=dtype)
            temp._thunk.convert(src_arr._thunk, nan_op=nan_op)
            src_arr = temp

        out._thunk.scan(
            op,
            src_arr._thunk,
            axis=axis,
            dtype=dtype,
            nan_to_identity=nan_to_identity,
        )
        return out

    def _wrap(self, new_len: int) -> ndarray:
        if new_len == 1:
            idxs = tuple(0 for i in range(self.ndim))
            return self[idxs]

        out = ndarray(
            shape=(new_len,),
            dtype=self.dtype,
            inputs=(self,),
        )
        out._thunk._wrap(src=self._thunk, new_len=new_len)
        return out<|MERGE_RESOLUTION|>--- conflicted
+++ resolved
@@ -2082,16 +2082,10 @@
 
         if isinstance(choices, list):
             choices = tuple(choices)
-<<<<<<< HEAD
-
-        if isinstance(choices, tuple):
-            n = len(choices)
-=======
         is_tuple = isinstance(choices, tuple)
         if is_tuple:
             if (n := len(choices)) == 0:
                 raise ValueError("invalid entry in choice array")
->>>>>>> 0d46e7cd
             dtypes = [ch.dtype for ch in choices]
             ch_dtype = np.result_type(*dtypes)
             choices = tuple(
