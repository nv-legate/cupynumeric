--- conflicted
+++ resolved
@@ -1613,14 +1613,9 @@
             where=where,
         )
 
-<<<<<<< HEAD
-    def argmax(self, axis=None, out=None, keepdims=False):
-        """a.argmax(axis=None, out=None, keepdims=False)
-=======
     @add_boilerplate()
     def argmax(self, axis=None, out=None, keepdims=False):
         """a.argmax(axis=None, out=None)
->>>>>>> ec26ab2d
 
         Return indices of the maximum values along the given axis.
 
@@ -1635,46 +1630,14 @@
         Multiple GPUs, Multiple CPUs
 
         """
-<<<<<<< HEAD
-        if self.size == 1:
-            return 0
-        if axis is None:
-            if out is not None:
-                raise ValueError(
-                    "output array does not match result of np.argmax."
-                )
-            ary = self.flatten()
-            # broadcast to 2-dimensions to compensate
-            # for missing C++ scalar argmax reduction
-            ary = ary.reshape((ary.size, 1)) * (1, 0)
-            ary = ary.argmax(axis=0)[0]
-            if keepdims is True:
-                return ary.reshape((1 for _ in self.shape))
-            return ary
-        elif type(axis) != int:
-            raise TypeError("'axis' argument for argmax must be an 'int'")
-        elif axis < 0 or axis >= self.ndim:
-            raise TypeError("invalid 'axis' argument for argmax " + str(axis))
-=======
         if out is not None and out.dtype != np.int64:
             raise ValueError("output array must have int64 dtype")
         if axis is not None and not isinstance(axis, int):
             raise ValueError("axis must be an integer")
->>>>>>> ec26ab2d
         return self._perform_unary_reduction(
             UnaryRedCode.ARGMAX,
             self,
             axis=axis,
-<<<<<<< HEAD
-            dtype=np.dtype(np.int64),
-            dst=out,
-            keepdims=keepdims,
-            check_types=False,
-        )
-
-    def argmin(self, axis=None, out=None, keepdims=False):
-        """a.argmin(axis=None, out=None, keepdims=False)
-=======
             res_dtype=np.dtype(np.int64),
             out=out,
             keepdims=keepdims,
@@ -1683,7 +1646,6 @@
     @add_boilerplate()
     def argmin(self, axis=None, out=None, keepdims=False):
         """a.argmin(axis=None, out=None)
->>>>>>> ec26ab2d
 
         Return indices of the minimum values along the given axis.
 
@@ -1698,46 +1660,17 @@
         Multiple GPUs, Multiple CPUs
 
         """
-<<<<<<< HEAD
-        if self.size == 1:
-            return 0
-        if axis is None:
-            if out is not None:
-                raise ValueError(
-                    "output array does not match result of np.argmin."
-                )
-            ary = self.flatten()
-            # broadcast to 2-dimensions to compensate
-            # for missing C++ scalar argmin reduction
-            ary = ary.reshape((ary.size, 1)) * (1, 0)
-            ary = ary.argmin(axis=0)[0]
-            if keepdims is True:
-                return ary.reshape((1 for _ in self.shape))
-            return ary
-        elif type(axis) != int:
-            raise TypeError("'axis' argument for argmin must be an 'int'")
-        elif axis < 0 or axis >= self.ndim:
-            raise TypeError("invalid 'axis' argument for argmin " + str(axis))
-=======
         if out is not None and out.dtype != np.int64:
             raise ValueError("output array must have int64 dtype")
         if axis is not None and not isinstance(axis, int):
             raise ValueError("axis must be an integer")
->>>>>>> ec26ab2d
         return self._perform_unary_reduction(
             UnaryRedCode.ARGMIN,
             self,
             axis=axis,
-<<<<<<< HEAD
-            dtype=np.dtype(np.int64),
-            dst=out,
-            keepdims=keepdims,
-            check_types=False,
-=======
             res_dtype=np.dtype(np.int64),
             out=out,
             keepdims=keepdims,
->>>>>>> ec26ab2d
         )
 
     def astype(
