--- conflicted
+++ resolved
@@ -199,7 +199,6 @@
         return obj
 
 
-<<<<<<< HEAD
 def check_writeable(arr: Union[ndarray, tuple[ndarray, ...], None]) -> None:
     """
     Check if the current array is writeable
@@ -333,7 +332,8 @@
         if not hasattr(self, key):
             raise AttributeError(f"{key} is unknown flag for ndarray.flags")
         return key
-=======
+
+
 # FIXME: we can't give an accurate return type as mypy thinks
 # the pyarrow import can be ignored, and can't override the check
 # either, because no-any-unimported needs Python >= 3.10. We can
@@ -347,7 +347,6 @@
         return ty.complex128
     else:
         raise ValueError(f"Unsupported NumPy dtype: {dtype}")
->>>>>>> 7e3afb90
 
 
 @clone_np_ndarray
@@ -4015,21 +4014,17 @@
             raise NotImplementedError(
                 "cuNumeric does not currently support type reinterpretation"
             )
-<<<<<<< HEAD
+        if type is not None:
+            raise NotImplementedError(
+                "cuNumeric does not currently support conversion to ndarray "
+                "sub-classes; use __array__() to convert to numpy.ndarray"
+            )
         return ndarray(
             shape=self.shape,
             dtype=self.dtype,
             thunk=self._thunk,
             flags=self.flags,
         )
-=======
-        if type is not None:
-            raise NotImplementedError(
-                "cuNumeric does not currently support conversion to ndarray "
-                "sub-classes; use __array__() to convert to numpy.ndarray"
-            )
-        return ndarray(shape=self.shape, dtype=self.dtype, thunk=self._thunk)
->>>>>>> 7e3afb90
 
     def unique(self) -> ndarray:
         """a.unique()
