# Copyright 2021-2022 NVIDIA Corporation
#
# Licensed under the Apache License, Version 2.0 (the "License");
# you may not use this file except in compliance with the License.
# You may obtain a copy of the License at
#
#     http://www.apache.org/licenses/LICENSE-2.0
#
# Unless required by applicable law or agreed to in writing, software
# distributed under the License is distributed on an "AS IS" BASIS,
# WITHOUT WARRANTIES OR CONDITIONS OF ANY KIND, either express or implied.
# See the License for the specific language governing permissions and
# limitations under the License.
#
from __future__ import annotations

import operator
import warnings
from functools import reduce, wraps
from inspect import signature
from typing import (
    TYPE_CHECKING,
    Any,
    Callable,
    Literal,
    Optional,
    Sequence,
    Set,
    TypeVar,
    Union,
    cast,
)

import numpy as np
import pyarrow
from numpy.core.multiarray import normalize_axis_index  # type: ignore
from numpy.core.numeric import normalize_axis_tuple  # type: ignore
from typing_extensions import ParamSpec

from legate.core import Array

from .config import (
    BinaryOpCode,
    FFTDirection,
    FFTNormalization,
    FFTType,
    ScanCode,
    UnaryOpCode,
    UnaryRedCode,
)
from .coverage import clone_np_ndarray
from .runtime import runtime
from .types import NdShape
<<<<<<< HEAD
from .utils import _broadcast_shapes, dot_modes

if TYPE_CHECKING:
    from pathlib import Path

    import numpy.typing as npt

    from .thunk import NumPyThunk
    from .types import (
        BoundsMode,
        CastingKind,
        NdShapeLike,
        OrderType,
        SelectKind,
        SortSide,
        SortType,
    )
=======
from .utils import dot_modes
>>>>>>> 32831c12

if TYPE_CHECKING:
    from pathlib import Path

    import numpy.typing as npt

    from .thunk import NumPyThunk
    from .types import (
        BoundsMode,
        CastingKind,
        NdShapeLike,
        OrderType,
        SelectKind,
        SortSide,
        SortType,
    )

FALLBACK_WARNING = (
    "cuNumeric has not fully implemented {name} "
    + "and is falling back to canonical numpy. "
    + "You may notice significantly decreased performance "
    + "for this function call."
)

R = TypeVar("R")
P = ParamSpec("P")


def add_boilerplate(
    *array_params: str,
) -> Callable[[Callable[P, R]], Callable[P, R]]:
    """
    Adds required boilerplate to the wrapped cunumeric.ndarray or module-level
    function.

    Every time the wrapped function is called, this wrapper will:
    * Convert all specified array-like parameters, plus the special "out"
      parameter (if present), to cuNumeric ndarrays.
    * Convert the special "where" parameter (if present) to a valid predicate.
    """
    keys: Set[str] = set(array_params)

    def decorator(func: Callable[P, R]) -> Callable[P, R]:
        assert not hasattr(
            func, "__wrapped__"
        ), "this decorator must be the innermost"

        # For each parameter specified by name, also consider the case where
        # it's passed as a positional parameter.
        indices: Set[int] = set()
        all_formals: Set[str] = set()
        where_idx: Optional[int] = None
        out_idx: Optional[int] = None
        for (idx, param) in enumerate(signature(func).parameters):
            all_formals.add(param)
            if param == "where":
                where_idx = idx
            elif param == "out":
                out_idx = idx
            elif param in keys:
                indices.add(idx)
        assert len(keys - all_formals) == 0, "unkonwn parameter(s)"

        @wraps(func)
        def wrapper(*args: Any, **kwargs: Any) -> R:
            assert (where_idx is None or len(args) <= where_idx) and (
                out_idx is None or len(args) <= out_idx
            ), "'where' and 'out' should be passed as keyword arguments"

            # Convert relevant arguments to cuNumeric ndarrays
            args = tuple(
                convert_to_cunumeric_ndarray(arg)
                if idx in indices and arg is not None
                else arg
                for (idx, arg) in enumerate(args)
            )
            for (k, v) in kwargs.items():
                if v is None:
                    continue
                elif k == "where":
                    kwargs[k] = convert_to_predicate_ndarray(v)
                elif k == "out":
                    kwargs[k] = convert_to_cunumeric_ndarray(v, share=True)
                    if kwargs[k].flags.writeable is False:
                        raise RuntimeError("out is not writeable")
                elif k in keys:
                    kwargs[k] = convert_to_cunumeric_ndarray(v)

            return func(*args, **kwargs)

        return wrapper

    return decorator


def convert_to_cunumeric_ndarray(obj: Any, share: bool = False) -> ndarray:
    # If this is an instance of one of our ndarrays then we're done
    if isinstance(obj, ndarray):
        return obj
    # Ask the runtime to make a numpy thunk for this object
    thunk = runtime.get_numpy_thunk(obj, share=share)
    return ndarray(shape=None, thunk=thunk)


def convert_to_predicate_ndarray(obj: Any) -> bool:
    # Keep all boolean types as they are
    if obj is True or obj is False:
        return obj
    # GH #135
    raise NotImplementedError(
        "the `where` parameter is currently not supported"
    )


def _convert_all_to_numpy(obj: Any) -> Any:
    """
    Converts all cuNumeric arrays within a data structure into NumPy arrays.

    The recursion logic is rather limited, but this function is meant to be
    used for arguments of NumPy API calls, which shouldn't nest their arrays
    very deep.
    """
    if type(obj) == list:
        return [_convert_all_to_numpy(x) for x in obj]
    elif type(obj) == tuple:
        return tuple(_convert_all_to_numpy(x) for x in obj)
    elif type(obj) == dict:
        return {k: _convert_all_to_numpy(v) for k, v in obj.items()}
    elif isinstance(obj, ndarray):
        return obj.__array__()
    else:
        return obj


def writeable() -> Callable[[Callable[P, R]], Callable[P, R]]:
    def decorator(func: Callable[P, R]) -> Callable[P, R]:
        def wrapper(*args: Any, **kwargs: Any) -> Any:
            if isinstance(args[0], ndarray) and not args[0].flags.writeable:
                raise RuntimeError("'self' is not writeable")
            return func(*args, **kwargs)

        return wrapper

    return decorator


class FlagsObj(object):
    def __init__(
        self,
        c_contiguous=True,
        f_contiguous=False,
        owndata=True,
        writeable=True,
        aligned=True,
        writebackifcopy=False,
    ):
        self._c_contiguous = c_contiguous
        self._f_contiguous = f_contiguous
        self._owndata = owndata
        self._writeable = True
        self._aligned = True
        self._writebackifcopy = False

    def __getitem__(self, key):
        key = self.check_flag(key)
        return getattr(self, key)

    def __setitem__(self, key, value):
        key = self.check_flag(key)
        setattr(self, key, value)

    def __repr__(self):
        output = ""
        for each in self.__dict__:
            output += f"{each.strip('_').upper()} : {self.__dict__[each]} \n"
        return output

    def __str__(self):
        return repr(self)

    def check_flag(self, key):
        key = key.lower()
        if len(key) == 1:
            if key == "x":
                key = "writebackifcopy"
            else:
                for attr in self.__dict__.keys():
                    if (str)(attr).strip("_")[0] == key:
                        key = (str)(attr)
                        break

        if not hasattr(self, key):
            raise AttributeError(f"{key} is unknown flag for ndarray.flags")
        return key

    @property
    def c_contiguous(self):
        return self._c_contiguous

    @property
    def f_contiguous(self):
        return self._f_contiguous

    @property
    def owndata(self):
        return self._owndata

    @property
    def writeable(self):
        return self._writeable

    @property
    def aligned(self):
        return self._aligned

    @property
    def writebackifcopy(self):
        return self._writebackifcopy

    @property
    def fnc(self):
        return self.f_contiguous and ~self.c_contigous

    @property
    def forc(self):
        return self.f_contiguous or self.c_contiguous

    @property
    def behaved(self):
        return self.aligned and self.writeable

    @property
    def carray(self):
        return self.behaved and self.c_contiguous

    @property
    def farray(self):
        return self.behaved and self.f_contiguous and ~self.c_contiguous

    @writeable.setter
    def writeable(self, value: bool):
        if value is True and self.owndata is False:
            raise ValueError(
                "cannot set WRITEABLE flag to True for this array"
            )
        self._writeable = value

    @aligned.setter
    def aligned(self, value: bool):
        self._aligned = value

    @writebackifcopy.setter
    def writebackifcopy(self, value: bool):
        if value is True:
            raise ValueError(
                "cannot set WRITEBACKIFCOPY flag to True for this array"
            )
        self._writebackifcopy = value


@clone_np_ndarray
class ndarray:
    def __init__(
        self,
        shape: Any,
        dtype: npt.DTypeLike = np.float64,
        buffer: Union[Any, None] = None,
        offset: int = 0,
        strides: Union[tuple[int], None] = None,
        order: Union[OrderType, None] = None,
        thunk: Union[NumPyThunk, None] = None,
        inputs: Union[Any, None] = None,
<<<<<<< HEAD
        flags: FlagsObj = None,
=======
>>>>>>> 32831c12
    ) -> None:
        # `inputs` being a cuNumeric ndarray is definitely a bug
        assert not isinstance(inputs, ndarray)
        if thunk is None:
            assert shape is not None
            sanitized_shape = self._sanitize_shape(shape)
            if not isinstance(dtype, np.dtype):
                dtype = np.dtype(dtype)
            if buffer is not None:
                # Make a normal numpy array for this buffer
                np_array: npt.NDArray[Any] = np.ndarray(
                    shape=sanitized_shape,
                    dtype=dtype,
                    buffer=buffer,
                    offset=offset,
                    strides=strides,
                    order=order,
                )
                self._thunk = runtime.find_or_create_array_thunk(
                    np_array, share=False
                )
            else:
                # Filter the inputs if necessary
                if inputs is not None:
                    inputs = [
                        inp._thunk
                        for inp in inputs
                        if isinstance(inp, ndarray)
                    ]
                self._thunk = runtime.create_empty_thunk(
                    sanitized_shape, dtype, inputs
                )
        else:
            self._thunk = thunk
        self._legate_data: Union[dict[str, Any], None] = None
<<<<<<< HEAD
       # TODO: flags are passed. We use this argument only for views
        # Not all routines are changed to pass these arguments correctly yet.
        if flags is not None:
            self._flags = FlagsObj(*flags.__dict__.values())
            self._flags._owndata = False
        else:
            self._flags = FlagsObj()
        self._legate_data = None
=======

    @staticmethod
    def _sanitize_shape(
        shape: Union[NdShapeLike, Sequence[Any], npt.NDArray[Any], ndarray]
    ) -> NdShape:
        seq: tuple[Any, ...]
        if isinstance(shape, (ndarray, np.ndarray)):
            if shape.ndim == 0:
                seq = (shape.__array__().item(),)
            else:
                seq = tuple(shape.__array__())
        elif np.isscalar(shape):
            seq = (shape,)
        else:
            seq = tuple(cast(NdShape, shape))
        try:
            # Unfortunately, we can't do this check using
            # 'isinstance(value, int)', as the values in a NumPy ndarray
            # don't satisfy the predicate (they have numpy value types,
            # such as numpy.int64).
            result = tuple(operator.index(value) for value in seq)
        except TypeError:
            raise TypeError(
                "expected a sequence of integers or a single integer, "
                f"got {shape!r}"
            )
        return result
>>>>>>> 32831c12

    @staticmethod
    def _sanitize_shape(
        shape: Union[NdShapeLike, Sequence[Any], npt.NDArray[Any], ndarray]
    ) -> NdShape:
        seq: tuple[Any, ...]
        if isinstance(shape, (ndarray, np.ndarray)):
            if shape.ndim == 0:
                seq = (shape.__array__().item(),)
            else:
                seq = tuple(shape.__array__())
        elif np.isscalar(shape):
            seq = (shape,)
        else:
            seq = tuple(cast(NdShape, shape))
        try:
            # Unfortunately, we can't do this check using
            # 'isinstance(value, int)', as the values in a NumPy ndarray
            # don't satisfy the predicate (they have numpy value types,
            # such as numpy.int64).
            result = tuple(operator.index(value) for value in seq)
        except TypeError:
            raise TypeError(
                "expected a sequence of integers or a single integer, "
                f"got {shape!r}"
            )
        return result

    # Support for the Legate data interface
    @property
    def __legate_data_interface__(self) -> dict[str, Any]:
        if self._legate_data is None:
            # All of our thunks implement the Legate Store interface
            # so we just need to convert our type and stick it in
            # a Legate Array
            arrow_type = pyarrow.from_numpy_dtype(self.dtype)
            # If the thunk is an eager array, we need to convert it to a
            # deferred array so we can extract a legate store
            deferred_thunk = runtime.to_deferred_array(self._thunk)
            # We don't have nullable data for the moment
            # until we support masked arrays
            array = Array(arrow_type, [None, deferred_thunk.base])
            self._legate_data = dict()
            self._legate_data["version"] = 1
            data = dict()
            field = pyarrow.field(
                "cuNumeric Array", arrow_type, nullable=False
            )
            data[field] = array
            self._legate_data["data"] = data
        return self._legate_data

    # Properties for ndarray

    # Disable these since they seem to cause problems
    # when our arrays do not last long enough, instead
    # users will go through the __array__ method

    # @property
    # def __array_interface__(self):
    #    return self.__array__().__array_interface__

    # @property
    # def __array_priority__(self):
    #    return self.__array__().__array_priority__

    # @property
    # def __array_struct__(self):
    #    return self.__array__().__array_struct__

    def __array_function__(
        self, func: Any, types: Any, args: tuple[Any], kwargs: dict[str, Any]
    ) -> Any:
        import cunumeric as cn

        # We are wrapping all NumPy modules, so we can expect to find every
        # NumPy API call in cuNumeric, even if just an "unimplemented" stub.
        module = reduce(getattr, func.__module__.split(".")[1:], cn)
        cn_func = getattr(module, func.__name__)
        # TODO: We should technically check at this point that all array-like
        # arguments are convertible to `cunumeric.ndarray`, and if not then
        # return `NotImplemented`, to give a chance to those other types to
        # handle this call (assuming they also implement `__array_function__`).
        # For now we will just assume that at the very least we can convert
        # any such object to a baseline NumPy array using `np.array`, and
        # consume that.

        # TODO: We could check at this point that our implementation supports
        # all the provided arguments, and fall back to NumPy if not.
        #
        # For now we simply try to call the cuNumeric version and fall back
        # to NumPy once we hit a NotImplementedError
        try:
            return cn_func(*args, **kwargs)
        except NotImplementedError:
            warnings.warn(
                FALLBACK_WARNING.format(name=func.__name__),
                category=RuntimeWarning,
                stacklevel=4,
            )
            args = _convert_all_to_numpy(args)
            kwargs = _convert_all_to_numpy(kwargs)
            return func(*args, **kwargs)

    def __array_ufunc__(
        self, ufunc: Any, method: str, *inputs: Any, **kwargs: Any
    ) -> Any:
        from . import _ufunc

        # TODO: Similar to __array_function__, we should technically confirm
        # that all array-like arguments are convertible to `cunumeric.ndarray`.
        # TODO: The logic below should be moved to a "clone_ufunc" wrapper,
        # that emits a proper warning to the user in case of fallback.

        if hasattr(_ufunc, ufunc.__name__):
            cn_ufunc = getattr(_ufunc, ufunc.__name__)
            if hasattr(cn_ufunc, method):
                cn_method = getattr(cn_ufunc, method)
                # TODO: We could check at this point that our implementation
                # supports all the provided arguments, and fall back to
                # NumPy if not.
                #
                # For now we simply try to call the cuNumeric version and
                # fall back # to NumPy once we hit a NotImplementedError
                try:
                    return cn_method(*inputs, **kwargs)
                except NotImplementedError:
                    name = f"{ufunc.__name__}.{method}"
                    warnings.warn(
                        FALLBACK_WARNING.format(name=name),
                        category=RuntimeWarning,
                        stacklevel=3,
                    )
                    inputs = _convert_all_to_numpy(inputs)
                    kwargs = _convert_all_to_numpy(kwargs)
                    return getattr(ufunc, method)(*inputs, **kwargs)

        # We cannot handle this ufunc call, so we will fall back to NumPy.
        # Ideally we would be able to skip the __array_ufunc__ dispatch, and
        # let NumPy convert our arrays automatically by calling our __array__
        # method, similar to what we are doing for __array_function__ in
        # coverage.py, by going through the _implementation field.
        # Unfortunately, there is no easy way to skip the dispatch mechnanism
        # for ufuncs, therefore the best we can do is manually convert all
        # cuNumeric arrays into NumPy arrays and try the call again.
        # One would expect NumPy to do exactly this if all __array_ufunc__
        # implementations return `NotImplemented` for a particular call, but
        # alas NumPy will simply fail in that case.
        inputs = _convert_all_to_numpy(inputs)
        kwargs = _convert_all_to_numpy(kwargs)
        return getattr(ufunc, method)(*inputs, **kwargs)

    @property
    def T(self) -> ndarray:
        """

        The transposed array.

        Same as ``self.transpose()``.

        See Also
        --------
        cunumeric.transpose
        ndarray.transpose

        """
        return self.transpose()

    @property
    def base(self) -> Union[npt.NDArray[Any], None]:
        """
        Returns dtype for the base element of the subarrays,
        regardless of their dimension or shape.

        See Also
        --------
        numpy.dtype.subdtype

        """
        return self.__array__().base

    @property
    def data(self) -> memoryview:
        """
        Python buffer object pointing to the start of the array's data.

        """
        return self.__array__().data

    @property
    def dtype(self) -> np.dtype[Any]:
        """
        Data-type of the array's elements.

        See Also
        --------
        astype : Cast the values contained in the array to a new data-type.
        view : Create a view of the same data but a different data-type.
        numpy.dtype

        """
        return self._thunk.dtype

    @property
    def flags(self) -> Any:
        """
        Information about the memory layout of the array.

        Attributes
        ----------
        C_CONTIGUOUS (C)
            The data is in a single, C-style contiguous segment.
        F_CONTIGUOUS (F)
            The data is in a single, Fortran-style contiguous segment.
        OWNDATA (O)
            The array owns the memory it uses or borrows it from another
            object.
        WRITEABLE (W)
            The data area can be written to.  Setting this to False locks
            the data, making it read-only.  A view (slice, etc.) inherits
            WRITEABLE from its base array at creation time, but a view of a
            writeable array may be subsequently locked while the base array
            remains writeable. (The opposite is not true, in that a view of a
            locked array may not be made writeable.  However, currently,
            locking a base object does not lock any views that already
            reference it, so under that circumstance it is possible to alter
            the contents of a locked array via a previously created writeable
            view onto it.)  Attempting to change a non-writeable array raises
            a RuntimeError exception.
        ALIGNED (A)
            The data and all elements are aligned appropriately for the
            hardware.
        WRITEBACKIFCOPY (X)
            This array is a copy of some other array. The C-API function
            PyArray_ResolveWritebackIfCopy must be called before deallocating
            to the base array will be updated with the contents of this array.
        FNC
            F_CONTIGUOUS and not C_CONTIGUOUS.
        FORC
            F_CONTIGUOUS or C_CONTIGUOUS (one-segment test).
        BEHAVED (B)
            ALIGNED and WRITEABLE.
        CARRAY (CA)
            BEHAVED and C_CONTIGUOUS.
        FARRAY (FA)
            BEHAVED and F_CONTIGUOUS and not C_CONTIGUOUS.

        Notes
        -----
        The `flags` object can be accessed dictionary-like (as in
        ``a.flags['WRITEABLE']``), or by using lowercased attribute names (as
        in ``a.flags.writeable``). Short flag names are only supported in
        dictionary access.

        Only the WRITEBACKIFCOPY, WRITEABLE, and ALIGNED flags can be
        changed by the user, via direct assignment to the attribute or
        dictionary entry, or by calling `ndarray.setflags`.

        The array flags cannot be set arbitrarily:
        - WRITEBACKIFCOPY can only be set ``False``.
        - ALIGNED can only be set ``True`` if the data is truly aligned.
        - WRITEABLE can only be set ``True`` if the array owns its own memory
        or the ultimate owner of the memory exposes a writeable buffer
        interface or is a string.

        Arrays can be both C-style and Fortran-style contiguous
        simultaneously. This is clear for 1-dimensional arrays, but can also
        be true for higher dimensional arrays.

        Even for contiguous arrays a stride for a given dimension
        ``arr.strides[dim]`` may be *arbitrary* if ``arr.shape[dim] == 1``
        or the array has no elements.
        It does not generally hold that ``self.strides[-1] == self.itemsize``
        for C-style contiguous arrays or ``self.strides[0] == self.itemsize``
        for Fortran-style contiguous arrays is true.
        """
        return self._flags

    @property
    def flat(self) -> np.flatiter[npt.NDArray[Any]]:
        """
        A 1-D iterator over the array.

        See Also
        --------
        flatten : Return a copy of the array collapsed into one dimension.

        """
        return self.__array__().flat

    @property
    def imag(self) -> ndarray:
        """
        The imaginary part of the array.

        """
        if self.dtype.kind == "c":
            return ndarray(shape=self.shape, thunk=self._thunk.imag())
        else:
            result = ndarray(self.shape, self.dtype)
            result.fill(0)
            return result

    @property
    def ndim(self) -> int:
        """
        Number of array dimensions.

        """
        return self._thunk.ndim

    @property
    def real(self) -> ndarray:
        """

        The real part of the array.

        """
        if self.dtype.kind == "c":
            return ndarray(shape=self.shape, thunk=self._thunk.real())
        else:
            return self

    @property
    def shape(self) -> NdShape:
        """

        Tuple of array dimensions.

        See Also
        --------
        shape : Equivalent getter function.
        reshape : Function forsetting ``shape``.
        ndarray.reshape : Method for setting ``shape``.

        """
        return self._thunk.shape

    @property
    def size(self) -> int:
        """

        Number of elements in the array.

        Equal to ``np.prod(a.shape)``, i.e., the product of the array's
        dimensions.

        Notes
        -----
        `a.size` returns a standard arbitrary precision Python integer. This
        may not be the case with other methods of obtaining the same value
        (like the suggested ``np.prod(a.shape)``, which returns an instance
        of ``np.int_``), and may be relevant if the value is used further in
        calculations that may overflow a fixed size integer type.

        """
        s = 1
        if self.ndim == 0:
            return s
        for p in self.shape:
            s *= p
        return s

    @property
    def itemsize(self) -> int:
        """

        The element size of this data-type object.

        For 18 of the 21 types this number is fixed by the data-type.
        For the flexible data-types, this number can be anything.

        """
        return self._thunk.dtype.itemsize

    @property
    def nbytes(self) -> int:
        """

        Total bytes consumed by the elements of the array.

        Notes
        -----
        Does not include memory consumed by non-element attributes of the
        array object.

        """
        return self.itemsize * self.size

    @property
    def strides(self) -> tuple[int, ...]:
        """

        Tuple of bytes to step in each dimension when traversing an array.

        The byte offset of element ``(i[0], i[1], ..., i[n])`` in an array
        `a` is::

            offset = sum(np.array(i) * a.strides)

        A more detailed explanation of strides can be found in the
        "ndarray.rst" file in the NumPy reference guide.

        Notes
        -----
        Imagine an array of 32-bit integers (each 4 bytes)::

            x = np.array([[0, 1, 2, 3, 4],
                         [5, 6, 7, 8, 9]], dtype=np.int32)

        This array is stored in memory as 40 bytes, one after the other
        (known as a contiguous block of memory).  The strides of an array tell
        us how many bytes we have to skip in memory to move to the next
        position along a certain axis.  For example, we have to skip 4 bytes
        (1 value) to move to the next column, but 20 bytes (5 values) to get
        to the same position in the next row.  As such, the strides for the
        array `x` will be ``(20, 4)``.

        """
        return self.__array__().strides

    @property
    def ctypes(self) -> Any:
        """

        An object to simplify the interaction of the array with the ctypes
        module.

        This attribute creates an object that makes it easier to use arrays
        when calling shared libraries with the ctypes module. The returned
        object has, among others, data, shape, and strides attributes (see
        :external+numpy:attr:`numpy.ndarray.ctypes` for details) which
        themselves return ctypes objects that can be used as arguments to a
        shared library.

        Parameters
        ----------
        None

        Returns
        -------
        c : object
            Possessing attributes data, shape, strides, etc.

        """
        return self.__array__().ctypes

    # Methods for ndarray

    def __abs__(self) -> ndarray:
        """a.__abs__(/)

        Return ``abs(self)``.

        Availability
        --------
        Multiple GPUs, Multiple CPUs

        """
        # Handle the nice case of it being unsigned
        from ._ufunc import absolute

        return absolute(self)

    def __add__(self, rhs: Any) -> ndarray:
        """a.__add__(value, /)

        Return ``self+value``.

        Availability
        --------
        Multiple GPUs, Multiple CPUs

        """
        from ._ufunc import add

        return add(self, rhs)

    def __and__(self, rhs: Any) -> ndarray:
        """a.__and__(value, /)

        Return ``self&value``.

        Availability
        --------
        Multiple GPUs, Multiple CPUs

        """
        from ._ufunc import logical_and

        return logical_and(self, rhs)

    def __array__(
        self, dtype: Union[np.dtype[Any], None] = None
    ) -> npt.NDArray[Any]:
        """a.__array__([dtype], /)

        Returns either a new reference to self if dtype is not given or a new
        array of provided data type if dtype is different from the current
        dtype of the array.

        """
        if dtype is None:
            return self._thunk.__numpy_array__()
        else:
            return self._thunk.__numpy_array__().__array__(dtype)

    # def __array_prepare__(self, *args, **kwargs):
    #    return self.__array__().__array_prepare__(*args, **kwargs)

    # def __array_wrap__(self, *args, **kwargs):
    #    return self.__array__().__array_wrap__(*args, **kwargs)

    def __bool__(self) -> bool:
        """a.__bool__(/)

        Return ``self!=0``

        """
        return bool(self.__array__())

    def __complex__(self) -> complex:
        """a.__complex__(/)"""
        return complex(self.__array__())

    def __contains__(self, item: Any) -> ndarray:
        """a.__contains__(key, /)

        Return ``key in self``.

        Availability
        --------
        Multiple GPUs, Multiple CPUs

        """
        if isinstance(item, np.ndarray):
            args = (item.astype(self.dtype),)
        else:  # Otherwise convert it to a scalar numpy array of our type
            args = (np.array(item, dtype=self.dtype),)
        if args[0].size != 1:
            raise ValueError("contains needs scalar item")
        return self._perform_unary_reduction(
            UnaryRedCode.CONTAINS,
            self,
            axis=None,
            res_dtype=bool,
            args=args,
        )

    def __copy__(self) -> ndarray:
        """a.__copy__()

        Used if :func:`copy.copy` is called on an array. Returns a copy
        of the array.

        Equivalent to ``a.copy(order='K')``.

        Availability
        --------
        Multiple GPUs, Multiple CPUs

        """
        result = ndarray(self.shape, self.dtype, inputs=(self,))
        result._thunk.copy(self._thunk, deep=False)
        return result

    def __deepcopy__(self, memo: Union[Any, None] = None) -> ndarray:
        """a.__deepcopy__(memo, /)

        Deep copy of array.

        Used if :func:`copy.deepcopy` is called on an array.

        Availability
        --------
        Multiple GPUs, Multiple CPUs

        """
        result = ndarray(self.shape, self.dtype, inputs=(self,))
        result._thunk.copy(self._thunk, deep=True)
        return result

    def __div__(self, rhs: Any) -> ndarray:
        """a.__div__(value, /)

        Return ``self/value``.

        Availability
        --------
        Multiple GPUs, Multiple CPUs

        """
        return self.__truediv__(rhs)

    def __divmod__(self, rhs: Any) -> ndarray:
        """a.__divmod__(value, /)

        Return ``divmod(self, value)``.

        Availability
        --------
        Multiple GPUs, Multiple CPUs

        """
        raise NotImplementedError(
            "cunumeric.ndarray doesn't support __divmod__ yet"
        )

    def __eq__(self, rhs: object) -> ndarray:  # type: ignore [override]
        """a.__eq__(value, /)

        Return ``self==value``.

        Availability
        --------
        Multiple GPUs, Multiple CPUs

        """
        from ._ufunc import equal

        return equal(self, rhs)

    def __float__(self) -> float:
        """a.__float__(/)

        Return ``float(self)``.

        """
        return float(self.__array__())

    def __floordiv__(self, rhs: Any) -> ndarray:
        """a.__floordiv__(value, /)

        Return ``self//value``.

        Availability
        --------
        Multiple GPUs, Multiple CPUs

        """
        from ._ufunc import floor_divide

        return floor_divide(self, rhs)

    def __format__(self, *args: Any, **kwargs: Any) -> str:
        return self.__array__().__format__(*args, **kwargs)

    def __ge__(self, rhs: Any) -> ndarray:
        """a.__ge__(value, /)

        Return ``self>=value``.

        Availability
        --------
        Multiple GPUs, Multiple CPUs

        """
        from ._ufunc import greater_equal

        return greater_equal(self, rhs)

    # __getattribute__

    def _convert_key(self, key: Any, first: bool = True) -> Any:
        # Convert any arrays stored in a key to a cuNumeric array
        if isinstance(key, slice):
            key = slice(
                operator.index(key.start) if key.start is not None else None,
                operator.index(key.stop) if key.stop is not None else None,
                operator.index(key.step) if key.step is not None else None,
            )
        if (
            key is np.newaxis
            or key is Ellipsis
            or np.isscalar(key)
            or isinstance(key, slice)
        ):
            return (key,) if first else key
        elif isinstance(key, tuple) and first:
            return tuple(self._convert_key(k, first=False) for k in key)
        else:
            # Otherwise convert it to a cuNumeric array, check types
            # and get the thunk
            key = convert_to_cunumeric_ndarray(key)
            if key.dtype != bool and not np.issubdtype(key.dtype, np.integer):
                raise TypeError("index arrays should be int or bool type")
            if key.dtype != bool and key.dtype != np.int64:
                runtime.warn(
                    "converting index array to int64 type",
                    category=RuntimeWarning,
                )
                key = key.astype(np.int64)

            return key._thunk

    @add_boilerplate()
    def __getitem__(self, key: Any) -> ndarray:
        """a.__getitem__(key, /)

        Return ``self[key]``.

        """
        key = self._convert_key(key)
        return ndarray(shape=None, thunk=self._thunk.get_item(key))

    def __gt__(self, rhs: Any) -> ndarray:
        """a.__gt__(value, /)

        Return ``self>value``.

        Availability
        --------
        Multiple GPUs, Multiple CPUs

        """
        from ._ufunc import greater

        return greater(self, rhs)

    def __hash__(self) -> int:
        raise TypeError("unhashable type: cunumeric.ndarray")

    def __iadd__(self, rhs: Any) -> ndarray:
        """a.__iadd__(value, /)

        Return ``self+=value``.

        Availability
        --------
        Multiple GPUs, Multiple CPUs

        """
        from ._ufunc import add

        return add(self, rhs, out=self)

    def __iand__(self, rhs: Any) -> ndarray:
        """a.__iand__(value, /)

        Return ``self&=value``.

        Availability
        --------
        Multiple GPUs, Multiple CPUs

        """
        from ._ufunc import logical_and

        return logical_and(self, rhs, out=self)

    def __idiv__(self, rhs: Any) -> ndarray:
        """a.__idiv__(value, /)

        Return ``self/=value``.

        Availability
        --------
        Multiple GPUs, Multiple CPUs

        """
        return self.__itruediv__(rhs)

    def __ifloordiv__(self, rhs: Any) -> ndarray:
        """a.__ifloordiv__(value, /)

        Return ``self//=value``.

        Availability
        --------
        Multiple GPUs, Multiple CPUs

        """
        from ._ufunc import floor_divide

        return floor_divide(self, rhs, out=self)

    def __ilshift__(self, rhs: Any) -> ndarray:
        """a.__ilshift__(value, /)

        Return ``self<<=value``.

        Availability
        --------
        Multiple GPUs, Multiple CPUs

        """
        from ._ufunc import left_shift

        return left_shift(self, rhs, out=self)

    def __imod__(self, rhs: Any) -> ndarray:
        """a.__imod__(value, /)

        Return ``self%=value``.

        Availability
        --------
        Multiple GPUs, Multiple CPUs

        """
        from ._ufunc import remainder

        return remainder(self, rhs, out=self)

    def __imul__(self, rhs: Any) -> ndarray:
        """a.__imul__(value, /)

        Return ``self*=value``.

        Availability
        --------
        Multiple GPUs, Multiple CPUs

        """
        from ._ufunc import multiply

        return multiply(self, rhs, out=self)

    def __index__(self) -> int:
        return self.__array__().__index__()

    def __int__(self) -> int:
        """a.__int__(/)

        Return ``int(self)``.

        """
        return int(self.__array__())

    def __invert__(self) -> ndarray:
        """a.__invert__(/)

        Return ``~self``.

        Availability
        --------
        Multiple GPUs, Multiple CPUs

        """
        if self.dtype == np.bool_:
            # Boolean values are special, just do logical NOT
            from ._ufunc import logical_not

            return logical_not(self)
        else:
            from ._ufunc import invert

            return invert(self)

    def __ior__(self, rhs: Any) -> ndarray:
        """a.__ior__(/)

        Return ``self|=value``.

        Availability
        --------
        Multiple GPUs, Multiple CPUs

        """
        from ._ufunc import logical_or

        return logical_or(self, rhs, out=self)

    def __ipow__(self, rhs: float) -> ndarray:
        """a.__ipow__(/)

        Return ``self**=value``.

        Availability
        --------
        Multiple GPUs, Multiple CPUs

        """
        from ._ufunc import power

        return power(self, rhs, out=self)

    def __irshift__(self, rhs: Any) -> ndarray:
        """a.__irshift__(/)

        Return ``self>>=value``.

        Availability
        --------
        Multiple GPUs, Multiple CPUs

        """
        from ._ufunc import right_shift

        return right_shift(self, rhs, out=self)

    def __iter__(self) -> Any:
        """a.__iter__(/)"""
        return self.__array__().__iter__()

    def __isub__(self, rhs: Any) -> ndarray:
        """a.__isub__(/)

        Return ``self-=value``.

        Availability
        --------
        Multiple GPUs, Multiple CPUs

        """
        from ._ufunc import subtract

        return subtract(self, rhs, out=self)

    def __itruediv__(self, rhs: Any) -> ndarray:
        """a.__itruediv__(/)

        Return ``self/=value``.

        Availability
        --------
        Multiple GPUs, Multiple CPUs

        """
        from ._ufunc import true_divide

        return true_divide(self, rhs, out=self)

    def __ixor__(self, rhs: Any) -> ndarray:
        """a.__ixor__(/)

        Return ``self^=value``.

        Availability
        --------
        Multiple GPUs, Multiple CPUs

        """
        from ._ufunc import logical_xor

        return logical_xor(self, rhs, out=self)

    def __le__(self, rhs: Any) -> ndarray:
        """a.__le__(value, /)

        Return ``self<=value``.

        Availability
        --------
        Multiple GPUs, Multiple CPUs

        """
        from ._ufunc import less_equal

        return less_equal(self, rhs)

    def __len__(self) -> int:
        """a.__len__(/)

        Return ``len(self)``.

        """
        return self.shape[0]

    def __lshift__(self, rhs: Any) -> ndarray:
        """a.__lshift__(value, /)

        Return ``self<<value``.

        Availability
        --------
        Multiple GPUs, Multiple CPUs

        """
        from ._ufunc import left_shift

        return left_shift(self, rhs)

    def __lt__(self, rhs: Any) -> ndarray:
        """a.__lt__(value, /)

        Return ``self<value``.

        Availability
        --------
        Multiple GPUs, Multiple CPUs

        """
        from ._ufunc import less

        return less(self, rhs)

    def __matmul__(self, value: Any) -> ndarray:
        """a.__matmul__(value, /)

        Return ``self@value``.

        Availability
        --------
        Multiple GPUs, Multiple CPUs

        """
        return self.dot(value)

    def __mod__(self, rhs: Any) -> ndarray:
        """a.__mod__(value, /)

        Return ``self%value``.

        Availability
        --------
        Multiple GPUs, Multiple CPUs

        """
        from ._ufunc import remainder

        return remainder(self, rhs)

    def __mul__(self, rhs: Any) -> ndarray:
        """a.__mul__(value, /)

        Return ``self*value``.

        Availability
        --------
        Multiple GPUs, Multiple CPUs

        """
        from ._ufunc import multiply

        return multiply(self, rhs)

    def __ne__(self, rhs: object) -> ndarray:  # type: ignore [override]
        """a.__ne__(value, /)

        Return ``self!=value``.

        Availability
        --------
        Multiple GPUs, Multiple CPUs

        """
        from ._ufunc import not_equal

        return not_equal(self, rhs)

    def __neg__(self) -> ndarray:
        """a.__neg__(value, /)

        Return ``-self``.

        Availability
        --------
        Multiple GPUs, Multiple CPUs

        """
        from ._ufunc import negative

        return negative(self)

    # __new__

    @add_boilerplate()
    def nonzero(self) -> tuple[ndarray, ...]:
        """a.nonzero()

        Return the indices of the elements that are non-zero.

        Refer to :func:`cunumeric.nonzero` for full documentation.

        See Also
        --------
        cunumeric.nonzero : equivalent function

        Availability
        --------
        Multiple GPUs, Multiple CPUs

        """
        thunks = self._thunk.nonzero()
        return tuple(
            ndarray(shape=thunk.shape, thunk=thunk) for thunk in thunks
        )

    def __or__(self, rhs: Any) -> ndarray:
        """a.__or__(value, /)

        Return ``self|value``.

        Availability
        --------
        Multiple GPUs, Multiple CPUs

        """
        from ._ufunc import logical_or

        return logical_or(self, rhs)

    def __pos__(self) -> ndarray:
        """a.__pos__(value, /)

        Return ``+self``.

        Availability
        --------
        Multiple GPUs, Multiple CPUs

        """
        # the positive opeartor is equivalent to copy
        from ._ufunc import positive

        return positive(self)

    def __pow__(self, rhs: float) -> ndarray:
        """a.__pow__(value, /)

        Return ``pow(self, value)``.

        Availability
        --------
        Multiple GPUs, Multiple CPUs

        """
        from ._ufunc import power

        return power(self, rhs)

    def __radd__(self, lhs: Any) -> ndarray:
        """a.__radd__(value, /)

        Return ``value+self``.

        Availability
        --------
        Multiple GPUs, Multiple CPUs

        """
        from ._ufunc import add

        return add(lhs, self)

    def __rand__(self, lhs: Any) -> ndarray:
        """a.__rand__(value, /)

        Return ``value&self``.

        Availability
        --------
        Multiple GPUs, Multiple CPUs

        """
        from ._ufunc import logical_and

        return logical_and(lhs, self)

    def __rdiv__(self, lhs: Any) -> ndarray:
        """a.__rdiv__(value, /)

        Return ``value/self``.

        Availability
        --------
        Multiple GPUs, Multiple CPUs

        """
        from ._ufunc import true_divide

        return true_divide(lhs, self)

    def __rdivmod__(self, lhs: Any) -> ndarray:
        """a.__rdivmod__(value, /)

        Return ``divmod(value, self)``.

        Availability
        --------
        Multiple GPUs, Multiple CPUs

        """
        raise NotImplementedError(
            "cunumeric.ndarray doesn't support __rdivmod__ yet"
        )

    def __reduce__(
        self, *args: Any, **kwargs: Any
    ) -> Union[str, tuple[str, ...]]:
        """a.__reduce__(/)

        For pickling.

        """
        return self.__array__().__reduce__(*args, **kwargs)

    def __reduce_ex__(
        self, *args: Any, **kwargs: Any
    ) -> Union[str, tuple[str, ...]]:
        return self.__array__().__reduce_ex__(*args, **kwargs)

    def __repr__(self) -> str:
        """a.__repr__(/)

        Return ``repr(self)``.

        Availability
        --------
        Multiple GPUs, Multiple CPUs

        """
        return repr(self.__array__())

    def __rfloordiv__(self, lhs: Any) -> ndarray:
        """a.__rfloordiv__(value, /)

        Return ``value//self``.

        Availability
        --------
        Multiple GPUs, Multiple CPUs

        """
        from ._ufunc import floor_divide

        return floor_divide(lhs, self)

    def __rmod__(self, lhs: Any) -> ndarray:
        """a.__rmod__(value, /)

        Return ``value%self``.

        Availability
        --------
        Multiple GPUs, Multiple CPUs

        """
        from ._ufunc import remainder

        return remainder(lhs, self)

    def __rmul__(self, lhs: Any) -> ndarray:
        """a.__rmul__(value, /)

        Return ``value*self``.

        Availability
        --------
        Multiple GPUs, Multiple CPUs

        """
        from ._ufunc import multiply

        return multiply(lhs, self)

    def __ror__(self, lhs: Any) -> ndarray:
        """a.__ror__(value, /)

        Return ``value|self``.

        Availability
        --------
        Multiple GPUs, Multiple CPUs

        """
        from ._ufunc import logical_or

        return logical_or(lhs, self)

    def __rpow__(self, lhs: Any) -> ndarray:
        """__rpow__(value, /)

        Return ``pow(value, self)``.

        Availability
        --------
        Multiple GPUs, Multiple CPUs

        """
        from ._ufunc import power

        return power(lhs, self)

    def __rshift__(self, rhs: Any) -> ndarray:
        """a.__rshift__(value, /)

        Return ``self>>value``.

        Availability
        --------
        Multiple GPUs, Multiple CPUs

        """
        from ._ufunc import right_shift

        return right_shift(self, rhs)

    def __rsub__(self, lhs: Any) -> ndarray:
        """a.__rsub__(value, /)

        Return ``value-self``.

        Availability
        --------
        Multiple GPUs, Multiple CPUs

        """
        from ._ufunc import subtract

        return subtract(lhs, self)

    def __rtruediv__(self, lhs: Any) -> ndarray:
        """a.__rtruediv__(value, /)

        Return ``value/self``.

        Availability
        --------
        Multiple GPUs, Multiple CPUs

        """
        from ._ufunc import true_divide

        return true_divide(lhs, self)

    def __rxor__(self, lhs: Any) -> ndarray:
        """a.__rxor__(value, /)

        Return ``value^self``.

        Availability
        --------
        Multiple GPUs, Multiple CPUs

        """
        from ._ufunc import bitwise_xor

        return bitwise_xor(lhs, self)

    # __setattr__
    @writeable()
    @add_boilerplate("value")
    def __setitem__(self, key: Any, value: Any) -> None:
        """__setitem__(key, value, /)

        Set ``self[key]=value``.

        """

        if key is None:
            raise KeyError("invalid key passed to cunumeric.ndarray")
        if value.dtype != self.dtype:
            temp = ndarray(value.shape, dtype=self.dtype, inputs=(value,))
            temp._thunk.convert(value._thunk)
            value = temp
        key = self._convert_key(key)
        self._thunk.set_item(key, value._thunk)

    def __setstate__(self, state: Any) -> None:
        """a.__setstate__(state, /)

        For unpickling.

        The `state` argument must be a sequence that contains the following
        elements:

        Parameters
        ----------
        version : int
            optional pickle version. If omitted defaults to 0.
        shape : tuple
        dtype : data-type
        isFortran : bool
        rawdata : str or list
            a binary string with the data, or a list if 'a' is an object array

        """
        self.__array__().__setstate__(state)

    def __sizeof__(self, *args: Any, **kwargs: Any) -> int:
        return self.__array__().__sizeof__(*args, **kwargs)

    def __sub__(self, rhs: Any) -> ndarray:
        """a.__sub__(value, /)

        Return ``self-value``.

        Availability
        --------
        Multiple GPUs, Multiple CPUs

        """
        from ._ufunc import subtract

        return subtract(self, rhs)

    def __str__(self) -> str:
        """a.__str__(/)

        Return ``str(self)``.

        Availability
        --------
        Multiple GPUs, Multiple CPUs

        """
        return str(self.__array__())

    def __truediv__(self, rhs: Any) -> ndarray:
        """a.__truediv__(value, /)

        Return ``self/value``.

        Availability
        --------
        Multiple GPUs, Multiple CPUs

        """
        from ._ufunc import true_divide

        return true_divide(self, rhs)

    def __xor__(self, rhs: Any) -> ndarray:
        """a.__xor__(value, /)

        Return ``self^value``.

        Availability
        --------
        Multiple GPUs, Multiple CPUs

        """
        from ._ufunc import bitwise_xor

        return bitwise_xor(self, rhs)

    @add_boilerplate()
    def all(
        self,
        axis: Any = None,
        out: Union[ndarray, None] = None,
        keepdims: bool = False,
        initial: Union[int, float, None] = None,
        where: Union[bool, ndarray] = True,
    ) -> ndarray:
        """a.all(axis=None, out=None, keepdims=False, initial=None, where=True)

        Returns True if all elements evaluate to True.

        Refer to :func:`cunumeric.all` for full documentation.

        See Also
        --------
        cunumeric.all : equivalent function

        Availability
        --------
        Multiple GPUs, Multiple CPUs

        """
        return self._perform_unary_reduction(
            UnaryRedCode.ALL,
            self,
            axis=axis,
            res_dtype=bool,
            out=out,
            keepdims=keepdims,
            initial=initial,
            where=where,
        )

    @add_boilerplate()
    def any(
        self,
        axis: Any = None,
        out: Union[ndarray, None] = None,
        keepdims: bool = False,
        initial: Union[int, float, None] = None,
        where: Union[bool, ndarray] = True,
    ) -> ndarray:
        """a.any(axis=None, out=None, keepdims=False, initial=None, where=True)

        Returns True if any of the elements of `a` evaluate to True.

        Refer to :func:`cunumeric.any` for full documentation.

        See Also
        --------
        cunumeric.any : equivalent function

        Availability
        --------
        Multiple GPUs, Multiple CPUs

        """
        return self._perform_unary_reduction(
            UnaryRedCode.ANY,
            self,
            axis=axis,
            res_dtype=bool,
            out=out,
            keepdims=keepdims,
            initial=initial,
            where=where,
        )

    @add_boilerplate()
    def argmax(
        self,
        axis: Any = None,
        out: Union[ndarray, None] = None,
        keepdims: bool = False,
    ) -> ndarray:
        """a.argmax(axis=None, out=None)

        Return indices of the maximum values along the given axis.

        Refer to :func:`cunumeric.argmax` for full documentation.

        See Also
        --------
        cunumeric.argmax : equivalent function

        Availability
        --------
        Multiple GPUs, Multiple CPUs

        """
        if out is not None and out.dtype != np.int64:
            raise ValueError("output array must have int64 dtype")
        if axis is not None and not isinstance(axis, int):
            raise ValueError("axis must be an integer")
        return self._perform_unary_reduction(
            UnaryRedCode.ARGMAX,
            self,
            axis=axis,
            res_dtype=np.dtype(np.int64),
            out=out,
            keepdims=keepdims,
        )

    @add_boilerplate()
    def argmin(
        self,
        axis: Any = None,
        out: Union[ndarray, None] = None,
        keepdims: bool = False,
    ) -> ndarray:
        """a.argmin(axis=None, out=None)

        Return indices of the minimum values along the given axis.

        Refer to :func:`cunumeric.argmin` for detailed documentation.

        See Also
        --------
        cunumeric.argmin : equivalent function

        Availability
        --------
        Multiple GPUs, Multiple CPUs

        """
        if out is not None and out.dtype != np.int64:
            raise ValueError("output array must have int64 dtype")
        if axis is not None and not isinstance(axis, int):
            raise ValueError("axis must be an integer")
        return self._perform_unary_reduction(
            UnaryRedCode.ARGMIN,
            self,
            axis=axis,
            res_dtype=np.dtype(np.int64),
            out=out,
            keepdims=keepdims,
        )

    def astype(
        self,
        dtype: npt.DTypeLike,
        order: OrderType = "C",
        casting: CastingKind = "unsafe",
        subok: bool = True,
        copy: bool = True,
    ) -> ndarray:
        """a.astype(dtype, order='C', casting='unsafe', subok=True, copy=True)

        Copy of the array, cast to a specified type.

        Parameters
        ----------
        dtype : str or data-type
            Typecode or data-type to which the array is cast.

        order : ``{'C', 'F', 'A', 'K'}``, optional
            Controls the memory layout order of the result.
            'C' means C order, 'F' means Fortran order, 'A'
            means 'F' order if all the arrays are Fortran contiguous,
            'C' order otherwise, and 'K' means as close to the
            order the array elements appear in memory as possible.
            Default is 'K'.

        casting : ``{'no', 'equiv', 'safe', 'same_kind', 'unsafe'}``, optional
            Controls what kind of data casting may occur. Defaults to 'unsafe'
            for backwards compatibility.

            * 'no' means the data types should not be cast at all.
            * 'equiv' means only byte-order changes are allowed.
            * 'safe' means only casts which can preserve values are allowed.
            * 'same_kind' means only safe casts or casts within a kind,
                like float64 to float32, are allowed.
            * 'unsafe' means any data conversions may be done.

        subok : bool, optional
            If True, then sub-classes will be passed-through (default),
            otherwise the returned array will be forced to be a base-class
            array.

        copy : bool, optional
            By default, astype always returns a newly allocated array. If this
            is set to false, and the `dtype`, `order`, and `subok`
            requirements are satisfied, the input array is returned instead
            of a copy.

        Returns
        -------
        arr_t : ndarray
            Unless `copy` is False and the other conditions for returning the
            input array are satisfied (see description for `copy` input
            parameter), `arr_t` is a new array of the same shape as the input
            array, with dtype, order given by `dtype`, `order`.

        Availability
        --------
        Multiple GPUs, Multiple CPUs

        """
        dtype = np.dtype(dtype)
        if self.dtype == dtype:
            return self

        casting_allowed = np.can_cast(self.dtype, dtype, casting)
        if casting_allowed:
            # For numeric to non-numeric casting, the dest dtype should be
            # retrived from 'promote_types' to preserve values
            # e.g. ) float 64 to str, np.dtype(dtype) == '<U'
            # this dtype is not safe to store
            if dtype == np.dtype("str"):
                dtype = np.promote_types(self.dtype, dtype)
        else:
            raise TypeError(
                f"Cannot cast array data"
                f"from '{self.dtype}' to '{dtype}' "
                f"to the rule '{casting}'"
            )
        result = ndarray(self.shape, dtype=dtype, inputs=(self,))
        result._thunk.convert(self._thunk, warn=False)
        return result

    @add_boilerplate()
    def take(
        self,
        indices: Any,
        axis: Any = None,
        out: Union[ndarray, None] = None,
        mode: BoundsMode = "raise",
    ) -> ndarray:
        """a.take(indices, axis=None, out=None, mode="raise")

        Take elements from an array along an axis.

        Refer to :func:`cunumeric.take` for full documentation.

        See Also
        --------
        cunumeric.take : equivalent function

        Availability
        --------
        Multiple GPUs, Multiple CPUs

        """
        if not np.isscalar(indices):
            # if indices is a tuple or list, bring sub-tuples to the same shape
            # and concatenate them
            indices = convert_to_cunumeric_ndarray(indices)

        if axis is None:
            self = self.ravel()
            axis = 0
        else:
            axis = normalize_axis_index(axis, self.ndim)

        # TODO remove "raise" logic when bounds check for advanced
        # indexing is implementd
        if mode == "raise":
            if np.isscalar(indices):
                if (indices < -self.shape[axis]) or (
                    indices >= self.shape[axis]
                ):
                    raise ValueError("invalid entry in indices array")
            else:
                if (indices < -self.shape[axis]).any() or (
                    indices >= self.shape[axis]
                ).any():
                    raise ValueError("invalid entry in indices array")
        elif mode == "wrap":
            indices = indices % self.shape[axis]
        elif mode == "clip":
            if np.isscalar(indices):
                if indices >= self.shape[axis]:
                    indices = self.shape[axis] - 1
                if indices < 0:
                    indices = 0
            else:
                indices = indices.clip(0, self.shape[axis] - 1)
        else:
            raise ValueError(
                "Invalid mode '{}' for take operation".format(mode)
            )
        if self.shape[axis] == 0:
            if indices.size != 0:
                raise IndexError(
                    "Cannot do a non-empty take() from an empty axis."
                )
            return self.copy()

        point_indices = tuple(slice(None) for i in range(0, axis))
        point_indices += (indices,)
        if out is not None:
            if out.dtype != self.dtype:
                raise ValueError("Type mismatch: out array has the wrong type")
            out[:] = self[point_indices]
            return out
        else:
            res = self[point_indices]
            if np.isscalar(indices):
                res = res.copy()
            return res

<<<<<<< HEAD
    @add_boilerplate()
=======
>>>>>>> 32831c12
    def choose(
        self,
        choices: Any,
        out: Union[ndarray, None] = None,
        mode: BoundsMode = "raise",
    ) -> ndarray:
        """a.choose(choices, out=None, mode='raise')

        Use an index array to construct a new array from a set of choices.

        Refer to :func:`cunumeric.choose` for full documentation.

        See Also
        --------
        cunumeric.choose : equivalent function

        Availability
        --------
        Multiple GPUs, Multiple CPUs

        """
        a = self
        if out is not None:
            out = convert_to_cunumeric_ndarray(out, share=True)

        if isinstance(choices, list):
            choices = tuple(choices)
        is_tuple = isinstance(choices, tuple)
        if is_tuple:
            n = len(choices)
            dtypes = [ch.dtype for ch in choices]
            ch_dtype = np.find_common_type(dtypes, [])
            choices = tuple(
                convert_to_cunumeric_ndarray(choices[i]).astype(ch_dtype)
                for i in range(n)
            )

        else:
            choices = convert_to_cunumeric_ndarray(choices)
            n = choices.shape[0]
            ch_dtype = choices.dtype
            choices = tuple(choices[i, ...] for i in range(n))

        if not np.issubdtype(self.dtype, np.integer):
            raise TypeError("a array should be integer type")
        if self.dtype != np.int64:
            a = a.astype(np.int64)
        if mode == "raise":
            if (a < 0).any() | (a >= n).any():
                raise ValueError("invalid entry in choice array")
        elif mode == "wrap":
            a = a % n
        elif mode == "clip":
            a = a.clip(0, n - 1)
        else:
            raise ValueError(
                f"mode={mode} not understood. Must "
                "be 'raise', 'wrap', or 'clip'"
            )

        # we need to broadcast all arrays in choices with
        # input and output arrays
        if out is not None:
            out_shape = _broadcast_shapes(a.shape, choices[0].shape, out.shape)
        else:
            out_shape = _broadcast_shapes(a.shape, choices[0].shape)

        for c in choices:
            out_shape = _broadcast_shapes(out_shape, c.shape)

        # if output is provided, it shape should be the same as out_shape
        if out is not None and out.shape != out_shape:
            raise ValueError(
                f"non-broadcastable output operand with shape "
                f" {str(out.shape)}"
                f" doesn't match the broadcast shape {out_shape}"
            )

        if out is not None and out.dtype == ch_dtype:
            out_arr = out

        else:
            # no output, create one
            out_arr = ndarray(
                shape=out_shape,
                dtype=ch_dtype,
                inputs=(a, choices),
            )

        ch = tuple(c._thunk for c in choices)  #
        out_arr._thunk.choose(
            a._thunk,
            *ch,
        )
        if out is not None and out.dtype != ch_dtype:
            out._thunk.convert(out_arr._thunk)
            return out
        else:
            return out_arr

    @add_boilerplate()
    def compress(
        self,
        condition: ndarray,
        axis: Any = None,
        out: Union[ndarray, None] = None,
    ) -> ndarray:
        """a.compress(self, condition, axis=None, out=None)

        Return selected slices of an array along given axis.

        Refer to :func:`cunumeric.compress` for full documentation.

        See Also
        --------
        cunumeric.compress : equivalent function

        Availability
        --------
        Multiple GPUs, Multiple CPUs

        """
        a = self
        if condition.ndim != 1:
            raise ValueError(
                "Dimension mismatch: condition must be a 1D array"
            )
        if condition.dtype != bool:
            runtime.warn(
                "converting condition to bool type",
                category=RuntimeWarning,
            )
            condition = condition.astype(bool)

        if axis is None:
            axis = 0
            a = self.ravel()
        else:
            axis = normalize_axis_index(axis, self.ndim)

        if a.shape[axis] < condition.shape[0]:
            raise ValueError(
                "Shape mismatch: "
                "condition contains entries that are out of bounds"
            )
        elif a.shape[axis] > condition.shape[0]:
            slice_tuple = tuple(slice(None) for ax in range(axis)) + (
                slice(0, condition.shape[0]),
            )
            a = a[slice_tuple]

        index_tuple: tuple[Any, ...] = tuple(slice(None) for ax in range(axis))
        index_tuple += (condition,)

        if out is not None:
            out[:] = a[index_tuple]
            return out
        else:
            res = a[index_tuple]
            return res

<<<<<<< HEAD
    @add_boilerplate()
=======
>>>>>>> 32831c12
    def clip(
        self,
        min: Union[int, float, npt.ArrayLike, None] = None,
        max: Union[int, float, npt.ArrayLike, None] = None,
        out: Union[npt.NDArray[Any], ndarray, None] = None,
    ) -> ndarray:
        """a.clip(min=None, max=None, out=None)

        Return an array whose values are limited to ``[min, max]``.

        One of max or min must be given.

        Refer to :func:`cunumeric.clip` for full documentation.

        See Also
        --------
        cunumeric.clip : equivalent function

        Availability
        --------
        Multiple GPUs, Multiple CPUs

        """
        args = (
            np.array(min, dtype=self.dtype),
            np.array(max, dtype=self.dtype),
        )
        if args[0].size != 1 or args[1].size != 1:
            runtime.warn(
                "cuNumeric has not implemented clip with array-like "
                "arguments and is falling back to canonical numpy. You "
                "may notice significantly decreased performance for this "
                "function call.",
                category=RuntimeWarning,
            )
            if isinstance(out, np.ndarray):
                self.__array__().clip(args[0], args[1], out=out)
                return convert_to_cunumeric_ndarray(out, share=True)
            elif isinstance(out, ndarray):
                self.__array__().clip(args[0], args[1], out=out.__array__())
                return out
            else:
                return convert_to_cunumeric_ndarray(
                    self.__array__().clip(args[0], args[1])
                )
        return self._perform_unary_op(
            UnaryOpCode.CLIP, self, out=out, extra_args=args
        )

    def conj(self) -> ndarray:
        """a.conj()

        Complex-conjugate all elements.

        Refer to :func:`cunumeric.conjugate` for full documentation.

        See Also
        --------
        cunumeric.conjugate : equivalent function

        Availability
        --------
        Multiple GPUs, Multiple CPUs

        """
        if self.dtype.kind == "c":
            result = self._thunk.conj()
            return ndarray(self.shape, dtype=self.dtype, thunk=result)
        else:
            return self

    def conjugate(self) -> ndarray:
        """a.conjugate()

        Return the complex conjugate, element-wise.

        Refer to :func:`cunumeric.conjugate` for full documentation.

        See Also
        --------
        cunumeric.conjugate : equivalent function

        Availability
        --------
        Multiple GPUs, Multiple CPUs

        """
        return self.conj()

    def copy(self, order: OrderType = "C") -> ndarray:
        """copy()

        Get a copy of the iterator as a 1-D array.

        Availability
        --------
        Multiple GPUs, Multiple CPUs

        """
        # We don't care about dimension order in cuNumeric
        return self.__copy__()

    @add_boilerplate()
    def cumsum(
        self,
        axis: Any = None,
        dtype: Union[np.dtype[Any], None] = None,
        out: Union[ndarray, None] = None,
    ) -> ndarray:
        return self._perform_scan(
            ScanCode.SUM,
            self,
            axis=axis,
            dtype=dtype,
            out=out,
            nan_to_identity=False,
        )

    @add_boilerplate()
    def cumprod(
        self,
        axis: Any = None,
        dtype: Union[np.dtype[Any], None] = None,
        out: Union[ndarray, None] = None,
    ) -> ndarray:
        return self._perform_scan(
            ScanCode.PROD,
            self,
            axis=axis,
            dtype=dtype,
            out=out,
            nan_to_identity=False,
        )

    @add_boilerplate()
    def nancumsum(
        self,
        axis: Any = None,
        dtype: Union[np.dtype[Any], None] = None,
        out: Union[ndarray, None] = None,
    ) -> ndarray:
        return self._perform_scan(
            ScanCode.SUM,
            self,
            axis=axis,
            dtype=dtype,
            out=out,
            nan_to_identity=True,
        )

    @add_boilerplate()
    def nancumprod(
        self,
        axis: Any = None,
        dtype: Union[np.dtype[Any], None] = None,
        out: Union[ndarray, None] = None,
    ) -> ndarray:
        return self._perform_scan(
            ScanCode.PROD,
            self,
            axis=axis,
            dtype=dtype,
            out=out,
            nan_to_identity=True,
        )

    # diagonal helper. Will return diagonal for arbitrary number of axes;
    # currently offset option is implemented only for the case of number of
    # axes=2. This restriction can be lifted in the future if there is a
    # use case of having arbitrary number of offsets
    @add_boilerplate()
    def _diag_helper(
        self,
        offset: int = 0,
        axes: Union[Any, None] = None,
        extract: bool = True,
        trace: bool = False,
        out: Union[ndarray, None] = None,
        dtype: Union[np.dtype[Any], None] = None,
    ) -> ndarray:
        # _diag_helper can be used only for arrays with dim>=1
        if self.ndim < 1:
            raise ValueError("_diag_helper is implemented for dim>=1")
        # out should be passed only for Trace
        if out is not None and not trace:
            raise ValueError("_diag_helper supports out only for trace=True")
        # dtype should be passed only for Trace
        if dtype is not None and not trace:
            raise ValueError("_diag_helper supports dtype only for trace=True")

        if self.ndim == 1:
            if axes is not None:
                raise ValueError(
                    "Axes shouldn't be specified when getting "
                    "diagonal for 1D array"
                )
            m = self.shape[0] + np.abs(offset)
            res = ndarray((m, m), dtype=self.dtype, inputs=(self,))
            diag_size = self.shape[0]
            res._thunk._diag_helper(
                self._thunk, offset=offset, naxes=0, extract=False, trace=False
            )
        else:
            assert axes is not None
            N = len(axes)
            if len(axes) != len(set(axes)):
                raise ValueError(
                    "axes passed to _diag_helper should be all different"
                )
            if self.ndim < N:
                raise ValueError(
                    "Dimension of input array shouldn't be less "
                    "than number of axes"
                )
            # pack the axes that are not going to change
            transpose_axes = tuple(
                ax for ax in range(self.ndim) if ax not in axes
            )
            # only 2 axes provided, we transpose based on the offset
            if N == 2:
                if offset >= 0:
                    a = self.transpose(transpose_axes + (axes[0], axes[1]))
                else:
                    a = self.transpose(transpose_axes + (axes[1], axes[0]))
                    offset = -offset

                if offset >= a.shape[self.ndim - 1]:
                    raise ValueError(
                        "'offset' for diag or diagonal must be in range"
                    )

                diag_size = max(0, min(a.shape[-2], a.shape[-1] - offset))
            # more than 2 axes provided:
            elif N > 2:
                # offsets are supported only when naxes=2
                if offset != 0:
                    raise ValueError(
                        "offset supported for number of axes == 2"
                    )
                # sort axes along which diagonal is calculated by size
                axes = sorted(axes, reverse=True, key=lambda i: self.shape[i])
                axes = tuple(axes)
                # transpose a so axes for which diagonal is calculated are at
                #  at the end
                a = self.transpose(transpose_axes + axes)
                diag_size = a.shape[a.ndim - 1]
            elif N < 2:
                raise ValueError(
                    "number of axes passed to the _diag_helper"
                    " should be more than 1"
                )

            tr_shape = tuple(a.shape[i] for i in range(a.ndim - N))
            # calculate shape of the output array
            out_shape: NdShape
            if trace:
                if N != 2:
                    raise ValueError(
                        " exactly 2 axes should be passed to trace"
                    )
                if self.ndim == 2:
                    out_shape = (1,)
                elif self.ndim > 2:
                    out_shape = tr_shape
                else:
                    raise ValueError(
                        "dimension of the array for trace operation:"
                        " should be >=2"
                    )
            else:
                out_shape = tr_shape + (diag_size,)

            res_dtype = (
                dtype
                if dtype is not None
                else out.dtype
                if out is not None
                else a.dtype
            )
            a = a._maybe_convert(res_dtype, (a,))
            if out is not None and out.shape != out_shape:
                raise ValueError("output array has the wrong shape")
            if out is not None and out.dtype == res_dtype:
                res = out
            else:
                res = ndarray(shape=out_shape, dtype=res_dtype, inputs=(self,))

            res._thunk._diag_helper(
                a._thunk, offset=offset, naxes=N, extract=extract, trace=trace
            )
            if out is not None and out is not res:
                out._thunk.convert(res._thunk)
                res = out

        return res

    def diagonal(
        self,
        offset: int = 0,
        axis1: Any = None,
        axis2: Any = None,
        extract: bool = True,
        axes: Any = None,
    ) -> ndarray:
        """a.diagonal(offset=0, axis1=None, axis2=None)

        Return specified diagonals.

        Refer to :func:`cunumeric.diagonal` for full documentation.

        See Also
        --------
        cunumeric.diagonal : equivalent function

        Availability
        --------
        Multiple GPUs, Multiple CPUs

        """
        if self.ndim == 1:
            if extract is True:
                raise ValueError("extract can be true only for Ndim >=2")
            axes = None
        else:
            if type(axis1) == int and type(axis2) == int:
                if axes is not None:
                    raise ValueError(
                        "Either axis1/axis2 or axes must be supplied"
                    )
                axes = (axis1, axis2)
            # default values for axes
            elif (axis1 is None) and (axis2 is None) and (axes is None):
                axes = (0, 1)
            elif (axes is not None) and (
                (axis1 is not None) or (axis2 is not None)
            ):
                raise ValueError("Either axis1/axis2 or axes must be supplied")
        return self._diag_helper(offset=offset, axes=axes, extract=extract)

    @add_boilerplate()
    def trace(
        self,
        offset: int = 0,
        axis1: Any = None,
        axis2: Any = None,
        dtype: Union[np.dtype[Any], None] = None,
        out: Union[ndarray, None] = None,
    ) -> ndarray:
        """a.trace(offset=0, axis1=None, axis2=None, dtype = None, out = None)

        Return the sum along diagonals of the array.

        Refer to :func:`cunumeric.trace` for full documentation.

        See Also
        --------
        cunumeric.trace : equivalent function

        Availability
        --------
        Multiple GPUs, Multiple CPUs

        """
        if self.ndim < 2:
            raise ValueError(
                "trace operation can't be called on a array with DIM<2"
            )

        axes: tuple[int, ...] = ()
        if (axis1 is None) and (axis2 is None):
            # default values for axis
            axes = (0, 1)
        elif (axis1 is None) or (axis2 is None):
            raise ValueError("both axes should be passed")
        else:
            axes = (axis1, axis2)

        res = self._diag_helper(
            offset=offset, axes=axes, trace=True, out=out, dtype=dtype
        )

        # for 2D arrays we must return scalar
        if self.ndim == 2:
            res = res[0]

        return res

    @add_boilerplate("rhs")
    def dot(self, rhs: Any, out: Union[ndarray, None] = None) -> ndarray:
        """a.dot(rhs, out=None)

        Return the dot product of this array with ``rhs``.

        Refer to :func:`cunumeric.dot` for full documentation.

        See Also
        --------
        cunumeric.dot : equivalent function

        Availability
        --------
        Multiple GPUs, Multiple CPUs

        """
        from .module import _contract  # work around circular import

        if self.ndim == 0 or rhs.ndim == 0:
            from ._ufunc import multiply

            return multiply(self, rhs, out=out)

        (self_modes, rhs_modes, out_modes) = dot_modes(self.ndim, rhs.ndim)
        return _contract(
            self_modes,
            rhs_modes,
            out_modes,
            self,
            rhs,
            out=out,
            casting="no",
        )

    def dump(self, file: Union[str, Path]) -> None:
        """a.dump(file)

        Dump a pickle of the array to the specified file.

        The array can be read back with pickle.load or cunumeric.load.

        Parameters
        ----------
        file : str or `pathlib.Path`
            A string naming the dump file.

        Availability
        --------
        Multiple GPUs, Multiple CPUs

        """
        self.__array__().dump(file=file)

    def dumps(self) -> bytes:
        """a.dumps()

        Returns the pickle of the array as a string.

        pickle.loads will convert the string back to an array.

        Parameters
        ----------
        None

        Availability
        --------
        Multiple GPUs, Multiple CPUs

        """
        return self.__array__().dumps()

    def _normalize_axes_shape(
        self, axes: Any, s: Any
    ) -> tuple[npt.NDArray[Any], npt.NDArray[Any]]:
        user_axes = axes is not None
        user_sizes = s is not None
        if user_axes and user_sizes and len(axes) != len(s):
            raise ValueError("Shape and axes have different lengths")
        if user_axes:
            fft_axes = [ax if ax >= 0 else ax + self.ndim for ax in axes]
            if min(fft_axes) < 0 or max(fft_axes) >= self.ndim:
                raise ValueError(
                    "Axis is out of bounds for array of size {}".format(
                        self.ndim
                    )
                )
        else:
            fft_axes = list(range(len(s)) if user_sizes else range(self.ndim))

        fft_s = list(self.shape)
        if user_sizes:
            for idx, ax in enumerate(fft_axes):
                fft_s[ax] = s[idx]
        return np.asarray(fft_axes), np.asarray(fft_s)

    def fft(
        self,
        s: Any,
        axes: Union[Sequence[int], None],
        kind: FFTType,
        direction: FFTDirection,
        norm: Any,
    ) -> ndarray:
        """a.fft(s, axes, kind, direction, norm)

        Return the ``kind`` ``direction`` FFT of this array
        with normalization ``norm``.

        Common entrypoint for FFT functionality in cunumeric.fft module.

        See Also
        --------
        cunumeric.fft : FFT functions for different ``kind`` and
        ``direction`` arguments

        Availability
        --------
        Single GPU

        """
        # Dimensions check
        if self.ndim > 3:
            raise NotImplementedError(
                f"{self.ndim}-D arrays are not supported yet"
            )

        # Type
        fft_output_type = kind.output_dtype

        # Axes and sizes
        user_sizes = s is not None
        fft_axes, fft_s = self._normalize_axes_shape(axes, s)

        # Shape
        fft_input = self
        fft_input_shape = np.asarray(self.shape)
        fft_output_shape = np.asarray(self.shape)
        if user_sizes:
            # Zero padding if any of the user sizes is larger than input
            zeropad_input = self
            if np.any(np.greater(fft_s, fft_input_shape)):
                # Create array with superset shape, fill with zeros,
                # and copy input in
                max_size = np.maximum(fft_s, fft_input_shape)
                zeropad_input = ndarray(shape=max_size, dtype=fft_input.dtype)
                zeropad_input.fill(0)
                slices = tuple(slice(0, i) for i in fft_input.shape)
                zeropad_input._thunk.set_item(slices, fft_input._thunk)

            # Slicing according to final shape
            for idx, ax in enumerate(fft_axes):
                fft_input_shape[ax] = s[idx]
            # TODO: always copying is not the best idea,
            # sometimes a view of the original input will do
            slices = tuple(slice(0, i) for i in fft_s)
            fft_input = ndarray(
                shape=fft_input_shape,
                thunk=zeropad_input._thunk.get_item(slices),
            )
            fft_output_shape = np.copy(fft_input_shape)

        # R2C/C2R require different output shapes
        if fft_output_type != self.dtype:
            # R2C/C2R dimension is the last axis
            lax = fft_axes[-1]
            if direction == FFTDirection.FORWARD:
                fft_output_shape[lax] = fft_output_shape[lax] // 2 + 1
            else:
                if user_sizes:
                    fft_output_shape[lax] = s[-1]
                else:
                    fft_output_shape[lax] = 2 * (fft_input.shape[lax] - 1)

        # Execute FFT backend
        out = ndarray(
            shape=fft_output_shape,
            dtype=fft_output_type,
        )
        out._thunk.fft(
            fft_input._thunk, cast(Sequence[int], fft_axes), kind, direction
        )

        # Normalization
        fft_norm = FFTNormalization.from_string(norm)
        do_normalization = any(
            (
                fft_norm == FFTNormalization.ORTHOGONAL,
                fft_norm == FFTNormalization.FORWARD
                and direction == FFTDirection.FORWARD,
                fft_norm == FFTNormalization.INVERSE
                and direction == FFTDirection.INVERSE,
            )
        )
        if do_normalization:
            if direction == FFTDirection.FORWARD:
                norm_shape = fft_input.shape
            else:
                norm_shape = out.shape
            norm_shape_along_axes = [norm_shape[ax] for ax in fft_axes]
            factor = np.product(norm_shape_along_axes)
            if fft_norm == FFTNormalization.ORTHOGONAL:
                factor = np.sqrt(factor)
            return out / factor

        return out

<<<<<<< HEAD
    @writeable()
=======
>>>>>>> 32831c12
    def fill(self, value: float) -> None:
        """a.fill(value)

        Fill the array with a scalar value.

        Parameters
        ----------
        value : scalar
            All elements of `a` will be assigned this value.

        Availability
        --------
        Multiple GPUs, Multiple CPUs

        """
        val = np.array(value, dtype=self.dtype)
        self._thunk.fill(val)

    def flatten(self, order: OrderType = "C") -> ndarray:
        """a.flatten(order='C')

        Return a copy of the array collapsed into one dimension.

        Parameters
        ----------
        order : ``{'C', 'F', 'A', 'K'}``, optional
            'C' means to flatten in row-major (C-style) order.
            'F' means to flatten in column-major (Fortran-
            style) order. 'A' means to flatten in column-major
            order if `a` is Fortran *contiguous* in memory,
            row-major order otherwise. 'K' means to flatten
            `a` in the order the elements occur in memory.
            The default is 'C'.

        Returns
        -------
        y : ndarray
            A copy of the input array, flattened to one dimension.

        See Also
        --------
        ravel : Return a flattened array.
        flat : A 1-D flat iterator over the array.

        Availability
        --------
        Multiple GPUs, Multiple CPUs

        """
        # Reshape first and make a copy if the output is a view of the src
        # the output always should be a copy of the src array
        result = self.reshape(-1, order=order)
        if result.base is not None:
            result = result.copy()
        return result

    def getfield(self, dtype: np.dtype[Any], offset: int = 0) -> None:
        raise NotImplementedError(
            "cuNumeric does not currently support type reinterpretation "
            "for ndarray.getfield"
        )

    def _convert_singleton_key(self, args: tuple[Any, ...]) -> Any:
        if len(args) == 0 and self.size == 1:
            return (0,) * self.ndim
        if len(args) == 1 and isinstance(args[0], int):
            flat_idx = args[0]
            result: tuple[int, ...] = ()
            for dim_size in reversed(self.shape):
                result = (flat_idx % dim_size,) + result
                flat_idx //= dim_size
            return result
        if len(args) == 1 and isinstance(args[0], tuple):
            args = args[0]
        if len(args) != self.ndim or any(not isinstance(x, int) for x in args):
            raise KeyError("invalid key")
        return args

    def item(self, *args: Any) -> Any:
        """a.item(*args)

        Copy an element of an array to a standard Python scalar and return it.

        Parameters
        ----------
        \\*args :

            * none: in this case, the method only works for arrays
                with one element (`a.size == 1`), which element is
                copied into a standard Python scalar object and returned.
            * int_type: this argument is interpreted as a flat index into
                the array, specifying which element to copy and return.
            * tuple of int_types: functions as does a single int_type
                argument, except that the argument is interpreted as an
                nd-index into the array.

        Returns
        -------
        z : scalar
            A copy of the specified element of the array as a suitable
            Python scalar

        Notes
        -----
        When the data type of `a` is longdouble or clongdouble, item() returns
        a scalar array object because there is no available Python scalar that
        would not lose information. Void arrays return a buffer object for
        item(), unless fields are defined, in which case a tuple is returned.
        `item` is very similar to a[args], except, instead of an array scalar,
        a standard Python scalar is returned. This can be useful for speeding
        up access to elements of the array and doing arithmetic on elements of
        the array using Python's optimized math.

        Availability
        --------
        Multiple GPUs, Multiple CPUs

        """
        key = self._convert_singleton_key(args)
        result = self[key]
        assert result.shape == ()
        return result._thunk.__numpy_array__()

    def itemset(self, *args: Any) -> None:
        """a.itemset(*args)

        Insert scalar into an array (scalar is cast to array's dtype,
        if possible)

        There must be at least 1 argument, and define the last argument
        as *item*.  Then, ``a.itemset(*args)`` is equivalent to but faster
        than ``a[args] = item``.  The item should be a scalar value and `args`
        must select a single item in the array `a`.

        Parameters
        ----------
        \\*args :
            If one argument: a scalar, only used in case `a` is of size 1.
            If two arguments: the last argument is the value to be set
            and must be a scalar, the first argument specifies a single array
            element location. It is either an int or a tuple.

        Notes
        -----
        Compared to indexing syntax, `itemset` provides some speed increase
        for placing a scalar into a particular location in an `ndarray`,
        if you must do this.  However, generally this is discouraged:
        among other problems, it complicates the appearance of the code.
        Also, when using `itemset` (and `item`) inside a loop, be sure
        to assign the methods to a local variable to avoid the attribute
        look-up at each loop iteration.

        Availability
        --------
        Multiple GPUs, Multiple CPUs

        """
        if len(args) == 0:
            raise KeyError("itemset() requires at least one argument")
        value = args[-1]
        args = args[:-1]
        key = self._convert_singleton_key(args)
        self[key] = value

    @add_boilerplate()
    def max(
        self,
        axis: Any = None,
        out: Union[ndarray, None] = None,
        keepdims: bool = False,
        initial: Union[int, float, None] = None,
        where: Union[bool, ndarray] = True,
    ) -> ndarray:
        """a.max(axis=None, out=None, keepdims=False, initial=<no value>,
                 where=True)

        Return the maximum along a given axis.

        Refer to :func:`cunumeric.amax` for full documentation.

        See Also
        --------
        cunumeric.amax : equivalent function

        Availability
        --------
        Multiple GPUs, Multiple CPUs

        """
        return self._perform_unary_reduction(
            UnaryRedCode.MAX,
            self,
            axis=axis,
            out=out,
            keepdims=keepdims,
            initial=initial,
            where=where,
        )

    @add_boilerplate()
    def mean(
        self,
        axis: Any = None,
        dtype: Union[np.dtype[Any], None] = None,
        out: Union[ndarray, None] = None,
        keepdims: bool = False,
    ) -> ndarray:
        """a.mean(axis=None, dtype=None, out=None, keepdims=False)

        Returns the average of the array elements along given axis.

        Refer to :func:`cunumeric.mean` for full documentation.

        See Also
        --------
        cunumeric.mean : equivalent function

        Availability
        --------
        Multiple GPUs, Multiple CPUs

        """
        if axis is not None and type(axis) != int:
            raise NotImplementedError(
                "cunumeric.mean only supports int types for "
                "'axis' currently"
            )
        # Pick our dtype if it wasn't picked yet
        if dtype is None:
            if self.dtype.kind != "f" and self.dtype.kind != "c":
                dtype = np.dtype(np.float64)
            else:
                dtype = self.dtype
        # Do the sum
        if out is not None and out.dtype == dtype:
            sum_array = self.sum(
                axis=axis,
                dtype=dtype,
                out=out,
                keepdims=keepdims,
            )
        else:
            sum_array = self.sum(
                axis=axis,
                dtype=dtype,
                keepdims=keepdims,
            )
        if axis is None:
            divisor = reduce(lambda x, y: x * y, self.shape, 1)
        else:
            divisor = self.shape[axis]
        # Divide by the number of things in the collapsed dimensions
        # Pick the right kinds of division based on the dtype
        if dtype.kind == "f":
            sum_array.__itruediv__(
                np.array(divisor, dtype=sum_array.dtype),
            )
        else:
            sum_array.__ifloordiv__(np.array(divisor, dtype=sum_array.dtype))
        # Convert to the output we didn't already put it there
        if out is not None and sum_array is not out:
            assert out.dtype != sum_array.dtype
            out._thunk.convert(sum_array._thunk)
            return out
        else:
            return sum_array

    @add_boilerplate()
    def min(
        self,
        axis: Any = None,
        out: Union[ndarray, None] = None,
        keepdims: bool = False,
        initial: Union[int, float, None] = None,
        where: Union[bool, ndarray] = True,
    ) -> ndarray:
        """a.min(axis=None, out=None, keepdims=False, initial=<no value>,
                 where=True)

        Return the minimum along a given axis.

        Refer to :func:`cunumeric.amin` for full documentation.

        See Also
        --------
        cunumeric.amin : equivalent function

        Availability
        --------
        Multiple GPUs, Multiple CPUs

        """
        return self._perform_unary_reduction(
            UnaryRedCode.MIN,
            self,
            axis=axis,
            out=out,
            keepdims=keepdims,
            initial=initial,
            where=where,
        )

    @writeable()
    @add_boilerplate()
    def partition(
        self,
        kth: Union[int, Sequence[int]],
        axis: Any = -1,
        kind: SelectKind = "introselect",
        order: Union[OrderType, None] = None,
    ) -> None:
        """a.partition(kth, axis=-1, kind='introselect', order=None)

        Partition of an array in-place.

        Refer to :func:`cunumeric.partition` for full documentation.

        See Also
        --------
        cunumeric.partition : equivalent function

        Availability
        --------
        Multiple GPUs, Single CPU

        """
        self._thunk.partition(
            rhs=self._thunk, kth=kth, axis=axis, kind=kind, order=order
        )

    @add_boilerplate()
    def argpartition(
        self,
        kth: Union[int, Sequence[int]],
        axis: Any = -1,
        kind: SelectKind = "introselect",
        order: Union[OrderType, None] = None,
    ) -> ndarray:
        """a.argpartition(kth, axis=-1, kind='introselect', order=None)

        Returns the indices that would partition this array.

        Refer to :func:`cunumeric.argpartition` for full documentation.

        See Also
        --------
        cunumeric.argpartition : equivalent function

        Availability
        --------
        Multiple GPUs, Single CPU

        """
        result = ndarray(self.shape, np.int64)
        result._thunk.partition(
            rhs=self._thunk,
            argpartition=True,
            kth=kth,
            axis=axis,
            kind=kind,
            order=order,
        )
        return result

    @add_boilerplate()
    def prod(
        self,
        axis: Any = None,
        dtype: Union[np.dtype[Any], None] = None,
        out: Union[ndarray, None] = None,
        keepdims: bool = False,
        initial: Union[int, float, None] = None,
        where: Union[bool, ndarray] = True,
    ) -> ndarray:
        """a.prod(axis=None, dtype=None, out=None, keepdims=False, initial=1,
        where=True)

        Return the product of the array elements over the given axis

        Refer to :func:`cunumeric.prod` for full documentation.

        See Also
        --------
        cunumeric.prod : equivalent function

        Availability
        --------
        Multiple GPUs, Multiple CPUs

        """
        if self.dtype.type == np.bool_:
            temp = ndarray(
                shape=self.shape,
                dtype=np.dtype(np.int32),
                inputs=(self,),
            )
            temp._thunk.convert(self._thunk)
            self_array = temp
        else:
            self_array = self
        return self._perform_unary_reduction(
            UnaryRedCode.PROD,
            self_array,
            axis=axis,
            dtype=dtype,
            out=out,
            keepdims=keepdims,
            initial=initial,
            where=where,
        )

    def ravel(self, order: OrderType = "C") -> ndarray:
        """a.ravel(order="C")

        Return a flattened array.

        Refer to :func:`cunumeric.ravel` for full documentation.

        See Also
        --------
        cunumeric.ravel : equivalent function
        ndarray.flat : a flat iterator on the array.

        Availability
        --------
        Multiple GPUs, Multiple CPUs

        """
        return self.reshape(-1, order=order)

    def reshape(self, *args: Any, order: OrderType = "C") -> ndarray:
        """a.reshape(shape, order='C')

        Returns an array containing the same data with a new shape.

        Refer to :func:`cunumeric.reshape` for full documentation.

        See Also
        --------
        cunumeric.reshape : equivalent function


        Availability
        --------
        Multiple GPUs, Multiple CPUs
        """
        if len(args) == 0:
            raise TypeError("reshape() takes exactly 1 argument (0 given)")
        elif len(args) == 1:
            shape = (args[0],) if isinstance(args[0], int) else args[0]
        else:
            shape = args

        computed_shape = tuple(operator.index(extent) for extent in shape)

        num_unknowns = sum(extent < 0 for extent in computed_shape)
        if num_unknowns > 1:
            raise ValueError("can only specify one unknown dimension")

        knowns = filter(lambda x: x >= 0, computed_shape)
        known_volume = reduce(lambda x, y: x * y, knowns, 1)

        # Can't have an unknown if the known shape has 0 size
        if num_unknowns > 0 and known_volume == 0:
            raise ValueError(
                f"cannot reshape array of size {self.size} into "
                f"shape {computed_shape}"
            )

        size = self.size
        unknown_extent = 1 if num_unknowns == 0 else size // known_volume

        if unknown_extent * known_volume != size:
            raise ValueError(
                f"cannot reshape array of size {size} into "
                f"shape {computed_shape}"
            )

        computed_shape = tuple(
            unknown_extent if extent < 0 else extent
            for extent in computed_shape
        )

        # Handle an easy case
        if computed_shape == self.shape:
            return self

        return ndarray(
            shape=None,
            thunk=self._thunk.reshape(computed_shape, order),
        )

    def setfield(
        self, val: Any, dtype: npt.DTypeLike, offset: int = 0
    ) -> None:
        raise NotImplementedError(
            "cuNumeric does not currently support type reinterpretation "
            "for ndarray.setfield"
        )

    def setflags(
        self,
        write: Union[bool, None] = None,
        align: Union[bool, None] = None,
        uic: Union[bool, None] = None,
    ) -> None:
        """a.setflags(write=None, align=None, uic=None)

        Set array flags WRITEABLE, ALIGNED, WRITEBACKIFCOPY,
        respectively.

        These Boolean-valued flags affect how numpy interprets the memory
        area used by `a` (see Notes below). The ALIGNED flag can only
        be set to True if the data is actually aligned according to the type.
        The WRITEBACKIFCOPY and flag can never be set
        to True. The flag WRITEABLE can only be set to True if the array owns
        its own memory, or the ultimate owner of the memory exposes a
        writeable buffer interface, or is a string. (The exception for string
        is made so that unpickling can be done without copying memory.)

        Parameters
        ----------
        write : bool, optional
            Describes whether or not `a` can be written to.
        align : bool, optional
            Describes whether or not `a` is aligned properly for its type.
        uic : bool, optional
            Describes whether or not `a` is a copy of another "base" array.

        Notes
        -----
        Array flags provide information about how the memory area used
        for the array is to be interpreted. There are 7 Boolean flags
        in use, only four of which can be changed by the user:
        WRITEBACKIFCOPY, WRITEABLE, and ALIGNED.

        WRITEABLE (W) the data area can be written to;

        ALIGNED (A) the data and strides are aligned appropriately for the
        hardware (as determined by the compiler);

        WRITEBACKIFCOPY (X) this array is a copy of some other array
        (referenced by .base). When the C-API function
        PyArray_ResolveWritebackIfCopy is called, the base array will be
        updated with the contents of this array.

        All flags can be accessed using the single (upper case) letter as well
        as the full name.

        Availability
        --------
        Multiple GPUs, Multiple CPUs

        """
        # Be a bit more careful here, and only pass params that are explicitly
        # set by the caller. The numpy interface specifies only bool values,
        # despite its None defaults.
<<<<<<< HEAD
        if write is not None:
            self._flags.writeable = write
        if align is not None:
            self._flags.align = align
        if uic is not None:
            self._flags.writebackifcopy = uic
=======
        kws = {}
        if write is not None:
            kws["write"] = write
        if align is not None:
            kws["align"] = align
        if uic is not None:
            kws["uic"] = uic
        self.__array__().setflags(**kws)
>>>>>>> 32831c12

    @add_boilerplate()
    def searchsorted(
        self: ndarray,
        v: Union[int, float, ndarray],
        side: SortSide = "left",
        sorter: Optional[ndarray] = None,
    ) -> Union[int, ndarray]:
        """a.searchsorted(v, side='left', sorter=None)

        Find the indices into a sorted array a such that, if the corresponding
        elements in v were inserted before the indices, the order of a would be
        preserved.

        Parameters
        ----------
        v : scalar or array_like
            Values to insert into a.
        side : ``{'left', 'right'}``, optional
            If 'left', the index of the first suitable location found is given.
            If 'right', return the last such index. If there is no suitable
            index, return either 0 or N (where N is the length of a).
        sorter : 1-D array_like, optional
            Optional array of integer indices that sort array a into ascending
            order. They are typically the result of argsort.

        Returns
        -------
        indices : int or array_like[int]
            Array of insertion points with the same shape as v, or an integer
            if v is a scalar.

        Availability
        --------
        Multiple GPUs, Multiple CPUs
        """

        if self.ndim != 1:
            raise ValueError("Dimension mismatch: self must be a 1D array")

        # this is needed in case v is a scalar
        v_ndarray = convert_to_cunumeric_ndarray(v)

        a = self
        # in case we have different dtypes we ned to find a common type
        if a.dtype != v_ndarray.dtype:
            ch_dtype = np.find_common_type([a.dtype, v_ndarray.dtype], [])

            if v_ndarray.dtype != ch_dtype:
                v_ndarray = v_ndarray.astype(ch_dtype)
            if a.dtype != ch_dtype:
                a = a.astype(ch_dtype)

        if sorter is not None and a.shape[0] > 1:
            if sorter.ndim != 1:
                raise ValueError(
                    "Dimension mismatch: sorter must be a 1D array"
                )
            if sorter.shape != a.shape:
                raise ValueError(
                    "Shape mismatch: sorter must have the same shape as self"
                )
            if not np.issubdtype(sorter.dtype, np.integer):
                raise ValueError(
                    "Dtype mismatch: sorter must be of integer type"
                )
            a = a.take(sorter).copy()

        result = ndarray(
            v_ndarray.shape, np.int64, inputs=(a, v_ndarray, sorter)
        )

        result._thunk.searchsorted(a._thunk, v_ndarray._thunk, side)
        return result

<<<<<<< HEAD
    @writeable()
=======
>>>>>>> 32831c12
    def sort(
        self,
        axis: Any = -1,
        kind: SortType = "quicksort",
        order: Union[OrderType, None] = None,
    ) -> None:
        """a.sort(axis=-1, kind=None, order=None)

        Sort an array in-place.

        Refer to :func:`cunumeric.sort` for full documentation.

        See Also
        --------
        cunumeric.sort : equivalent function

        Availability
        --------
        Multiple GPUs, Multiple CPUs

        """
        self._thunk.sort(rhs=self._thunk, axis=axis, kind=kind, order=order)

    def argsort(
        self,
        axis: Any = -1,
        kind: SortType = "quicksort",
        order: Union[OrderType, None] = None,
    ) -> ndarray:
        """a.argsort(axis=-1, kind=None, order=None)

        Returns the indices that would sort this array.

        Refer to :func:`cunumeric.argsort` for full documentation.

        See Also
        --------
        cunumeric.argsort : equivalent function

        Availability
        --------
        Multiple GPUs, Multiple CPUs

        """
        result = ndarray(self.shape, np.int64)
        result._thunk.sort(
            rhs=self._thunk, argsort=True, axis=axis, kind=kind, order=order
        )
        return result

    def squeeze(self, axis: Any = None) -> ndarray:
        """a.squeeze(axis=None)

        Remove axes of length one from `a`.

        Refer to :func:`cunumeric.squeeze` for full documentation.

        See Also
        --------
        cunumeric.squeeze : equivalent function

        Availability
        --------
        Multiple GPUs, Multiple CPUs

        """
        if axis is not None:
            computed_axis = normalize_axis_tuple(axis, self.ndim)
            if any(self.shape[ax] != 1 for ax in computed_axis):
                raise ValueError(
                    "can only select axes to squeeze out with size "
                    "equal to one"
                )
        else:
            computed_axis = None

        thunk = self._thunk.squeeze(computed_axis)
        if self._thunk is thunk:
            return self
        return ndarray(shape=None, thunk=thunk)

    @add_boilerplate()
    def sum(
        self,
        axis: Any = None,
        dtype: Union[np.dtype[Any], None] = None,
        out: Union[ndarray, None] = None,
        keepdims: bool = False,
        initial: Union[int, float, None] = None,
        where: Union[bool, ndarray] = True,
    ) -> ndarray:
        """a.sum(axis=None, dtype=None, out=None, keepdims=False, initial=0,
        where=True)

        Return the sum of the array elements over the given axis.

        Refer to :func:`cunumeric.sum` for full documentation.

        See Also
        --------
        cunumeric.sum : equivalent function

        Availability
        --------
        Multiple GPUs, Multiple CPUs

        """
        if self.dtype.type == np.bool_:
            temp = ndarray(
                shape=self.shape,
                dtype=np.dtype(np.int32),
                inputs=(self,),
            )
            temp._thunk.convert(self._thunk)
            self_array = temp
        else:
            self_array = self
        return self._perform_unary_reduction(
            UnaryRedCode.SUM,
            self_array,
            axis=axis,
            dtype=dtype,
            out=out,
            keepdims=keepdims,
            initial=initial,
            where=where,
        )

    def swapaxes(self, axis1: Any, axis2: Any) -> ndarray:
        """a.swapaxes(axis1, axis2)

        Return a view of the array with `axis1` and `axis2` interchanged.

        Refer to :func:`cunumeric.swapaxes` for full documentation.

        See Also
        --------
        cunumeric.swapaxes : equivalent function

        Availability
        --------
        Multiple GPUs, Multiple CPUs

        """
        if axis1 >= self.ndim:
            raise ValueError(
                "axis1=" + str(axis1) + " is too large for swapaxes"
            )
        if axis2 >= self.ndim:
            raise ValueError(
                "axis2=" + str(axis2) + " is too large for swapaxes"
            )
        return ndarray(shape=None, thunk=self._thunk.swapaxes(axis1, axis2))

    def tofile(self, fid: Any, sep: str = "", format: str = "%s") -> None:
        """a.tofile(fid, sep="", format="%s")

        Write array to a file as text or binary (default).

        Data is always written in 'C' order, independent of the order of `a`.
        The data produced by this method can be recovered using the function
        fromfile().

        Parameters
        ----------
        fid : ``file`` or str or pathlib.Path
            An open file object, or a string containing a filename.
        sep : str
            Separator between array items for text output.
            If "" (empty), a binary file is written, equivalent to
            ``file.write(a.tobytes())``.
        format : str
            Format string for text file output.
            Each entry in the array is formatted to text by first converting
            it to the closest Python type, and then using "format" % item.

        Notes
        -----
        This is a convenience function for quick storage of array data.
        Information on endianness and precision is lost, so this method is not
        a good choice for files intended to archive data or transport data
        between machines with different endianness. Some of these problems can
        be overcome by outputting the data as text files, at the expense of
        speed and file size.

        When fid is a file object, array contents are directly written to the
        file, bypassing the file object's ``write`` method. As a result,
        tofile cannot be used with files objects supporting compression (e.g.,
        GzipFile) or file-like objects that do not support ``fileno()`` (e.g.,
        BytesIO).

        Availability
        --------
        Multiple GPUs, Multiple CPUs

        """
        return self.__array__().tofile(fid=fid, sep=sep, format=format)

    def tobytes(self, order: OrderType = "C") -> bytes:
        """a.tobytes(order='C')

        Construct Python bytes containing the raw data bytes in the array.

        Constructs Python bytes showing a copy of the raw contents of
        data memory. The bytes object is produced in C-order by default.

        This behavior is controlled by the ``order`` parameter.

        Parameters
        ----------
        order : ``{'C', 'F', 'A'}``, optional
            Controls the memory layout of the bytes object. 'C' means C-order,
            'F' means F-order, 'A' (short for *Any*) means 'F' if `a` is
            Fortran contiguous, 'C' otherwise. Default is 'C'.

        Returns
        -------
        s : bytes
            Python bytes exhibiting a copy of `a`'s raw data.

        Availability
        --------
        Multiple GPUs, Multiple CPUs

        """
        return self.__array__().tobytes(order=order)

    def tolist(self) -> Any:
        """a.tolist()

        Return the array as an ``a.ndim``-levels deep nested list of Python
        scalars.

        Return a copy of the array data as a (nested) Python list.
        Data items are converted to the nearest compatible builtin Python
        type, via the `~cunumeric.ndarray.item` function.

        If ``a.ndim`` is 0, then since the depth of the nested list is 0, it
        will not be a list at all, but a simple Python scalar.

        Parameters
        ----------
        None

        Returns
        -------
        y : Any
            The possibly nested list of array elements. (object, or list of
            object, or list of list of object, or ...)

        Notes
        -----
        The array may be recreated via ``a = cunumeric.array(a.tolist())``,
        although this may sometimes lose precision.

        Availability
        --------
        Multiple GPUs, Multiple CPUs

        """
        return self.__array__().tolist()

    def tostring(self, order: OrderType = "C") -> bytes:
        """a.tostring(order='C')

        A compatibility alias for `tobytes`, with exactly the same behavior.
        Despite its name, it returns `bytes` not `str`.

        Availability
        --------
        Multiple GPUs, Multiple CPUs

        """
        return self.__array__().tobytes(order=order)

    def transpose(self, axes: Any = None) -> ndarray:
        """a.transpose(axes=None)

        Returns a view of the array with axes transposed.

        For a 1-D array this has no effect, as a transposed vector is simply
        the same vector. To convert a 1-D array into a 2D column vector, an
        additional dimension must be added. `np.atleast2d(a).T` achieves this,
        as does `a[:, np.newaxis]`.

        For a 2-D array, this is a standard matrix transpose.

        For an n-D array, if axes are given, their order indicates how the
        axes are permuted (see Examples). If axes are not provided and
        ``a.shape = (i[0], i[1], ... i[n-2], i[n-1])``, then
        ``a.transpose().shape = (i[n-1], i[n-2], ... i[1], i[0])``.

        Parameters
        ----------
        axes : None or tuple[int]

            * None or no argument: reverses the order of the axes.
            * tuple of ints: `i` in the `j`-th place in the tuple means `a`'s
                `i`-th axis becomes `a.transpose()`'s `j`-th axis.

        Returns
        -------
        out : ndarray
            View of `a`, with axes suitably permuted.

        See Also
        --------
        transpose : Equivalent function
        ndarray.T : Array property returning the array transposed.
        ndarray.reshape : Give a new shape to an array without changing its
            data.

        Availability
        --------
        Multiple GPUs, Multiple CPUs

        """
        if self.ndim == 1:
            return self
        if axes is None:
            axes = tuple(range(self.ndim - 1, -1, -1))
        elif len(axes) != self.ndim:
            raise ValueError(
                "axes must be the same size as ndim for transpose"
            )
        return ndarray(
            shape=None, thunk=self._thunk.transpose(axes), flags=self.flags
        )

    def flip(self, axis: Any = None) -> ndarray:
        """
        Reverse the order of elements in an array along the given axis.

        The shape of the array is preserved, but the elements are reordered.

        Parameters
        ----------
        axis : None or int or tuple[int], optional
            Axis or axes along which to flip over. The default, axis=None, will
            flip over all of the axes of the input array.  If axis is negative
            it counts from the last to the first axis.

            If axis is a tuple of ints, flipping is performed on all of the
            axes specified in the tuple.

        Returns
        -------
        out : array_like
            A view of `m` with the entries of axis reversed.  Since a view is
            returned, this operation is done in constant time.

        Availability
        --------
        Single GPU, Single CPU

        """
        result = ndarray(
            shape=self.shape,
            dtype=self.dtype,
            inputs=(self,),
        )
        result._thunk.flip(self._thunk, axis)
        return result

    def view(
        self,
        dtype: Union[npt.DTypeLike, None] = None,
        type: Union[Any, None] = None,
    ) -> ndarray:
        if dtype is not None and dtype != self.dtype:
            raise NotImplementedError(
                "cuNumeric does not currently support type reinterpretation"
            )
        return ndarray(
            shape=self.shape,
            dtype=self.dtype,
            thunk=self._thunk,
            flags=self.flags,
        )

    def unique(self) -> ndarray:
        """a.unique()

        Find the unique elements of an array.

        Refer to :func:`cunumeric.unique` for full documentation.

        See Also
        --------
        cunumeric.unique : equivalent function

        Availability
        --------
        Multiple GPUs, Multiple CPUs

        """
        thunk = self._thunk.unique()
        return ndarray(shape=thunk.shape, thunk=thunk)

    @classmethod
    def _get_where_thunk(
        cls, where: Union[bool, ndarray], out_shape: NdShape
    ) -> Union[Literal[True], NumPyThunk]:
        if where is True:
            return True
        if where is False:
            raise RuntimeError("should have caught this earlier")
        if not isinstance(where, ndarray) or where.dtype != np.bool_:
            raise RuntimeError("should have converted this earlier")
        if where.shape != out_shape:
            raise ValueError("where parameter must have same shape as output")
        return where._thunk

    @staticmethod
    def find_common_type(*args: Any) -> np.dtype[Any]:
        """Determine common type following standard coercion rules.

        Parameters
        ----------
        \\*args :
            A list of dtypes or dtype convertible objects representing arrays
            or scalars.


        Returns
        -------
        datatype : data-type
            The common data type, which is the maximum of the array types,
            ignoring any scalar types , unless the maximum scalar type is of a
            different kind (`dtype.kind`). If the kind is not understood, then
            None is returned.

        """
        array_types = list()
        scalar_types = list()
        for array in args:
            if array.size == 1:
                scalar_types.append(array.dtype)
            else:
                array_types.append(array.dtype)
        return np.find_common_type(array_types, scalar_types)

    def _maybe_convert(self, dtype: np.dtype[Any], hints: Any) -> ndarray:
        if self.dtype == dtype:
            return self
        copy = ndarray(shape=self.shape, dtype=dtype, inputs=hints)
        copy._thunk.convert(self._thunk)
        return copy

    # For performing normal/broadcast unary operations
    @classmethod
    def _perform_unary_op(
        cls,
        op: UnaryOpCode,
        src: ndarray,
<<<<<<< HEAD
        out: Union[Any, None] = None,
=======
        dst: Union[Any, None] = None,
>>>>>>> 32831c12
        extra_args: Any = None,
        dtype: Union[np.dtype[Any], None] = None,
        where: Union[bool, ndarray] = True,
        out_dtype: Union[np.dtype[Any], None] = None,
    ) -> ndarray:
        if out is not None:
            # If the shapes don't match see if we can broadcast
            # This will raise an exception if they can't be broadcast together
            if isinstance(where, ndarray):
                _broadcast_shapes(src.shape, out.shape, where.shape)
            else:
                _broadcast_shapes(src.shape, out.shape)
        else:
            # No output yet, so make one
            if isinstance(where, ndarray):
                out_shape = _broadcast_shapes(src.shape, where.shape)
            else:
                out_shape = src.shape
            if dtype is not None:
                out = ndarray(
                    shape=out_shape,
                    dtype=dtype,
                    inputs=(src, where),
                )
            elif out_dtype is not None:
                out = ndarray(
                    shape=out_shape,
                    dtype=out_dtype,
                    inputs=(src, where),
                )
            else:
                out = ndarray(
                    shape=out_shape,
                    dtype=src.dtype
                    if src.dtype.kind != "c"
                    else np.dtype(np.float32)
                    if src.dtype == np.dtype(np.complex64)
                    else np.dtype(np.float64),
                    inputs=(src, where),
                )

        # Quick exit
        if where is False:
            return out

        if out_dtype is None:
            if out.dtype != src.dtype and not (
                op == UnaryOpCode.ABSOLUTE and src.dtype.kind == "c"
            ):
                temp = ndarray(
                    out.shape,
                    dtype=src.dtype,
                    inputs=(src, where),
                )
                temp._thunk.unary_op(
                    op,
                    src._thunk,
                    cls._get_where_thunk(where, out.shape),
                    extra_args,
                )
                out._thunk.convert(temp._thunk)
            else:
                out._thunk.unary_op(
                    op,
                    src._thunk,
                    cls._get_where_thunk(where, out.shape),
                    extra_args,
                )
        else:
            if out.dtype != out_dtype:
                temp = ndarray(
                    out.shape,
                    dtype=out_dtype,
                    inputs=(src, where),
                )
                temp._thunk.unary_op(
                    op,
                    src._thunk,
                    cls._get_where_thunk(where, out.shape),
                    extra_args,
                )
                out._thunk.convert(temp._thunk)
            else:
                out._thunk.unary_op(
                    op,
                    src._thunk,
                    cls._get_where_thunk(where, out.shape),
                    extra_args,
                )
        return out

    # For performing reduction unary operations
    @classmethod
    def _perform_unary_reduction(
        cls,
        op: UnaryRedCode,
        src: ndarray,
        axis: Any = None,
        dtype: Union[np.dtype[Any], None] = None,
        res_dtype: Union[npt.DTypeLike, None] = None,
        out: Union[ndarray, None] = None,
        keepdims: bool = False,
        args: Union[Any, None] = None,
        initial: Union[int, float, None] = None,
        where: Union[bool, ndarray] = True,
    ) -> ndarray:
        # When 'res_dtype' is not None, the input and output of the reduction
        # have different types. Such reduction operators don't take a dtype of
        # the accumulator
        if res_dtype is not None:
            assert dtype is None
            dtype = src.dtype
        else:
            # If 'dtype' exists, that determines both the accumulation dtype
            # and the output dtype
            if dtype is not None:
                res_dtype = dtype
            elif out is not None:
                dtype = out.dtype
                res_dtype = out.dtype
            else:
                dtype = src.dtype
                res_dtype = src.dtype

        # TODO: Need to require initial to be given when the array is empty
        #       or a where mask is given.
        if isinstance(where, ndarray):
            # The where array has to broadcast to the src.shape
            if _broadcast_shapes(src.shape, where.shape) != src.shape:
                raise ValueError(
                    '"where" array must broadcast against source array '
                    "for reduction"
                )
        if (
            op
            in (
                UnaryRedCode.ARGMAX,
                UnaryRedCode.ARGMIN,
                UnaryRedCode.MAX,
                UnaryRedCode.MIN,
            )
            and src.dtype.kind == "c"
        ):
            raise NotImplementedError(
                "(arg)max/min not supported for complex-type arrays"
            )

        if axis is None:
            axes = tuple(range(src.ndim))
        else:
            axes = normalize_axis_tuple(axis, src.ndim)

        out_shape: NdShape = ()
        for dim in range(src.ndim):
            if dim not in axes:
                out_shape += (src.shape[dim],)
            elif keepdims:
                out_shape += (1,)

        if out is None:
            out = ndarray(
                shape=out_shape, dtype=res_dtype, inputs=(src, where)
            )
        elif out.shape != out_shape:
            raise ValueError(
                f"the output shape mismatch: expected {out_shape} but got "
                f"{out.shape}"
            )

        if dtype != src.dtype:
            src = src.astype(dtype)

        if out.dtype == res_dtype:
            result = out
        else:
            result = ndarray(
                shape=out_shape, dtype=res_dtype, inputs=(src, where)
            )

        if where:
            result._thunk.unary_reduction(
                op,
                src._thunk,
                cls._get_where_thunk(where, result.shape),
                axis,
                axes,
                keepdims,
                args,
                initial,
            )

        if result is not out:
            out._thunk.convert(result._thunk)

        return out

    @classmethod
    def _perform_binary_reduction(
        cls,
        op: BinaryOpCode,
        one: Any,
        two: Any,
        dtype: np.dtype[Any],
        extra_args: Union[tuple[Any, ...], None] = None,
    ) -> ndarray:
        args = (one, two)

        # We only handle bool types here for now
        assert dtype is not None and dtype == np.dtype(np.bool_)
        # Collapsing down to a single value in this case
        # Check to see if we need to broadcast between inputs
        if one.shape != two.shape:
            broadcast = _broadcast_shapes(one.shape, two.shape)
        else:
            broadcast = None

        common_type = cls.find_common_type(one, two)
        one = one._maybe_convert(common_type, args)._thunk
        two = two._maybe_convert(common_type, args)._thunk

        dst = ndarray(shape=(), dtype=dtype, inputs=args)
        dst._thunk.binary_reduction(
            op,
            one,
            two,
            broadcast,
            extra_args,
        )
        return dst

    @classmethod
    def _perform_where(
        cls, mask: ndarray, one: ndarray, two: ndarray
    ) -> ndarray:
        args = (mask, one, two)

        mask = mask._maybe_convert(np.dtype(np.bool_), args)

        common_type = cls.find_common_type(one, two)
        one = one._maybe_convert(common_type, args)
        two = two._maybe_convert(common_type, args)

        # Compute the output shape
        out_shape = _broadcast_shapes(mask.shape, one.shape, two.shape)
        out = ndarray(shape=out_shape, dtype=common_type, inputs=args)
        out._thunk.where(mask._thunk, one._thunk, two._thunk)
        return out

    @classmethod
    def _perform_scan(
        cls,
        op: ScanCode,
        src: ndarray,
        axis: Any = None,
        dtype: Union[npt.DTypeLike, None] = None,
        out: Union[ndarray, None] = None,
        nan_to_identity: bool = False,
    ) -> ndarray:
        if dtype is None:
            if out is None:
                if src.dtype.kind == "i":
                    # Set dtype to default platform integer
                    dtype = np.int_
                else:
                    dtype = src.dtype
            else:
                dtype = out.dtype
        if (src.dtype.kind in ("f", "c")) and np.issubdtype(dtype, np.integer):
            # Needs changes to convert()
            raise NotImplementedError(
                "Integer output types currently not supported for "
                "floating/complex inputs"
            )
        # flatten input when axis is None
        if axis is None:
            axis = 0
            src_arr = src.ravel()
        else:
            axis = normalize_axis_index(axis, src.ndim)
            src_arr = src
        if out is not None:
            if dtype != out.dtype:
                # if out array is specified, its type overrules dtype
                dtype = out.dtype
            if out.shape != src_arr.shape:
                raise NotImplementedError(
                    "Varried output shape not supported. Output must have "
                    "same shape as input (same size if no axis is provided"
                )
        else:
            out = ndarray(shape=src_arr.shape, dtype=dtype)

        if dtype != src_arr.dtype:
            # convert input to temporary for type conversion
            temp = ndarray(shape=src_arr.shape, dtype=dtype)
            temp._thunk.convert(src_arr._thunk)
            src_arr = temp

        out._thunk.scan(
            op,
            src_arr._thunk,
            axis=axis,
            dtype=dtype,
            nan_to_identity=nan_to_identity,
        )
        return out<|MERGE_RESOLUTION|>--- conflicted
+++ resolved
@@ -51,27 +51,7 @@
 from .coverage import clone_np_ndarray
 from .runtime import runtime
 from .types import NdShape
-<<<<<<< HEAD
 from .utils import _broadcast_shapes, dot_modes
-
-if TYPE_CHECKING:
-    from pathlib import Path
-
-    import numpy.typing as npt
-
-    from .thunk import NumPyThunk
-    from .types import (
-        BoundsMode,
-        CastingKind,
-        NdShapeLike,
-        OrderType,
-        SelectKind,
-        SortSide,
-        SortType,
-    )
-=======
-from .utils import dot_modes
->>>>>>> 32831c12
 
 if TYPE_CHECKING:
     from pathlib import Path
@@ -344,10 +324,7 @@
         order: Union[OrderType, None] = None,
         thunk: Union[NumPyThunk, None] = None,
         inputs: Union[Any, None] = None,
-<<<<<<< HEAD
         flags: FlagsObj = None,
-=======
->>>>>>> 32831c12
     ) -> None:
         # `inputs` being a cuNumeric ndarray is definitely a bug
         assert not isinstance(inputs, ndarray)
@@ -383,44 +360,13 @@
         else:
             self._thunk = thunk
         self._legate_data: Union[dict[str, Any], None] = None
-<<<<<<< HEAD
-       # TODO: flags are passed. We use this argument only for views
+        # TODO: flags are passed. We use this argument only for views
         # Not all routines are changed to pass these arguments correctly yet.
         if flags is not None:
             self._flags = FlagsObj(*flags.__dict__.values())
             self._flags._owndata = False
         else:
             self._flags = FlagsObj()
-        self._legate_data = None
-=======
-
-    @staticmethod
-    def _sanitize_shape(
-        shape: Union[NdShapeLike, Sequence[Any], npt.NDArray[Any], ndarray]
-    ) -> NdShape:
-        seq: tuple[Any, ...]
-        if isinstance(shape, (ndarray, np.ndarray)):
-            if shape.ndim == 0:
-                seq = (shape.__array__().item(),)
-            else:
-                seq = tuple(shape.__array__())
-        elif np.isscalar(shape):
-            seq = (shape,)
-        else:
-            seq = tuple(cast(NdShape, shape))
-        try:
-            # Unfortunately, we can't do this check using
-            # 'isinstance(value, int)', as the values in a NumPy ndarray
-            # don't satisfy the predicate (they have numpy value types,
-            # such as numpy.int64).
-            result = tuple(operator.index(value) for value in seq)
-        except TypeError:
-            raise TypeError(
-                "expected a sequence of integers or a single integer, "
-                f"got {shape!r}"
-            )
-        return result
->>>>>>> 32831c12
 
     @staticmethod
     def _sanitize_shape(
@@ -2152,10 +2098,7 @@
                 res = res.copy()
             return res
 
-<<<<<<< HEAD
     @add_boilerplate()
-=======
->>>>>>> 32831c12
     def choose(
         self,
         choices: Any,
@@ -2317,10 +2260,7 @@
             res = a[index_tuple]
             return res
 
-<<<<<<< HEAD
     @add_boilerplate()
-=======
->>>>>>> 32831c12
     def clip(
         self,
         min: Union[int, float, npt.ArrayLike, None] = None,
@@ -2915,10 +2855,7 @@
 
         return out
 
-<<<<<<< HEAD
     @writeable()
-=======
->>>>>>> 32831c12
     def fill(self, value: float) -> None:
         """a.fill(value)
 
@@ -3476,23 +3413,12 @@
         # Be a bit more careful here, and only pass params that are explicitly
         # set by the caller. The numpy interface specifies only bool values,
         # despite its None defaults.
-<<<<<<< HEAD
         if write is not None:
             self._flags.writeable = write
         if align is not None:
             self._flags.align = align
         if uic is not None:
             self._flags.writebackifcopy = uic
-=======
-        kws = {}
-        if write is not None:
-            kws["write"] = write
-        if align is not None:
-            kws["align"] = align
-        if uic is not None:
-            kws["uic"] = uic
-        self.__array__().setflags(**kws)
->>>>>>> 32831c12
 
     @add_boilerplate()
     def searchsorted(
@@ -3568,10 +3494,7 @@
         result._thunk.searchsorted(a._thunk, v_ndarray._thunk, side)
         return result
 
-<<<<<<< HEAD
     @writeable()
-=======
->>>>>>> 32831c12
     def sort(
         self,
         axis: Any = -1,
@@ -4027,11 +3950,7 @@
         cls,
         op: UnaryOpCode,
         src: ndarray,
-<<<<<<< HEAD
         out: Union[Any, None] = None,
-=======
-        dst: Union[Any, None] = None,
->>>>>>> 32831c12
         extra_args: Any = None,
         dtype: Union[np.dtype[Any], None] = None,
         where: Union[bool, ndarray] = True,
