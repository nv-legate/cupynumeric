# Copyright 2021-2022 NVIDIA Corporation
#
# Licensed under the Apache License, Version 2.0 (the "License");
# you may not use this file except in compliance with the License.
# You may obtain a copy of the License at
#
#     http://www.apache.org/licenses/LICENSE-2.0
#
# Unless required by applicable law or agreed to in writing, software
# distributed under the License is distributed on an "AS IS" BASIS,
# WITHOUT WARRANTIES OR CONDITIONS OF ANY KIND, either express or implied.
# See the License for the specific language governing permissions and
# limitations under the License.
#
from __future__ import annotations

import operator
import warnings
from functools import reduce, wraps
from inspect import signature
from typing import (
    TYPE_CHECKING,
    Any,
    Callable,
    Literal,
    Optional,
    Sequence,
    Set,
    TypeVar,
    Union,
    cast,
)

import numpy as np
import pyarrow
from numpy.core.multiarray import normalize_axis_index  # type: ignore
from numpy.core.numeric import normalize_axis_tuple  # type: ignore
from typing_extensions import ParamSpec

from legate.core import Array

from .config import (
    BinaryOpCode,
    FFTDirection,
    FFTNormalization,
    FFTType,
    ScanCode,
    UnaryOpCode,
    UnaryRedCode,
)
from .coverage import clone_np_ndarray
from .runtime import runtime
from .types import NdShape
from .utils import dot_modes

if TYPE_CHECKING:
    from pathlib import Path

    import numpy.typing as npt

    from .thunk import NumPyThunk, SortSide
    from .types import (
        BoundsMode,
        CastingKind,
        NdShapeLike,
        OrderType,
        SelectKind,
        SortType,
    )

FALLBACK_WARNING = (
    "cuNumeric has not fully implemented {name} "
    + "and is falling back to canonical numpy. "
    + "You may notice significantly decreased performance "
    + "for this function call."
)

R = TypeVar("R")
P = ParamSpec("P")


def add_boilerplate(
    *array_params: str,
) -> Callable[[Callable[P, R]], Callable[P, R]]:
    """
    Adds required boilerplate to the wrapped cunumeric.ndarray or module-level
    function.

    Every time the wrapped function is called, this wrapper will:
    * Convert all specified array-like parameters, plus the special "out"
      parameter (if present), to cuNumeric ndarrays.
    * Convert the special "where" parameter (if present) to a valid predicate.
    """
    keys: Set[str] = set(array_params)

    def decorator(func: Callable[P, R]) -> Callable[P, R]:
        assert not hasattr(
            func, "__wrapped__"
        ), "this decorator must be the innermost"

        # For each parameter specified by name, also consider the case where
        # it's passed as a positional parameter.
        indices: Set[int] = set()
        all_formals: Set[str] = set()
        where_idx: Optional[int] = None
        out_idx: Optional[int] = None
        for (idx, param) in enumerate(signature(func).parameters):
            all_formals.add(param)
            if param == "where":
                where_idx = idx
            elif param == "out":
                out_idx = idx
            elif param in keys:
                indices.add(idx)
        assert len(keys - all_formals) == 0, "unkonwn parameter(s)"

        @wraps(func)
        def wrapper(*args: Any, **kwargs: Any) -> R:
            assert (where_idx is None or len(args) <= where_idx) and (
                out_idx is None or len(args) <= out_idx
            ), "'where' and 'out' should be passed as keyword arguments"

            # Convert relevant arguments to cuNumeric ndarrays
            args = tuple(
                convert_to_cunumeric_ndarray(arg)
                if idx in indices and arg is not None
                else arg
                for (idx, arg) in enumerate(args)
            )
            for (k, v) in kwargs.items():
                if v is None:
                    continue
                elif k == "where":
                    kwargs[k] = convert_to_predicate_ndarray(v)
                elif k == "out":
                    kwargs[k] = convert_to_cunumeric_ndarray(v, share=True)
                elif k in keys:
                    kwargs[k] = convert_to_cunumeric_ndarray(v)

            return func(*args, **kwargs)

        return wrapper

    return decorator


def convert_to_cunumeric_ndarray(obj: Any, share: bool = False) -> ndarray:
    # If this is an instance of one of our ndarrays then we're done
    if isinstance(obj, ndarray):
        return obj
    # Ask the runtime to make a numpy thunk for this object
    thunk = runtime.get_numpy_thunk(obj, share=share)
    return ndarray(shape=None, thunk=thunk)


def convert_to_predicate_ndarray(obj: Any) -> bool:
    # Keep all boolean types as they are
    if obj is True or obj is False:
        return obj
    # GH #135
    raise NotImplementedError(
        "the `where` parameter is currently not supported"
    )


def _convert_all_to_numpy(obj: Any) -> Any:
    """
    Converts all cuNumeric arrays within a data structure into NumPy arrays.

    The recursion logic is rather limited, but this function is meant to be
    used for arguments of NumPy API calls, which shouldn't nest their arrays
    very deep.
    """
    if type(obj) == list:
        return [_convert_all_to_numpy(x) for x in obj]
    elif type(obj) == tuple:
        return tuple(_convert_all_to_numpy(x) for x in obj)
    elif type(obj) == dict:
        return {k: _convert_all_to_numpy(v) for k, v in obj.items()}
    elif isinstance(obj, ndarray):
        return obj.__array__()
    else:
        return obj


@clone_np_ndarray
class ndarray:
    def __init__(
        self,
        shape: Any,
        dtype: npt.DTypeLike = np.float64,
        buffer: Union[Any, None] = None,
        offset: int = 0,
        strides: Union[tuple[int], None] = None,
        order: Union[OrderType, None] = None,
        thunk: Union[NumPyThunk, None] = None,
        inputs: Union[Any, None] = None,
    ) -> None:
        # `inputs` being a cuNumeric ndarray is definitely a bug
        assert not isinstance(inputs, ndarray)
        if thunk is None:
            assert shape is not None
            sanitized_shape = self._sanitize_shape(shape)
            if not isinstance(dtype, np.dtype):
                dtype = np.dtype(dtype)
            if buffer is not None:
                # Make a normal numpy array for this buffer
                np_array: npt.NDArray[Any] = np.ndarray(
                    shape=sanitized_shape,
                    dtype=dtype,
                    buffer=buffer,
                    offset=offset,
                    strides=strides,
                    order=order,
                )
                self._thunk = runtime.find_or_create_array_thunk(
                    np_array, share=False
                )
            else:
                # Filter the inputs if necessary
                if inputs is not None:
                    inputs = [
                        inp._thunk
                        for inp in inputs
                        if isinstance(inp, ndarray)
                    ]
                self._thunk = runtime.create_empty_thunk(
                    sanitized_shape, dtype, inputs
                )
        else:
            self._thunk = thunk
        self._legate_data: Union[dict[str, Any], None] = None

    @staticmethod
    def _sanitize_shape(
        shape: Union[NdShapeLike, Sequence[Any], npt.NDArray[Any], ndarray]
    ) -> NdShape:
        seq: tuple[Any, ...]
        if isinstance(shape, (ndarray, np.ndarray)):
            if shape.ndim == 0:
                seq = (shape.__array__().item(),)
            else:
                seq = tuple(shape.__array__())
        elif np.isscalar(shape):
            seq = (shape,)
        else:
            seq = tuple(cast(NdShape, shape))
        try:
            # Unfortunately, we can't do this check using
            # 'isinstance(value, int)', as the values in a NumPy ndarray
            # don't satisfy the predicate (they have numpy value types,
            # such as numpy.int64).
            result = tuple(operator.index(value) for value in seq)
        except TypeError:
            raise TypeError(
                "expected a sequence of integers or a single integer, "
                f"got {shape!r}"
            )
        return result

    # Support for the Legate data interface
    @property
    def __legate_data_interface__(self) -> dict[str, Any]:
        if self._legate_data is None:
            # All of our thunks implement the Legate Store interface
            # so we just need to convert our type and stick it in
            # a Legate Array
            arrow_type = pyarrow.from_numpy_dtype(self.dtype)
            # If the thunk is an eager array, we need to convert it to a
            # deferred array so we can extract a legate store
            deferred_thunk = runtime.to_deferred_array(self._thunk)
            # We don't have nullable data for the moment
            # until we support masked arrays
            array = Array(arrow_type, [None, deferred_thunk.base])
            self._legate_data = dict()
            self._legate_data["version"] = 1
            data = dict()
            field = pyarrow.field(
                "cuNumeric Array", arrow_type, nullable=False
            )
            data[field] = array
            self._legate_data["data"] = data
        return self._legate_data

    # Properties for ndarray

    # Disable these since they seem to cause problems
    # when our arrays do not last long enough, instead
    # users will go through the __array__ method

    # @property
    # def __array_interface__(self):
    #    return self.__array__().__array_interface__

    # @property
    # def __array_priority__(self):
    #    return self.__array__().__array_priority__

    # @property
    # def __array_struct__(self):
    #    return self.__array__().__array_struct__

    def __array_function__(
        self, func: Any, types: Any, args: tuple[Any], kwargs: dict[str, Any]
    ) -> Any:
        import cunumeric as cn

        # We are wrapping all NumPy modules, so we can expect to find every
        # NumPy API call in cuNumeric, even if just an "unimplemented" stub.
        module = reduce(getattr, func.__module__.split(".")[1:], cn)
        cn_func = getattr(module, func.__name__)
        # TODO: We should technically check at this point that all array-like
        # arguments are convertible to `cunumeric.ndarray`, and if not then
        # return `NotImplemented`, to give a chance to those other types to
        # handle this call (assuming they also implement `__array_function__`).
        # For now we will just assume that at the very least we can convert
        # any such object to a baseline NumPy array using `np.array`, and
        # consume that.

        # TODO: We could check at this point that our implementation supports
        # all the provided arguments, and fall back to NumPy if not.
        #
        # For now we simply try to call the cuNumeric version and fall back
        # to NumPy once we hit a NotImplementedError
        try:
            return cn_func(*args, **kwargs)
        except NotImplementedError:
            warnings.warn(
                FALLBACK_WARNING.format(name=func.__name__),
                category=RuntimeWarning,
                stacklevel=4,
            )
            args = _convert_all_to_numpy(args)
            kwargs = _convert_all_to_numpy(kwargs)
            return func(*args, **kwargs)

    def __array_ufunc__(
        self, ufunc: Any, method: str, *inputs: Any, **kwargs: Any
    ) -> Any:
        from . import _ufunc

        # TODO: Similar to __array_function__, we should technically confirm
        # that all array-like arguments are convertible to `cunumeric.ndarray`.
        # TODO: The logic below should be moved to a "clone_ufunc" wrapper,
        # that emits a proper warning to the user in case of fallback.

        if hasattr(_ufunc, ufunc.__name__):
            cn_ufunc = getattr(_ufunc, ufunc.__name__)
            if hasattr(cn_ufunc, method):
                cn_method = getattr(cn_ufunc, method)
                # TODO: We could check at this point that our implementation
                # supports all the provided arguments, and fall back to
                # NumPy if not.
                #
                # For now we simply try to call the cuNumeric version and
                # fall back # to NumPy once we hit a NotImplementedError
                try:
                    return cn_method(*inputs, **kwargs)
                except NotImplementedError:
                    name = f"{ufunc.__name__}.{method}"
                    warnings.warn(
                        FALLBACK_WARNING.format(name=name),
                        category=RuntimeWarning,
                        stacklevel=3,
                    )
                    inputs = _convert_all_to_numpy(inputs)
                    kwargs = _convert_all_to_numpy(kwargs)
                    return getattr(ufunc, method)(*inputs, **kwargs)

        # We cannot handle this ufunc call, so we will fall back to NumPy.
        # Ideally we would be able to skip the __array_ufunc__ dispatch, and
        # let NumPy convert our arrays automatically by calling our __array__
        # method, similar to what we are doing for __array_function__ in
        # coverage.py, by going through the _implementation field.
        # Unfortunately, there is no easy way to skip the dispatch mechnanism
        # for ufuncs, therefore the best we can do is manually convert all
        # cuNumeric arrays into NumPy arrays and try the call again.
        # One would expect NumPy to do exactly this if all __array_ufunc__
        # implementations return `NotImplemented` for a particular call, but
        # alas NumPy will simply fail in that case.
        inputs = _convert_all_to_numpy(inputs)
        kwargs = _convert_all_to_numpy(kwargs)
        return getattr(ufunc, method)(*inputs, **kwargs)

    @property
    def T(self) -> ndarray:
        """

        The transposed array.

        Same as ``self.transpose()``.

        See Also
        --------
        cunumeric.transpose
        ndarray.transpose

        """
        return self.transpose()

    @property
    def base(self) -> Union[npt.NDArray[Any], None]:
        """
        Returns dtype for the base element of the subarrays,
        regardless of their dimension or shape.

        See Also
        --------
        numpy.dtype.subdtype

        """
        return self.__array__().base

    @property
    def data(self) -> memoryview:
        """
        Python buffer object pointing to the start of the array's data.

        """
        return self.__array__().data

    @property
    def dtype(self) -> np.dtype[Any]:
        """
        Data-type of the array's elements.

        See Also
        --------
        astype : Cast the values contained in the array to a new data-type.
        view : Create a view of the same data but a different data-type.
        numpy.dtype

        """
        return self._thunk.dtype

    @property
    def flags(self) -> Any:
        """
        Information about the memory layout of the array.

        Attributes
        ----------
        C_CONTIGUOUS (C)
            The data is in a single, C-style contiguous segment.
        F_CONTIGUOUS (F)
            The data is in a single, Fortran-style contiguous segment.
        OWNDATA (O)
            The array owns the memory it uses or borrows it from another
            object.
        WRITEABLE (W)
            The data area can be written to.  Setting this to False locks
            the data, making it read-only.  A view (slice, etc.) inherits
            WRITEABLE from its base array at creation time, but a view of a
            writeable array may be subsequently locked while the base array
            remains writeable. (The opposite is not true, in that a view of a
            locked array may not be made writeable.  However, currently,
            locking a base object does not lock any views that already
            reference it, so under that circumstance it is possible to alter
            the contents of a locked array via a previously created writeable
            view onto it.)  Attempting to change a non-writeable array raises
            a RuntimeError exception.
        ALIGNED (A)
            The data and all elements are aligned appropriately for the
            hardware.
        WRITEBACKIFCOPY (X)
            This array is a copy of some other array. The C-API function
            PyArray_ResolveWritebackIfCopy must be called before deallocating
            to the base array will be updated with the contents of this array.
        FNC
            F_CONTIGUOUS and not C_CONTIGUOUS.
        FORC
            F_CONTIGUOUS or C_CONTIGUOUS (one-segment test).
        BEHAVED (B)
            ALIGNED and WRITEABLE.
        CARRAY (CA)
            BEHAVED and C_CONTIGUOUS.
        FARRAY (FA)
            BEHAVED and F_CONTIGUOUS and not C_CONTIGUOUS.

        Notes
        -----
        The `flags` object can be accessed dictionary-like (as in
        ``a.flags['WRITEABLE']``), or by using lowercased attribute names (as
        in ``a.flags.writeable``). Short flag names are only supported in
        dictionary access.

        Only the WRITEBACKIFCOPY, WRITEABLE, and ALIGNED flags can be
        changed by the user, via direct assignment to the attribute or
        dictionary entry, or by calling `ndarray.setflags`.

        The array flags cannot be set arbitrarily:
        - WRITEBACKIFCOPY can only be set ``False``.
        - ALIGNED can only be set ``True`` if the data is truly aligned.
        - WRITEABLE can only be set ``True`` if the array owns its own memory
        or the ultimate owner of the memory exposes a writeable buffer
        interface or is a string.

        Arrays can be both C-style and Fortran-style contiguous
        simultaneously. This is clear for 1-dimensional arrays, but can also
        be true for higher dimensional arrays.

        Even for contiguous arrays a stride for a given dimension
        ``arr.strides[dim]`` may be *arbitrary* if ``arr.shape[dim] == 1``
        or the array has no elements.
        It does not generally hold that ``self.strides[-1] == self.itemsize``
        for C-style contiguous arrays or ``self.strides[0] == self.itemsize``
        for Fortran-style contiguous arrays is true.
        """
        return self.__array__().flags

    @property
    def flat(self) -> np.flatiter[npt.NDArray[Any]]:
        """
        A 1-D iterator over the array.

        See Also
        --------
        flatten : Return a copy of the array collapsed into one dimension.

        """
        return self.__array__().flat

    @property
    def imag(self) -> ndarray:
        """
        The imaginary part of the array.

        """
        if self.dtype.kind == "c":
            return ndarray(shape=self.shape, thunk=self._thunk.imag())
        else:
            result = ndarray(self.shape, self.dtype)
            result.fill(0)
            return result

    @property
    def ndim(self) -> int:
        """
        Number of array dimensions.

        """
        return self._thunk.ndim

    @property
    def real(self) -> ndarray:
        """

        The real part of the array.

        """
        if self.dtype.kind == "c":
            return ndarray(shape=self.shape, thunk=self._thunk.real())
        else:
            return self

    @property
    def shape(self) -> NdShape:
        """

        Tuple of array dimensions.

        See Also
        --------
        shape : Equivalent getter function.
        reshape : Function forsetting ``shape``.
        ndarray.reshape : Method for setting ``shape``.

        """
        return self._thunk.shape

    @property
    def size(self) -> int:
        """

        Number of elements in the array.

        Equal to ``np.prod(a.shape)``, i.e., the product of the array's
        dimensions.

        Notes
        -----
        `a.size` returns a standard arbitrary precision Python integer. This
        may not be the case with other methods of obtaining the same value
        (like the suggested ``np.prod(a.shape)``, which returns an instance
        of ``np.int_``), and may be relevant if the value is used further in
        calculations that may overflow a fixed size integer type.

        """
        s = 1
        if self.ndim == 0:
            return s
        for p in self.shape:
            s *= p
        return s

    @property
    def itemsize(self) -> int:
        """

        The element size of this data-type object.

        For 18 of the 21 types this number is fixed by the data-type.
        For the flexible data-types, this number can be anything.

        """
        return self._thunk.dtype.itemsize

    @property
    def nbytes(self) -> int:
        """

        Total bytes consumed by the elements of the array.

        Notes
        -----
        Does not include memory consumed by non-element attributes of the
        array object.

        """
        return self.itemsize * self.size

    @property
    def strides(self) -> tuple[int, ...]:
        """

        Tuple of bytes to step in each dimension when traversing an array.

        The byte offset of element ``(i[0], i[1], ..., i[n])`` in an array
        `a` is::

            offset = sum(np.array(i) * a.strides)

        A more detailed explanation of strides can be found in the
        "ndarray.rst" file in the NumPy reference guide.

        Notes
        -----
        Imagine an array of 32-bit integers (each 4 bytes)::

            x = np.array([[0, 1, 2, 3, 4],
                         [5, 6, 7, 8, 9]], dtype=np.int32)

        This array is stored in memory as 40 bytes, one after the other
        (known as a contiguous block of memory).  The strides of an array tell
        us how many bytes we have to skip in memory to move to the next
        position along a certain axis.  For example, we have to skip 4 bytes
        (1 value) to move to the next column, but 20 bytes (5 values) to get
        to the same position in the next row.  As such, the strides for the
        array `x` will be ``(20, 4)``.

        """
        return self.__array__().strides

    @property
    def ctypes(self) -> Any:
        """

        An object to simplify the interaction of the array with the ctypes
        module.

        This attribute creates an object that makes it easier to use arrays
        when calling shared libraries with the ctypes module. The returned
        object has, among others, data, shape, and strides attributes (see
        :external+numpy:attr:`numpy.ndarray.ctypes` for details) which
        themselves return ctypes objects that can be used as arguments to a
        shared library.

        Parameters
        ----------
        None

        Returns
        -------
        c : object
            Possessing attributes data, shape, strides, etc.

        """
        return self.__array__().ctypes

    # Methods for ndarray

    def __abs__(self) -> ndarray:
        """a.__abs__(/)

        Return ``abs(self)``.

        Availability
        --------
        Multiple GPUs, Multiple CPUs

        """
        # Handle the nice case of it being unsigned
        from ._ufunc import absolute

        return absolute(self)

    def __add__(self, rhs: Any) -> ndarray:
        """a.__add__(value, /)

        Return ``self+value``.

        Availability
        --------
        Multiple GPUs, Multiple CPUs

        """
        from ._ufunc import add

        return add(self, rhs)

    def __and__(self, rhs: Any) -> ndarray:
        """a.__and__(value, /)

        Return ``self&value``.

        Availability
        --------
        Multiple GPUs, Multiple CPUs

        """
        from ._ufunc import logical_and

        return logical_and(self, rhs)

    def __array__(
        self, dtype: Union[np.dtype[Any], None] = None
    ) -> npt.NDArray[Any]:
        """a.__array__([dtype], /)

        Returns either a new reference to self if dtype is not given or a new
        array of provided data type if dtype is different from the current
        dtype of the array.

        """
        if dtype is None:
            return self._thunk.__numpy_array__()
        else:
            return self._thunk.__numpy_array__().__array__(dtype)

    # def __array_prepare__(self, *args, **kwargs):
    #    return self.__array__().__array_prepare__(*args, **kwargs)

    # def __array_wrap__(self, *args, **kwargs):
    #    return self.__array__().__array_wrap__(*args, **kwargs)

    def __bool__(self) -> bool:
        """a.__bool__(/)

        Return ``self!=0``

        """
        return bool(self.__array__())

    def __complex__(self) -> complex:
        """a.__complex__(/)"""
        return complex(self.__array__())

    def __contains__(self, item: Any) -> ndarray:
        """a.__contains__(key, /)

        Return ``key in self``.

        Availability
        --------
        Multiple GPUs, Multiple CPUs

        """
        if isinstance(item, np.ndarray):
            args = (item.astype(self.dtype),)
        else:  # Otherwise convert it to a scalar numpy array of our type
            args = (np.array(item, dtype=self.dtype),)
        if args[0].size != 1:
            raise ValueError("contains needs scalar item")
        return self._perform_unary_reduction(
            UnaryRedCode.CONTAINS,
            self,
            axis=None,
            res_dtype=bool,
            args=args,
        )

    def __copy__(self) -> ndarray:
        """a.__copy__()

        Used if :func:`copy.copy` is called on an array. Returns a copy
        of the array.

        Equivalent to ``a.copy(order='K')``.

        Availability
        --------
        Multiple GPUs, Multiple CPUs

        """
        result = ndarray(self.shape, self.dtype, inputs=(self,))
        result._thunk.copy(self._thunk, deep=False)
        return result

    def __deepcopy__(self, memo: Union[Any, None] = None) -> ndarray:
        """a.__deepcopy__(memo, /)

        Deep copy of array.

        Used if :func:`copy.deepcopy` is called on an array.

        Availability
        --------
        Multiple GPUs, Multiple CPUs

        """
        result = ndarray(self.shape, self.dtype, inputs=(self,))
        result._thunk.copy(self._thunk, deep=True)
        return result

    def __div__(self, rhs: Any) -> ndarray:
        """a.__div__(value, /)

        Return ``self/value``.

        Availability
        --------
        Multiple GPUs, Multiple CPUs

        """
        return self.__truediv__(rhs)

    def __divmod__(self, rhs: Any) -> ndarray:
        """a.__divmod__(value, /)

        Return ``divmod(self, value)``.

        Availability
        --------
        Multiple GPUs, Multiple CPUs

        """
        raise NotImplementedError(
            "cunumeric.ndarray doesn't support __divmod__ yet"
        )

    def __eq__(self, rhs: object) -> ndarray:  # type: ignore [override]
        """a.__eq__(value, /)

        Return ``self==value``.

        Availability
        --------
        Multiple GPUs, Multiple CPUs

        """
        from ._ufunc import equal

        return equal(self, rhs)

    def __float__(self) -> float:
        """a.__float__(/)

        Return ``float(self)``.

        """
        return float(self.__array__())

    def __floordiv__(self, rhs: Any) -> ndarray:
        """a.__floordiv__(value, /)

        Return ``self//value``.

        Availability
        --------
        Multiple GPUs, Multiple CPUs

        """
        from ._ufunc import floor_divide

        return floor_divide(self, rhs)

    def __format__(self, *args: Any, **kwargs: Any) -> str:
        return self.__array__().__format__(*args, **kwargs)

    def __ge__(self, rhs: Any) -> ndarray:
        """a.__ge__(value, /)

        Return ``self>=value``.

        Availability
        --------
        Multiple GPUs, Multiple CPUs

        """
        from ._ufunc import greater_equal

        return greater_equal(self, rhs)

    # __getattribute__

    def _convert_key(self, key: Any, first: bool = True) -> Any:
        # Convert any arrays stored in a key to a cuNumeric array
        if isinstance(key, slice):
            key = slice(
                operator.index(key.start) if key.start is not None else None,
                operator.index(key.stop) if key.stop is not None else None,
                operator.index(key.step) if key.step is not None else None,
            )
        if (
            key is np.newaxis
            or key is Ellipsis
            or np.isscalar(key)
            or isinstance(key, slice)
        ):
            return (key,) if first else key
        elif isinstance(key, tuple) and first:
            return tuple(self._convert_key(k, first=False) for k in key)
        else:
            # Otherwise convert it to a cuNumeric array, check types
            # and get the thunk
            key = convert_to_cunumeric_ndarray(key)
            if key.dtype != bool and not np.issubdtype(key.dtype, np.integer):
                raise TypeError("index arrays should be int or bool type")
            if key.dtype != bool and key.dtype != np.int64:
                runtime.warn(
                    "converting index array to int64 type",
                    category=RuntimeWarning,
                )
                key = key.astype(np.int64)

            return key._thunk

    @add_boilerplate()
    def __getitem__(self, key: Any) -> ndarray:
        """a.__getitem__(key, /)

        Return ``self[key]``.

        """
        key = self._convert_key(key)
        return ndarray(shape=None, thunk=self._thunk.get_item(key))

    def __gt__(self, rhs: Any) -> ndarray:
        """a.__gt__(value, /)

        Return ``self>value``.

        Availability
        --------
        Multiple GPUs, Multiple CPUs

        """
        from ._ufunc import greater

        return greater(self, rhs)

    def __hash__(self) -> int:
        raise TypeError("unhashable type: cunumeric.ndarray")

    def __iadd__(self, rhs: Any) -> ndarray:
        """a.__iadd__(value, /)

        Return ``self+=value``.

        Availability
        --------
        Multiple GPUs, Multiple CPUs

        """
        from ._ufunc import add

        return add(self, rhs, out=self)

    def __iand__(self, rhs: Any) -> ndarray:
        """a.__iand__(value, /)

        Return ``self&=value``.

        Availability
        --------
        Multiple GPUs, Multiple CPUs

        """
        from ._ufunc import logical_and

        return logical_and(self, rhs, out=self)

    def __idiv__(self, rhs: Any) -> ndarray:
        """a.__idiv__(value, /)

        Return ``self/=value``.

        Availability
        --------
        Multiple GPUs, Multiple CPUs

        """
        return self.__itruediv__(rhs)

    def __ifloordiv__(self, rhs: Any) -> ndarray:
        """a.__ifloordiv__(value, /)

        Return ``self//=value``.

        Availability
        --------
        Multiple GPUs, Multiple CPUs

        """
        from ._ufunc import floor_divide

        return floor_divide(self, rhs, out=self)

    def __ilshift__(self, rhs: Any) -> ndarray:
        """a.__ilshift__(value, /)

        Return ``self<<=value``.

        Availability
        --------
        Multiple GPUs, Multiple CPUs

        """
        from ._ufunc import left_shift

        return left_shift(self, rhs, out=self)

    def __imod__(self, rhs: Any) -> ndarray:
        """a.__imod__(value, /)

        Return ``self%=value``.

        Availability
        --------
        Multiple GPUs, Multiple CPUs

        """
        from ._ufunc import remainder

        return remainder(self, rhs, out=self)

    def __imul__(self, rhs: Any) -> ndarray:
        """a.__imul__(value, /)

        Return ``self*=value``.

        Availability
        --------
        Multiple GPUs, Multiple CPUs

        """
        from ._ufunc import multiply

        return multiply(self, rhs, out=self)

    def __index__(self) -> int:
        return self.__array__().__index__()

    def __int__(self) -> int:
        """a.__int__(/)

        Return ``int(self)``.

        """
        return int(self.__array__())

    def __invert__(self) -> ndarray:
        """a.__invert__(/)

        Return ``~self``.

        Availability
        --------
        Multiple GPUs, Multiple CPUs

        """
        if self.dtype == np.bool_:
            # Boolean values are special, just do logical NOT
            from ._ufunc import logical_not

            return logical_not(self)
        else:
            from ._ufunc import invert

            return invert(self)

    def __ior__(self, rhs: Any) -> ndarray:
        """a.__ior__(/)

        Return ``self|=value``.

        Availability
        --------
        Multiple GPUs, Multiple CPUs

        """
        from ._ufunc import logical_or

        return logical_or(self, rhs, out=self)

    def __ipow__(self, rhs: float) -> ndarray:
        """a.__ipow__(/)

        Return ``self**=value``.

        Availability
        --------
        Multiple GPUs, Multiple CPUs

        """
        from ._ufunc import power

        return power(self, rhs, out=self)

    def __irshift__(self, rhs: Any) -> ndarray:
        """a.__irshift__(/)

        Return ``self>>=value``.

        Availability
        --------
        Multiple GPUs, Multiple CPUs

        """
        from ._ufunc import right_shift

        return right_shift(self, rhs, out=self)

    def __iter__(self) -> Any:
        """a.__iter__(/)"""
        return self.__array__().__iter__()

    def __isub__(self, rhs: Any) -> ndarray:
        """a.__isub__(/)

        Return ``self-=value``.

        Availability
        --------
        Multiple GPUs, Multiple CPUs

        """
        from ._ufunc import subtract

        return subtract(self, rhs, out=self)

    def __itruediv__(self, rhs: Any) -> ndarray:
        """a.__itruediv__(/)

        Return ``self/=value``.

        Availability
        --------
        Multiple GPUs, Multiple CPUs

        """
        from ._ufunc import true_divide

        return true_divide(self, rhs, out=self)

    def __ixor__(self, rhs: Any) -> ndarray:
        """a.__ixor__(/)

        Return ``self^=value``.

        Availability
        --------
        Multiple GPUs, Multiple CPUs

        """
        from ._ufunc import logical_xor

        return logical_xor(self, rhs, out=self)

    def __le__(self, rhs: Any) -> ndarray:
        """a.__le__(value, /)

        Return ``self<=value``.

        Availability
        --------
        Multiple GPUs, Multiple CPUs

        """
        from ._ufunc import less_equal

        return less_equal(self, rhs)

    def __len__(self) -> int:
        """a.__len__(/)

        Return ``len(self)``.

        """
        return self.shape[0]

    def __lshift__(self, rhs: Any) -> ndarray:
        """a.__lshift__(value, /)

        Return ``self<<value``.

        Availability
        --------
        Multiple GPUs, Multiple CPUs

        """
        from ._ufunc import left_shift

        return left_shift(self, rhs)

    def __lt__(self, rhs: Any) -> ndarray:
        """a.__lt__(value, /)

        Return ``self<value``.

        Availability
        --------
        Multiple GPUs, Multiple CPUs

        """
        from ._ufunc import less

        return less(self, rhs)

    def __matmul__(self, value: Any) -> ndarray:
        """a.__matmul__(value, /)

        Return ``self@value``.

        Availability
        --------
        Multiple GPUs, Multiple CPUs

        """
        return self.dot(value)

    def __mod__(self, rhs: Any) -> ndarray:
        """a.__mod__(value, /)

        Return ``self%value``.

        Availability
        --------
        Multiple GPUs, Multiple CPUs

        """
        from ._ufunc import remainder

        return remainder(self, rhs)

    def __mul__(self, rhs: Any) -> ndarray:
        """a.__mul__(value, /)

        Return ``self*value``.

        Availability
        --------
        Multiple GPUs, Multiple CPUs

        """
        from ._ufunc import multiply

        return multiply(self, rhs)

    def __ne__(self, rhs: object) -> ndarray:  # type: ignore [override]
        """a.__ne__(value, /)

        Return ``self!=value``.

        Availability
        --------
        Multiple GPUs, Multiple CPUs

        """
        from ._ufunc import not_equal

        return not_equal(self, rhs)

    def __neg__(self) -> ndarray:
        """a.__neg__(value, /)

        Return ``-self``.

        Availability
        --------
        Multiple GPUs, Multiple CPUs

        """
        from ._ufunc import negative

        return negative(self)

    # __new__

    @add_boilerplate()
    def nonzero(self) -> tuple[ndarray, ...]:
        """a.nonzero()

        Return the indices of the elements that are non-zero.

        Refer to :func:`cunumeric.nonzero` for full documentation.

        See Also
        --------
        cunumeric.nonzero : equivalent function

        Availability
        --------
        Multiple GPUs, Multiple CPUs

        """
        thunks = self._thunk.nonzero()
        return tuple(
            ndarray(shape=thunk.shape, thunk=thunk) for thunk in thunks
        )

    def __or__(self, rhs: Any) -> ndarray:
        """a.__or__(value, /)

        Return ``self|value``.

        Availability
        --------
        Multiple GPUs, Multiple CPUs

        """
        from ._ufunc import logical_or

        return logical_or(self, rhs)

    def __pos__(self) -> ndarray:
        """a.__pos__(value, /)

        Return ``+self``.

        Availability
        --------
        Multiple GPUs, Multiple CPUs

        """
        # the positive opeartor is equivalent to copy
        from ._ufunc import positive

        return positive(self)

    def __pow__(self, rhs: float) -> ndarray:
        """a.__pow__(value, /)

        Return ``pow(self, value)``.

        Availability
        --------
        Multiple GPUs, Multiple CPUs

        """
        from ._ufunc import power

        return power(self, rhs)

    def __radd__(self, lhs: Any) -> ndarray:
        """a.__radd__(value, /)

        Return ``value+self``.

        Availability
        --------
        Multiple GPUs, Multiple CPUs

        """
        from ._ufunc import add

        return add(lhs, self)

    def __rand__(self, lhs: Any) -> ndarray:
        """a.__rand__(value, /)

        Return ``value&self``.

        Availability
        --------
        Multiple GPUs, Multiple CPUs

        """
        from ._ufunc import logical_and

        return logical_and(lhs, self)

    def __rdiv__(self, lhs: Any) -> ndarray:
        """a.__rdiv__(value, /)

        Return ``value/self``.

        Availability
        --------
        Multiple GPUs, Multiple CPUs

        """
        from ._ufunc import true_divide

        return true_divide(lhs, self)

    def __rdivmod__(self, lhs: Any) -> ndarray:
        """a.__rdivmod__(value, /)

        Return ``divmod(value, self)``.

        Availability
        --------
        Multiple GPUs, Multiple CPUs

        """
        raise NotImplementedError(
            "cunumeric.ndarray doesn't support __rdivmod__ yet"
        )

    def __reduce__(
        self, *args: Any, **kwargs: Any
    ) -> Union[str, tuple[str, ...]]:
        """a.__reduce__(/)

        For pickling.

        """
        return self.__array__().__reduce__(*args, **kwargs)

    def __reduce_ex__(
        self, *args: Any, **kwargs: Any
    ) -> Union[str, tuple[str, ...]]:
        return self.__array__().__reduce_ex__(*args, **kwargs)

    def __repr__(self) -> str:
        """a.__repr__(/)

        Return ``repr(self)``.

        Availability
        --------
        Multiple GPUs, Multiple CPUs

        """
        return repr(self.__array__())

    def __rfloordiv__(self, lhs: Any) -> ndarray:
        """a.__rfloordiv__(value, /)

        Return ``value//self``.

        Availability
        --------
        Multiple GPUs, Multiple CPUs

        """
        from ._ufunc import floor_divide

        return floor_divide(lhs, self)

    def __rmod__(self, lhs: Any) -> ndarray:
        """a.__rmod__(value, /)

        Return ``value%self``.

        Availability
        --------
        Multiple GPUs, Multiple CPUs

        """
        from ._ufunc import remainder

        return remainder(lhs, self)

    def __rmul__(self, lhs: Any) -> ndarray:
        """a.__rmul__(value, /)

        Return ``value*self``.

        Availability
        --------
        Multiple GPUs, Multiple CPUs

        """
        from ._ufunc import multiply

        return multiply(lhs, self)

    def __ror__(self, lhs: Any) -> ndarray:
        """a.__ror__(value, /)

        Return ``value|self``.

        Availability
        --------
        Multiple GPUs, Multiple CPUs

        """
        from ._ufunc import logical_or

        return logical_or(lhs, self)

    def __rpow__(self, lhs: Any) -> ndarray:
        """__rpow__(value, /)

        Return ``pow(value, self)``.

        Availability
        --------
        Multiple GPUs, Multiple CPUs

        """
        from ._ufunc import power

        return power(lhs, self)

    def __rshift__(self, rhs: Any) -> ndarray:
        """a.__rshift__(value, /)

        Return ``self>>value``.

        Availability
        --------
        Multiple GPUs, Multiple CPUs

        """
        from ._ufunc import right_shift

        return right_shift(self, rhs)

    def __rsub__(self, lhs: Any) -> ndarray:
        """a.__rsub__(value, /)

        Return ``value-self``.

        Availability
        --------
        Multiple GPUs, Multiple CPUs

        """
        from ._ufunc import subtract

        return subtract(lhs, self)

    def __rtruediv__(self, lhs: Any) -> ndarray:
        """a.__rtruediv__(value, /)

        Return ``value/self``.

        Availability
        --------
        Multiple GPUs, Multiple CPUs

        """
        from ._ufunc import true_divide

        return true_divide(lhs, self)

    def __rxor__(self, lhs: Any) -> ndarray:
        """a.__rxor__(value, /)

        Return ``value^self``.

        Availability
        --------
        Multiple GPUs, Multiple CPUs

        """
        from ._ufunc import bitwise_xor

        return bitwise_xor(lhs, self)

    # __setattr__

    @add_boilerplate("value")
    def __setitem__(self, key: Any, value: Any) -> None:
        """__setitem__(key, value, /)

        Set ``self[key]=value``.

        """
        if key is None:
            raise KeyError("invalid key passed to cunumeric.ndarray")
        if value.dtype != self.dtype:
            temp = ndarray(value.shape, dtype=self.dtype, inputs=(value,))
            temp._thunk.convert(value._thunk)
            value = temp
        key = self._convert_key(key)
        self._thunk.set_item(key, value._thunk)

    def __setstate__(self, state: Any) -> None:
        """a.__setstate__(state, /)

        For unpickling.

        The `state` argument must be a sequence that contains the following
        elements:

        Parameters
        ----------
        version : int
            optional pickle version. If omitted defaults to 0.
        shape : tuple
        dtype : data-type
        isFortran : bool
        rawdata : str or list
            a binary string with the data, or a list if 'a' is an object array

        """
        self.__array__().__setstate__(state)

    def __sizeof__(self, *args: Any, **kwargs: Any) -> int:
        return self.__array__().__sizeof__(*args, **kwargs)

    def __sub__(self, rhs: Any) -> ndarray:
        """a.__sub__(value, /)

        Return ``self-value``.

        Availability
        --------
        Multiple GPUs, Multiple CPUs

        """
        from ._ufunc import subtract

        return subtract(self, rhs)

    def __str__(self) -> str:
        """a.__str__(/)

        Return ``str(self)``.

        Availability
        --------
        Multiple GPUs, Multiple CPUs

        """
        return str(self.__array__())

    def __truediv__(self, rhs: Any) -> ndarray:
        """a.__truediv__(value, /)

        Return ``self/value``.

        Availability
        --------
        Multiple GPUs, Multiple CPUs

        """
        from ._ufunc import true_divide

        return true_divide(self, rhs)

    def __xor__(self, rhs: Any) -> ndarray:
        """a.__xor__(value, /)

        Return ``self^value``.

        Availability
        --------
        Multiple GPUs, Multiple CPUs

        """
        from ._ufunc import bitwise_xor

        return bitwise_xor(self, rhs)

    @add_boilerplate()
    def all(
        self,
        axis: Any = None,
        out: Union[ndarray, None] = None,
        keepdims: bool = False,
        initial: Union[int, float, None] = None,
        where: Union[bool, ndarray] = True,
    ) -> ndarray:
        """a.all(axis=None, out=None, keepdims=False, initial=None, where=True)

        Returns True if all elements evaluate to True.

        Refer to :func:`cunumeric.all` for full documentation.

        See Also
        --------
        cunumeric.all : equivalent function

        Availability
        --------
        Multiple GPUs, Multiple CPUs

        """
        return self._perform_unary_reduction(
            UnaryRedCode.ALL,
            self,
            axis=axis,
            res_dtype=bool,
            out=out,
            keepdims=keepdims,
            initial=initial,
            where=where,
        )

    @add_boilerplate()
    def any(
        self,
        axis: Any = None,
        out: Union[ndarray, None] = None,
        keepdims: bool = False,
        initial: Union[int, float, None] = None,
        where: Union[bool, ndarray] = True,
    ) -> ndarray:
        """a.any(axis=None, out=None, keepdims=False, initial=None, where=True)

        Returns True if any of the elements of `a` evaluate to True.

        Refer to :func:`cunumeric.any` for full documentation.

        See Also
        --------
        cunumeric.any : equivalent function

        Availability
        --------
        Multiple GPUs, Multiple CPUs

        """
        return self._perform_unary_reduction(
            UnaryRedCode.ANY,
            self,
            axis=axis,
            res_dtype=bool,
            out=out,
            keepdims=keepdims,
            initial=initial,
            where=where,
        )

    @add_boilerplate()
    def argmax(
        self,
        axis: Any = None,
        out: Union[ndarray, None] = None,
        keepdims: bool = False,
    ) -> ndarray:
        """a.argmax(axis=None, out=None)

        Return indices of the maximum values along the given axis.

        Refer to :func:`cunumeric.argmax` for full documentation.

        See Also
        --------
        cunumeric.argmax : equivalent function

        Availability
        --------
        Multiple GPUs, Multiple CPUs

        """
        if out is not None and out.dtype != np.int64:
            raise ValueError("output array must have int64 dtype")
        if axis is not None and not isinstance(axis, int):
            raise ValueError("axis must be an integer")
        return self._perform_unary_reduction(
            UnaryRedCode.ARGMAX,
            self,
            axis=axis,
            res_dtype=np.dtype(np.int64),
            out=out,
            keepdims=keepdims,
        )

    @add_boilerplate()
    def argmin(
        self,
        axis: Any = None,
        out: Union[ndarray, None] = None,
        keepdims: bool = False,
    ) -> ndarray:
        """a.argmin(axis=None, out=None)

        Return indices of the minimum values along the given axis.

        Refer to :func:`cunumeric.argmin` for detailed documentation.

        See Also
        --------
        cunumeric.argmin : equivalent function

        Availability
        --------
        Multiple GPUs, Multiple CPUs

        """
        if out is not None and out.dtype != np.int64:
            raise ValueError("output array must have int64 dtype")
        if axis is not None and not isinstance(axis, int):
            raise ValueError("axis must be an integer")
        return self._perform_unary_reduction(
            UnaryRedCode.ARGMIN,
            self,
            axis=axis,
            res_dtype=np.dtype(np.int64),
            out=out,
            keepdims=keepdims,
        )

    def astype(
        self,
        dtype: npt.DTypeLike,
        order: OrderType = "C",
        casting: CastingKind = "unsafe",
        subok: bool = True,
        copy: bool = True,
    ) -> ndarray:
        """a.astype(dtype, order='C', casting='unsafe', subok=True, copy=True)

        Copy of the array, cast to a specified type.

        Parameters
        ----------
        dtype : str or data-type
            Typecode or data-type to which the array is cast.

        order : ``{'C', 'F', 'A', 'K'}``, optional
            Controls the memory layout order of the result.
            'C' means C order, 'F' means Fortran order, 'A'
            means 'F' order if all the arrays are Fortran contiguous,
            'C' order otherwise, and 'K' means as close to the
            order the array elements appear in memory as possible.
            Default is 'K'.

        casting : ``{'no', 'equiv', 'safe', 'same_kind', 'unsafe'}``, optional
            Controls what kind of data casting may occur. Defaults to 'unsafe'
            for backwards compatibility.

            * 'no' means the data types should not be cast at all.
            * 'equiv' means only byte-order changes are allowed.
            * 'safe' means only casts which can preserve values are allowed.
            * 'same_kind' means only safe casts or casts within a kind,
                like float64 to float32, are allowed.
            * 'unsafe' means any data conversions may be done.

        subok : bool, optional
            If True, then sub-classes will be passed-through (default),
            otherwise the returned array will be forced to be a base-class
            array.

        copy : bool, optional
            By default, astype always returns a newly allocated array. If this
            is set to false, and the `dtype`, `order`, and `subok`
            requirements are satisfied, the input array is returned instead
            of a copy.

        Returns
        -------
        arr_t : ndarray
            Unless `copy` is False and the other conditions for returning the
            input array are satisfied (see description for `copy` input
            parameter), `arr_t` is a new array of the same shape as the input
            array, with dtype, order given by `dtype`, `order`.

        Availability
        --------
        Multiple GPUs, Multiple CPUs

        """
        dtype = np.dtype(dtype)
        if self.dtype == dtype:
            return self

        casting_allowed = np.can_cast(self.dtype, dtype, casting)
        if casting_allowed:
            # For numeric to non-numeric casting, the dest dtype should be
            # retrived from 'promote_types' to preserve values
            # e.g. ) float 64 to str, np.dtype(dtype) == '<U'
            # this dtype is not safe to store
            if dtype == np.dtype("str"):
                dtype = np.promote_types(self.dtype, dtype)
        else:
            raise TypeError(
                f"Cannot cast array data"
                f"from '{self.dtype}' to '{dtype}' "
                f"to the rule '{casting}'"
            )
        result = ndarray(self.shape, dtype=dtype, inputs=(self,))
        result._thunk.convert(self._thunk, warn=False)
        return result

    @add_boilerplate()
    def take(
        self,
        indices: Any,
        axis: Any = None,
        out: Union[ndarray, None] = None,
        mode: BoundsMode = "raise",
    ) -> ndarray:
        """a.take(indices, axis=None, out=None, mode="raise")

        Take elements from an array along an axis.

        Refer to :func:`cunumeric.take` for full documentation.

        See Also
        --------
        cunumeric.take : equivalent function

        Availability
        --------
        Multiple GPUs, Multiple CPUs

        """
        if not np.isscalar(indices):
            # if indices is a tuple or list, bring sub-tuples to the same shape
            # and concatenate them
            indices = convert_to_cunumeric_ndarray(indices)

        if axis is None:
            self = self.ravel()
            axis = 0
        else:
            axis = normalize_axis_index(axis, self.ndim)

        # TODO remove "raise" logic when bounds check for advanced
        # indexing is implementd
        if mode == "raise":
            if np.isscalar(indices):
                if (indices < -self.shape[axis]) or (
                    indices >= self.shape[axis]
                ):
                    raise ValueError("invalid entry in indices array")
            else:
                if (indices < -self.shape[axis]).any() or (
                    indices >= self.shape[axis]
                ).any():
                    raise ValueError("invalid entry in indices array")
        elif mode == "wrap":
            indices = indices % self.shape[axis]
        elif mode == "clip":
            if np.isscalar(indices):
                if indices >= self.shape[axis]:
                    indices = self.shape[axis] - 1
                if indices < 0:
                    indices = 0
            else:
                indices = indices.clip(0, self.shape[axis] - 1)
        else:
            raise ValueError(
                "Invalid mode '{}' for take operation".format(mode)
            )
        if self.shape[axis] == 0:
            if indices.size != 0:
                raise IndexError(
                    "Cannot do a non-empty take() from an empty axis."
                )
            return self.copy()

        point_indices = tuple(slice(None) for i in range(0, axis))
        point_indices += (indices,)
        if out is not None:
            if out.dtype != self.dtype:
                raise ValueError("Type mismatch: out array has wrong type")
            out[:] = self[point_indices]
            return out
        else:
            res = self[point_indices]
            if np.isscalar(indices):
                res = res.copy()
            return res

    def choose(
        self,
        choices: Any,
        out: Union[ndarray, None] = None,
        mode: BoundsMode = "raise",
    ) -> ndarray:
        """a.choose(choices, out=None, mode='raise')

        Use an index array to construct a new array from a set of choices.

        Refer to :func:`cunumeric.choose` for full documentation.

        See Also
        --------
        cunumeric.choose : equivalent function

        Availability
        --------
        Multiple GPUs, Multiple CPUs

        """
        a = self
        if out is not None:
            out = convert_to_cunumeric_ndarray(out, share=True)

        if isinstance(choices, list):
            choices = tuple(choices)
        is_tuple = isinstance(choices, tuple)
        if is_tuple:
            n = len(choices)
            dtypes = [ch.dtype for ch in choices]
            ch_dtype = np.find_common_type(dtypes, [])
            choices = tuple(
                convert_to_cunumeric_ndarray(choices[i]).astype(ch_dtype)
                for i in range(n)
            )

        else:
            choices = convert_to_cunumeric_ndarray(choices)
            n = choices.shape[0]
            ch_dtype = choices.dtype
            choices = tuple(choices[i, ...] for i in range(n))

        if not np.issubdtype(self.dtype, np.integer):
            raise TypeError("a array should be integer type")
        if self.dtype.type is not np.int64:
            a = a.astype(np.int64)
        if mode == "raise":
            if (a < 0).any() | (a >= n).any():
                raise ValueError("invalid entry in choice array")
        elif mode == "wrap":
            a = a % n
        elif mode == "clip":
            a = a.clip(0, n - 1)
        else:
            raise ValueError(
                f"mode={mode} not understood. Must "
                "be 'raise', 'wrap', or 'clip'"
            )

        # we need to broadcast all arrays in choices with
        # input and output arrays
        if out is not None:
            out_shape = np.broadcast_shapes(
                a.shape, choices[0].shape, out.shape
            )
        else:
            out_shape = np.broadcast_shapes(a.shape, choices[0].shape)

        for c in choices:
            out_shape = np.broadcast_shapes(out_shape, c.shape)

        # if output is provided, it shape should be the same as out_shape
        if out is not None and out.shape != out_shape:
            raise ValueError(
                f"non-broadcastable output operand with shape "
                f" {str(out.shape)}"
                f" doesn't match the broadcast shape {out_shape}"
            )

        if out is not None and out.dtype == ch_dtype:
            out_arr = out

        else:
            # no output, create one
            out_arr = ndarray(
                shape=out_shape,
                dtype=ch_dtype,
                inputs=(a, choices),
            )

        ch = tuple(c._thunk for c in choices)  #
        out_arr._thunk.choose(
            a._thunk,
            *ch,
        )
        if out is not None and out.dtype != ch_dtype:
            out._thunk.convert(out_arr._thunk)
            return out
        else:
            return out_arr

    @add_boilerplate()
    def compress(
        self,
        condition: ndarray,
        axis: Any = None,
        out: Union[ndarray, None] = None,
    ) -> ndarray:
        """a.compress(self, condition, axis=None, out=None)

        Return selected slices of an array along given axis.

        Refer to :func:`cunumeric.compress` for full documentation.

        See Also
        --------
        cunumeric.compress : equivalent function

        Availability
        --------
        Multiple GPUs, Multiple CPUs

        """
        a = self
        if condition.ndim != 1:
            raise ValueError(
                "Dimension mismatch: condition must be a 1D array"
            )
        if condition.dtype != bool:
            runtime.warn(
                "converting condition to bool type",
                category=RuntimeWarning,
            )
            condition = condition.astype(bool)

        if axis is None:
            axis = 0
            a = self.ravel()
        else:
            axis = normalize_axis_index(axis, self.ndim)

        if a.shape[axis] < condition.shape[0]:
            raise ValueError(
                "Shape mismatch: "
                "condition contains entries that are out of bounds"
            )
        elif a.shape[axis] > condition.shape[0]:
            slice_tuple = tuple(slice(None) for ax in range(axis)) + (
                slice(0, condition.shape[0]),
            )
            a = a[slice_tuple]

        index_tuple: tuple[Any, ...] = tuple(slice(None) for ax in range(axis))
        index_tuple += (condition,)

        if out is not None:
            out[:] = a[index_tuple]
            return out
        else:
            res = a[index_tuple]
            return res

    def clip(
        self,
        min: Union[int, float, npt.ArrayLike, None] = None,
        max: Union[int, float, npt.ArrayLike, None] = None,
        out: Union[npt.NDArray[Any], ndarray, None] = None,
    ) -> ndarray:
        """a.clip(min=None, max=None, out=None)

        Return an array whose values are limited to ``[min, max]``.

        One of max or min must be given.

        Refer to :func:`cunumeric.clip` for full documentation.

        See Also
        --------
        cunumeric.clip : equivalent function

        Availability
        --------
        Multiple GPUs, Multiple CPUs

        """
        args = (
            np.array(min, dtype=self.dtype),
            np.array(max, dtype=self.dtype),
        )
        if args[0].size != 1 or args[1].size != 1:
            runtime.warn(
                "cuNumeric has not implemented clip with array-like "
                "arguments and is falling back to canonical numpy. You "
                "may notice significantly decreased performance for this "
                "function call.",
                category=RuntimeWarning,
            )
            if isinstance(out, np.ndarray):
                self.__array__().clip(args[0], args[1], out=out)
                return convert_to_cunumeric_ndarray(out, share=True)
            elif isinstance(out, ndarray):
                self.__array__().clip(args[0], args[1], out=out.__array__())
                return out
            else:
                return convert_to_cunumeric_ndarray(
                    self.__array__().clip(args[0], args[1])
                )
        return self._perform_unary_op(
            UnaryOpCode.CLIP, self, dst=out, extra_args=args
        )

    def conj(self) -> ndarray:
        """a.conj()

        Complex-conjugate all elements.

        Refer to :func:`cunumeric.conjugate` for full documentation.

        See Also
        --------
        cunumeric.conjugate : equivalent function

        Availability
        --------
        Multiple GPUs, Multiple CPUs

        """
        if self.dtype.kind == "c":
            result = self._thunk.conj()
            return ndarray(self.shape, dtype=self.dtype, thunk=result)
        else:
            return self

    def conjugate(self) -> ndarray:
        """a.conjugate()

        Return the complex conjugate, element-wise.

        Refer to :func:`cunumeric.conjugate` for full documentation.

        See Also
        --------
        cunumeric.conjugate : equivalent function

        Availability
        --------
        Multiple GPUs, Multiple CPUs

        """
        return self.conj()

    def copy(self, order: OrderType = "C") -> ndarray:
        """copy()

        Get a copy of the iterator as a 1-D array.

        Availability
        --------
        Multiple GPUs, Multiple CPUs

        """
        # We don't care about dimension order in cuNumeric
        return self.__copy__()

    @add_boilerplate()
    def cumsum(
        self,
        axis: Any = None,
        dtype: Union[np.dtype[Any], None] = None,
        out: Union[ndarray, None] = None,
    ) -> ndarray:
        return self._perform_scan(
            ScanCode.SUM,
            self,
            axis=axis,
            dtype=dtype,
            out=out,
            nan_to_identity=False,
        )

    @add_boilerplate()
    def cumprod(
        self,
        axis: Any = None,
        dtype: Union[np.dtype[Any], None] = None,
        out: Union[ndarray, None] = None,
    ) -> ndarray:
        return self._perform_scan(
            ScanCode.PROD,
            self,
            axis=axis,
            dtype=dtype,
            out=out,
            nan_to_identity=False,
        )

    @add_boilerplate()
    def nancumsum(
        self,
        axis: Any = None,
        dtype: Union[np.dtype[Any], None] = None,
        out: Union[ndarray, None] = None,
    ) -> ndarray:
        return self._perform_scan(
            ScanCode.SUM,
            self,
            axis=axis,
            dtype=dtype,
            out=out,
            nan_to_identity=True,
        )

    @add_boilerplate()
    def nancumprod(
        self,
        axis: Any = None,
        dtype: Union[np.dtype[Any], None] = None,
        out: Union[ndarray, None] = None,
    ) -> ndarray:
        return self._perform_scan(
            ScanCode.PROD,
            self,
            axis=axis,
            dtype=dtype,
            out=out,
            nan_to_identity=True,
        )

    # diagonal helper. Will return diagonal for arbitrary number of axes;
    # currently offset option is implemented only for the case of number of
    # axes=2. This restriction can be lifted in the future if there is a
    # use case of having arbitrary number of offsets
    def _diag_helper(
        self,
        offset: int = 0,
        axes: Union[Any, None] = None,
        extract: bool = True,
        trace: bool = False,
        out: Union[ndarray, None] = None,
        dtype: Union[np.dtype[Any], None] = None,
    ) -> ndarray:
        # _diag_helper can be used only for arrays with dim>=1
        if self.ndim < 1:
            raise ValueError("_diag_helper is implemented for dim>=1")
        # out should be passed only for Trace
        if out is not None and not trace:
            raise ValueError("_diag_helper supports out only for trace=True")
        # dtype should be passed only for Trace
        if dtype is not None and not trace:
            raise ValueError("_diag_helper supports dtype only for trace=True")

        elif self.ndim == 1:
            if axes is not None:
                raise ValueError(
                    "Axes shouldn't be specified when getting "
                    "diagonal for 1D array"
                )
            m = self.shape[0] + np.abs(offset)
            out = ndarray((m, m), dtype=self.dtype, inputs=(self,))
            diag_size = self.shape[0]
            out._thunk._diag_helper(
                self._thunk, offset=offset, naxes=0, extract=False, trace=False
            )
        else:
            assert axes is not None
            N = len(axes)
            if len(axes) != len(set(axes)):
                raise ValueError(
                    "axes passed to _diag_helper should be all different"
                )
            if self.ndim < N:
                raise ValueError(
                    "Dimension of input array shouldn't be less "
                    "than number of axes"
                )
            # pack the axes that are not going to change
            transpose_axes = tuple(
                ax for ax in range(self.ndim) if ax not in axes
            )
            # only 2 axes provided, we transpose based on the offset
            if N == 2:
                if offset >= 0:
                    a = self.transpose(transpose_axes + (axes[0], axes[1]))
                else:
                    a = self.transpose(transpose_axes + (axes[1], axes[0]))
                    offset = -offset

                if offset >= a.shape[self.ndim - 1]:
                    raise ValueError(
                        "'offset' for diag or diagonal must be in range"
                    )

                diag_size = max(0, min(a.shape[-2], a.shape[-1] - offset))
            # more than 2 axes provided:
            elif N > 2:
                # offsets are supported only when naxes=2
                if offset != 0:
                    raise ValueError(
                        "offset supported for number of axes == 2"
                    )
                # sort axes along which diagonal is calculated by size
                axes = sorted(axes, reverse=True, key=lambda i: self.shape[i])
                axes = tuple(axes)
                # transpose a so axes for which diagonal is calculated are at
                #  at the end
                a = self.transpose(transpose_axes + axes)
                diag_size = a.shape[a.ndim - 1]
            elif N < 2:
                raise ValueError(
                    "number of axes passed to the _diag_helper"
                    " should be more than 1"
                )

            tr_shape = tuple(a.shape[i] for i in range(a.ndim - N))
            # calculate shape of the output array
            out_shape: NdShape
            if trace:
                if N != 2:
                    raise ValueError(
                        " exactly 2 axes should be passed to trace"
                    )
                if self.ndim == 2:
                    out_shape = (1,)
                elif self.ndim > 2:
                    out_shape = tr_shape
                else:
                    raise ValueError(
                        "dimension of the array for trace operation:"
                        " should be >=2"
                    )
            else:
                out_shape = tr_shape + (diag_size,)

            if out is not None:
                if out.shape != out_shape:
                    raise ValueError("output array has wrong shape")
                a = a._maybe_convert(out.dtype, (a, out))
            else:
                if dtype is not None:
                    a = a._maybe_convert(dtype, (a,))
                out = ndarray(shape=out_shape, dtype=a.dtype, inputs=(self,))

            out._thunk._diag_helper(
                a._thunk, offset=offset, naxes=N, extract=extract, trace=trace
            )
        return out

    def diagonal(
        self,
        offset: int = 0,
        axis1: Any = None,
        axis2: Any = None,
        extract: bool = True,
        axes: Any = None,
    ) -> ndarray:
        """a.diagonal(offset=0, axis1=None, axis2=None)

        Return specified diagonals.

        Refer to :func:`cunumeric.diagonal` for full documentation.

        See Also
        --------
        cunumeric.diagonal : equivalent function

        Availability
        --------
        Multiple GPUs, Multiple CPUs

        """
        if self.ndim == 1:
            if extract is True:
                raise ValueError("extract can be true only for Ndim >=2")
            axes = None
        else:
            if type(axis1) == int and type(axis2) == int:
                if axes is not None:
                    raise ValueError(
                        "Either axis1/axis2 or axes must be supplied"
                    )
                axes = (axis1, axis2)
            # default values for axes
            elif (axis1 is None) and (axis2 is None) and (axes is None):
                axes = (0, 1)
            elif (axes is not None) and (
                (axis1 is not None) or (axis2 is not None)
            ):
                raise ValueError("Either axis1/axis2 or axes must be supplied")
        return self._diag_helper(offset=offset, axes=axes, extract=extract)

    @add_boilerplate()
    def trace(
        self,
        offset: int = 0,
        axis1: Any = None,
        axis2: Any = None,
        dtype: Union[np.dtype[Any], None] = None,
        out: Union[ndarray, None] = None,
    ) -> ndarray:
        """a.trace(offset=0, axis1=None, axis2=None, dtype = None, out = None)

        Return the sum along diagonals of the array.

        Refer to :func:`cunumeric.trace` for full documentation.

        See Also
        --------
        cunumeric.trace : equivalent function

        Availability
        --------
        Multiple GPUs, Multiple CPUs

        """
        if self.ndim < 2:
            raise ValueError(
                "trace operation can't be called on a array with DIM<2"
            )

        axes: tuple[int, ...] = ()
        if (axis1 is None) and (axis2 is None):
            # default values for axis
            axes = (0, 1)
        elif (axis1 is None) or (axis2 is None):
            raise ValueError("both axes should be passed")
        else:
            axes = (axis1, axis2)

        res = self._diag_helper(
            offset=offset, axes=axes, trace=True, out=out, dtype=dtype
        )

        # for 2D arrays we must return scalar
        if self.ndim == 2:
            res = res[0]

        return res

    @add_boilerplate("rhs")
    def dot(self, rhs: Any, out: Union[ndarray, None] = None) -> ndarray:
        """a.dot(rhs, out=None)

        Return the dot product of this array with ``rhs``.

        Refer to :func:`cunumeric.dot` for full documentation.

        See Also
        --------
        cunumeric.dot : equivalent function

        Availability
        --------
        Multiple GPUs, Multiple CPUs

        """
        from .module import _contract  # work around circular import

        if self.ndim == 0 or rhs.ndim == 0:
            from ._ufunc import multiply

            return multiply(self, rhs, out=out)

        (self_modes, rhs_modes, out_modes) = dot_modes(self.ndim, rhs.ndim)
        return _contract(
            self_modes,
            rhs_modes,
            out_modes,
            self,
            rhs,
            out=out,
            casting="no",
        )

    def dump(self, file: Union[str, Path]) -> None:
        """a.dump(file)

        Dump a pickle of the array to the specified file.

        The array can be read back with pickle.load or cunumeric.load.

        Parameters
        ----------
        file : str or `pathlib.Path`
            A string naming the dump file.

        Availability
        --------
        Multiple GPUs, Multiple CPUs

        """
        self.__array__().dump(file=file)

    def dumps(self) -> bytes:
        """a.dumps()

        Returns the pickle of the array as a string.

        pickle.loads will convert the string back to an array.

        Parameters
        ----------
        None

        Availability
        --------
        Multiple GPUs, Multiple CPUs

        """
        return self.__array__().dumps()

    def _normalize_axes_shape(
        self, axes: Any, s: Any
    ) -> tuple[npt.NDArray[Any], npt.NDArray[Any]]:
        user_axes = axes is not None
        user_sizes = s is not None
        if user_axes and user_sizes and len(axes) != len(s):
            raise ValueError("Shape and axes have different lengths")
        if user_axes:
            fft_axes = [ax if ax >= 0 else ax + self.ndim for ax in axes]
            if min(fft_axes) < 0 or max(fft_axes) >= self.ndim:
                raise ValueError(
                    "Axis is out of bounds for array of size {}".format(
                        self.ndim
                    )
                )
        else:
            fft_axes = list(range(len(s)) if user_sizes else range(self.ndim))

        fft_s = list(self.shape)
        if user_sizes:
            for idx, ax in enumerate(fft_axes):
                fft_s[ax] = s[idx]
        return np.asarray(fft_axes), np.asarray(fft_s)

    def fft(
        self,
        s: Any,
        axes: Union[Sequence[int], None],
        kind: FFTType,
        direction: FFTDirection,
        norm: Any,
    ) -> ndarray:
        """a.fft(s, axes, kind, direction, norm)

        Return the ``kind`` ``direction`` FFT of this array
        with normalization ``norm``.

        Common entrypoint for FFT functionality in cunumeric.fft module.

        See Also
        --------
        cunumeric.fft : FFT functions for different ``kind`` and
        ``direction`` arguments

        Availability
        --------
        Single GPU

        """
        # Dimensions check
        if self.ndim > 3:
            raise NotImplementedError(
                f"{self.ndim}-D arrays are not supported yet"
            )

        # Type
        fft_output_type = kind.output_dtype

        # Axes and sizes
        user_sizes = s is not None
        fft_axes, fft_s = self._normalize_axes_shape(axes, s)

        # Shape
        fft_input = self
        fft_input_shape = np.asarray(self.shape)
        fft_output_shape = np.asarray(self.shape)
        if user_sizes:
            # Zero padding if any of the user sizes is larger than input
            zeropad_input = self
            if np.any(np.greater(fft_s, fft_input_shape)):
                # Create array with superset shape, fill with zeros,
                # and copy input in
                max_size = np.maximum(fft_s, fft_input_shape)
                zeropad_input = ndarray(shape=max_size, dtype=fft_input.dtype)
                zeropad_input.fill(0)
                slices = tuple(slice(0, i) for i in fft_input.shape)
                zeropad_input._thunk.set_item(slices, fft_input._thunk)

            # Slicing according to final shape
            for idx, ax in enumerate(fft_axes):
                fft_input_shape[ax] = s[idx]
            # TODO: always copying is not the best idea,
            # sometimes a view of the original input will do
            slices = tuple(slice(0, i) for i in fft_s)
            fft_input = ndarray(
                shape=fft_input_shape,
                thunk=zeropad_input._thunk.get_item(slices),
            )
            fft_output_shape = np.copy(fft_input_shape)

        # R2C/C2R require different output shapes
        if fft_output_type != self.dtype:
            # R2C/C2R dimension is the last axis
            lax = fft_axes[-1]
            if direction == FFTDirection.FORWARD:
                fft_output_shape[lax] = fft_output_shape[lax] // 2 + 1
            else:
                if user_sizes:
                    fft_output_shape[lax] = s[-1]
                else:
                    fft_output_shape[lax] = 2 * (fft_input.shape[lax] - 1)

        # Execute FFT backend
        out = ndarray(
            shape=fft_output_shape,
            dtype=fft_output_type,
        )
        out._thunk.fft(
            fft_input._thunk, cast(Sequence[int], fft_axes), kind, direction
        )

        # Normalization
        fft_norm = FFTNormalization.from_string(norm)
        do_normalization = any(
            (
                fft_norm == FFTNormalization.ORTHOGONAL,
                fft_norm == FFTNormalization.FORWARD
                and direction == FFTDirection.FORWARD,
                fft_norm == FFTNormalization.INVERSE
                and direction == FFTDirection.INVERSE,
            )
        )
        if do_normalization:
            if direction == FFTDirection.FORWARD:
                norm_shape = fft_input.shape
            else:
                norm_shape = out.shape
            norm_shape_along_axes = [norm_shape[ax] for ax in fft_axes]
            factor = np.product(norm_shape_along_axes)
            if fft_norm == FFTNormalization.ORTHOGONAL:
                factor = np.sqrt(factor)
            return out / factor

        return out

    def fill(self, value: float) -> None:
        """a.fill(value)

        Fill the array with a scalar value.

        Parameters
        ----------
        value : scalar
            All elements of `a` will be assigned this value.

        Availability
        --------
        Multiple GPUs, Multiple CPUs

        """
        val = np.array(value, dtype=self.dtype)
        self._thunk.fill(val)

    def flatten(self, order: OrderType = "C") -> ndarray:
        """a.flatten(order='C')

        Return a copy of the array collapsed into one dimension.

        Parameters
        ----------
        order : ``{'C', 'F', 'A', 'K'}``, optional
            'C' means to flatten in row-major (C-style) order.
            'F' means to flatten in column-major (Fortran-
            style) order. 'A' means to flatten in column-major
            order if `a` is Fortran *contiguous* in memory,
            row-major order otherwise. 'K' means to flatten
            `a` in the order the elements occur in memory.
            The default is 'C'.

        Returns
        -------
        y : ndarray
            A copy of the input array, flattened to one dimension.

        See Also
        --------
        ravel : Return a flattened array.
        flat : A 1-D flat iterator over the array.

        Availability
        --------
        Multiple GPUs, Multiple CPUs

        """
        # Same as 'ravel' because cuNumeric creates a new array by 'reshape'
        return self.reshape(-1, order=order)

    def getfield(self, dtype: np.dtype[Any], offset: int = 0) -> None:
        raise NotImplementedError(
            "cuNumeric does not currently support type reinterpretation "
            "for ndarray.getfield"
        )

    def _convert_singleton_key(self, args: tuple[Any, ...]) -> Any:
        if len(args) == 0 and self.size == 1:
            return (0,) * self.ndim
        if len(args) == 1 and isinstance(args[0], int):
            flat_idx = args[0]
            result: tuple[int, ...] = ()
            for dim_size in reversed(self.shape):
                result = (flat_idx % dim_size,) + result
                flat_idx //= dim_size
            return result
        if len(args) == 1 and isinstance(args[0], tuple):
            args = args[0]
        if len(args) != self.ndim or any(not isinstance(x, int) for x in args):
            raise KeyError("invalid key")
        return args

    def item(self, *args: Any) -> Any:
        """a.item(*args)

        Copy an element of an array to a standard Python scalar and return it.

        Parameters
        ----------
        \\*args :

            * none: in this case, the method only works for arrays
                with one element (`a.size == 1`), which element is
                copied into a standard Python scalar object and returned.
            * int_type: this argument is interpreted as a flat index into
                the array, specifying which element to copy and return.
            * tuple of int_types: functions as does a single int_type
                argument, except that the argument is interpreted as an
                nd-index into the array.

        Returns
        -------
        z : scalar
            A copy of the specified element of the array as a suitable
            Python scalar

        Notes
        -----
        When the data type of `a` is longdouble or clongdouble, item() returns
        a scalar array object because there is no available Python scalar that
        would not lose information. Void arrays return a buffer object for
        item(), unless fields are defined, in which case a tuple is returned.
        `item` is very similar to a[args], except, instead of an array scalar,
        a standard Python scalar is returned. This can be useful for speeding
        up access to elements of the array and doing arithmetic on elements of
        the array using Python's optimized math.

        Availability
        --------
        Multiple GPUs, Multiple CPUs

        """
        key = self._convert_singleton_key(args)
        result = self[key]
        assert result.shape == ()
        return result._thunk.__numpy_array__()

    def itemset(self, *args: Any) -> None:
        """a.itemset(*args)

        Insert scalar into an array (scalar is cast to array's dtype,
        if possible)

        There must be at least 1 argument, and define the last argument
        as *item*.  Then, ``a.itemset(*args)`` is equivalent to but faster
        than ``a[args] = item``.  The item should be a scalar value and `args`
        must select a single item in the array `a`.

        Parameters
        ----------
        \\*args :
            If one argument: a scalar, only used in case `a` is of size 1.
            If two arguments: the last argument is the value to be set
            and must be a scalar, the first argument specifies a single array
            element location. It is either an int or a tuple.

        Notes
        -----
        Compared to indexing syntax, `itemset` provides some speed increase
        for placing a scalar into a particular location in an `ndarray`,
        if you must do this.  However, generally this is discouraged:
        among other problems, it complicates the appearance of the code.
        Also, when using `itemset` (and `item`) inside a loop, be sure
        to assign the methods to a local variable to avoid the attribute
        look-up at each loop iteration.

        Availability
        --------
        Multiple GPUs, Multiple CPUs

        """
        if len(args) == 0:
            raise KeyError("itemset() requires at least one argument")
        value = args[-1]
        args = args[:-1]
        key = self._convert_singleton_key(args)
        self[key] = value

    @add_boilerplate()
    def max(
        self,
        axis: Any = None,
        out: Union[ndarray, None] = None,
        keepdims: bool = False,
        initial: Union[int, float, None] = None,
        where: Union[bool, ndarray] = True,
    ) -> ndarray:
        """a.max(axis=None, out=None, keepdims=False, initial=<no value>, where=True)

        Return the maximum along a given axis.

        Refer to :func:`cunumeric.amax` for full documentation.

        See Also
        --------
        cunumeric.amax : equivalent function

        Availability
        --------
        Multiple GPUs, Multiple CPUs

        """
        return self._perform_unary_reduction(
            UnaryRedCode.MAX,
            self,
            axis=axis,
            out=out,
            keepdims=keepdims,
            initial=initial,
            where=where,
        )

    @add_boilerplate()
    def mean(
        self,
        axis: Any = None,
        dtype: Union[np.dtype[Any], None] = None,
        out: Union[ndarray, None] = None,
        keepdims: bool = False,
    ) -> ndarray:
        """a.mean(axis=None, dtype=None, out=None, keepdims=False)

        Returns the average of the array elements along given axis.

        Refer to :func:`cunumeric.mean` for full documentation.

        See Also
        --------
        cunumeric.mean : equivalent function

        Availability
        --------
        Multiple GPUs, Multiple CPUs

        """
        if axis is not None and type(axis) != int:
            raise NotImplementedError(
                "cunumeric.mean only supports int types for "
                "'axis' currently"
            )
        # Pick our dtype if it wasn't picked yet
        if dtype is None:
            if self.dtype.kind != "f" and self.dtype.kind != "c":
                dtype = np.dtype(np.float64)
            else:
                dtype = self.dtype
        # Do the sum
        if out is not None and out.dtype == dtype:
            sum_array = self.sum(
                axis=axis,
                dtype=dtype,
                out=out,
                keepdims=keepdims,
            )
        else:
            sum_array = self.sum(
                axis=axis,
                dtype=dtype,
                keepdims=keepdims,
            )
        if axis is None:
            divisor = reduce(lambda x, y: x * y, self.shape, 1)
        else:
            divisor = self.shape[axis]
        # Divide by the number of things in the collapsed dimensions
        # Pick the right kinds of division based on the dtype
        if dtype.kind == "f":
            sum_array.__itruediv__(
                np.array(divisor, dtype=sum_array.dtype),
            )
        else:
            sum_array.__ifloordiv__(np.array(divisor, dtype=sum_array.dtype))
        # Convert to the output we didn't already put it there
        if out is not None and sum_array is not out:
            assert out.dtype != sum_array.dtype
            out._thunk.convert(sum_array._thunk)
            return out
        else:
            return sum_array

    @add_boilerplate()
    def min(
        self,
        axis: Any = None,
        out: Union[ndarray, None] = None,
        keepdims: bool = False,
        initial: Union[int, float, None] = None,
        where: Union[bool, ndarray] = True,
    ) -> ndarray:
        """a.min(axis=None, out=None, keepdims=False, initial=<no value>, where=True)

        Return the minimum along a given axis.

        Refer to :func:`cunumeric.amin` for full documentation.

        See Also
        --------
        cunumeric.amin : equivalent function

        Availability
        --------
        Multiple GPUs, Multiple CPUs

        """
        return self._perform_unary_reduction(
            UnaryRedCode.MIN,
            self,
            axis=axis,
            out=out,
            keepdims=keepdims,
            initial=initial,
            where=where,
        )

    @add_boilerplate()
    def partition(
        self,
        kth: Union[int, Sequence[int]],
        axis: Any = -1,
        kind: SelectKind = "introselect",
        order: Union[OrderType, None] = None,
    ) -> None:
        """a.partition(kth, axis=-1, kind='introselect', order=None)

        Partition of an array in-place.

        Refer to :func:`cunumeric.partition` for full documentation.

        See Also
        --------
        cunumeric.partition : equivalent function

        Availability
        --------
        Multiple GPUs, Single CPU

        """
        self._thunk.partition(
            rhs=self._thunk, kth=kth, axis=axis, kind=kind, order=order
        )

    @add_boilerplate()
    def argpartition(
        self,
        kth: Union[int, Sequence[int]],
        axis: Any = -1,
        kind: SelectKind = "introselect",
        order: Union[OrderType, None] = None,
    ) -> ndarray:
        """a.argpartition(kth, axis=-1, kind='introselect', order=None)

        Returns the indices that would partition this array.

        Refer to :func:`cunumeric.argpartition` for full documentation.

        See Also
        --------
        cunumeric.argpartition : equivalent function

        Availability
        --------
        Multiple GPUs, Single CPU

        """
        result = ndarray(self.shape, np.int64)
        result._thunk.partition(
            rhs=self._thunk,
            argpartition=True,
            kth=kth,
            axis=axis,
            kind=kind,
            order=order,
        )
        return result

    @add_boilerplate()
    def prod(
        self,
        axis: Any = None,
        dtype: Union[np.dtype[Any], None] = None,
        out: Union[ndarray, None] = None,
        keepdims: bool = False,
        initial: Union[int, float, None] = None,
        where: Union[bool, ndarray] = True,
    ) -> ndarray:
        """a.prod(axis=None, dtype=None, out=None, keepdims=False, initial=1,
        where=True)

        Return the product of the array elements over the given axis

        Refer to :func:`cunumeric.prod` for full documentation.

        See Also
        --------
        cunumeric.prod : equivalent function

        Availability
        --------
        Multiple GPUs, Multiple CPUs

        """
        if self.dtype.type == np.bool_:
            temp = ndarray(
                shape=self.shape,
                dtype=np.dtype(np.int32),
                inputs=(self,),
            )
            temp._thunk.convert(self._thunk)
            self_array = temp
        else:
            self_array = self
        return self._perform_unary_reduction(
            UnaryRedCode.PROD,
            self_array,
            axis=axis,
            dtype=dtype,
            out=out,
            keepdims=keepdims,
            initial=initial,
            where=where,
        )

    def ravel(self, order: OrderType = "C") -> ndarray:
        """a.ravel(order="C")

        Return a flattened array.

        Refer to :func:`cunumeric.ravel` for full documentation.

        See Also
        --------
        cunumeric.ravel : equivalent function
        ndarray.flat : a flat iterator on the array.

        Availability
        --------
        Multiple GPUs, Multiple CPUs

        """
        return self.reshape(-1, order=order)

<<<<<<< HEAD
    def reshape(self, shape: Any, order: OrderType = "C") -> ndarray:
=======
    def reshape(self, *args, order="C") -> ndarray:
>>>>>>> 06821fdb
        """a.reshape(shape, order='C')

        Returns an array containing the same data with a new shape.

        Refer to :func:`cunumeric.reshape` for full documentation.

        See Also
        --------
        cunumeric.reshape : equivalent function


        Availability
        --------
        Multiple GPUs, Multiple CPUs
        """
<<<<<<< HEAD
        if shape != -1:
            # Check that these sizes are compatible
            if isinstance(shape, Iterable):
                newsize = 1
                newshape: list[Union[int, None]] = []
                unknown_axis = -1
                for ax, dim in enumerate(shape):
                    if dim < 0:
                        newshape.append(np.newaxis)
                        if unknown_axis == -1:
                            unknown_axis = ax
                        else:
                            unknown_axis = -2
                    else:
                        newsize *= dim
                        newshape.append(dim)
                if unknown_axis == -2:
                    raise ValueError("can only specify one unknown dimension")
                if unknown_axis >= 0:
                    if self.size % newsize != 0:
                        raise ValueError(
                            "cannot reshape array of size "
                            + str(self.size)
                            + " into shape "
                            + str(tuple(newshape))
                        )
                    newshape[unknown_axis] = self.size // newsize
                    newsize *= cast(int, newshape[unknown_axis])
                if newsize != self.size:
                    raise ValueError(
                        "cannot reshape array of size "
                        + str(self.size)
                        + " into shape "
                        + str(shape)
                    )
                shape = tuple(newshape)
            elif isinstance(shape, int):
                if shape != self.size:
                    raise ValueError(
                        "cannot reshape array of size "
                        + str(self.size)
                        + " into shape "
                        + str((shape,))
                    )
            else:
                TypeError("shape must be int-like or tuple-like")
=======

        if len(args) == 0:
            raise TypeError("reshape() takes exactly 1 argument (0 given)")
        elif len(args) == 1:
            shape = (args[0],) if isinstance(args[0], int) else args[0]
>>>>>>> 06821fdb
        else:
            shape = args

        computed_shape = tuple(operator.index(extent) for extent in shape)

        num_unknowns = sum(extent < 0 for extent in computed_shape)
        if num_unknowns > 1:
            raise ValueError("can only specify one unknown dimension")

        knowns = filter(lambda x: x >= 0, computed_shape)
        known_volume = reduce(lambda x, y: x * y, knowns, 1)

        # Can't have an unknown if the known shape has 0 size
        if num_unknowns > 0 and known_volume == 0:
            raise ValueError(
                f"cannot reshape array of size {self.size} into "
                f"shape {computed_shape}"
            )

        size = self.size
        unknown_extent = 1 if num_unknowns == 0 else size // known_volume

        if unknown_extent * known_volume != size:
            raise ValueError(
                f"cannot reshape array of size {size} into "
                f"shape {computed_shape}"
            )

        computed_shape = tuple(
            unknown_extent if extent < 0 else extent
            for extent in computed_shape
        )

        # Handle an easy case
        if computed_shape == self.shape:
            return self

        return ndarray(
            shape=None,
            thunk=self._thunk.reshape(computed_shape, order),
        )

    def setfield(
        self, val: float, dtype: np.dtype[Any], offset: int = 0
    ) -> None:
        raise NotImplementedError(
            "cuNumeric does not currently support type reinterpretation "
            "for ndarray.setfield"
        )

    def setflags(
        self,
        write: Union[bool, None] = None,
        align: Union[bool, None] = None,
        uic: Union[bool, None] = None,
    ) -> None:
        """a.setflags(write=None, align=None, uic=None)

        Set array flags WRITEABLE, ALIGNED, WRITEBACKIFCOPY,
        respectively.

        These Boolean-valued flags affect how numpy interprets the memory
        area used by `a` (see Notes below). The ALIGNED flag can only
        be set to True if the data is actually aligned according to the type.
        The WRITEBACKIFCOPY and flag can never be set
        to True. The flag WRITEABLE can only be set to True if the array owns
        its own memory, or the ultimate owner of the memory exposes a
        writeable buffer interface, or is a string. (The exception for string
        is made so that unpickling can be done without copying memory.)

        Parameters
        ----------
        write : bool, optional
            Describes whether or not `a` can be written to.
        align : bool, optional
            Describes whether or not `a` is aligned properly for its type.
        uic : bool, optional
            Describes whether or not `a` is a copy of another "base" array.

        Notes
        -----
        Array flags provide information about how the memory area used
        for the array is to be interpreted. There are 7 Boolean flags
        in use, only four of which can be changed by the user:
        WRITEBACKIFCOPY, WRITEABLE, and ALIGNED.

        WRITEABLE (W) the data area can be written to;

        ALIGNED (A) the data and strides are aligned appropriately for the
        hardware (as determined by the compiler);

        WRITEBACKIFCOPY (X) this array is a copy of some other array
        (referenced by .base). When the C-API function
        PyArray_ResolveWritebackIfCopy is called, the base array will be
        updated with the contents of this array.

        All flags can be accessed using the single (upper case) letter as well
        as the full name.

        Availability
        --------
        Multiple GPUs, Multiple CPUs

        """
        # Be a bit more careful here, and only pass params that are explicitly
        # set by the caller. The numpy interface specifies only bool values,
        # despite its None defaults.
        kws = {}
        if write is not None:
            kws["write"] = write
        if align is not None:
            kws["align"] = align
        if uic is not None:
            kws["uic"] = uic
        self.__array__().setflags(**kws)

    @add_boilerplate()
    def searchsorted(
        self: ndarray,
        v: Union[int, float, ndarray],
        side: SortSide = "left",
        sorter: Optional[ndarray] = None,
    ) -> Union[int, ndarray]:
        """a.searchsorted(v, side='left', sorter=None)

        Find the indices into a sorted array a such that, if the corresponding
        elements in v were inserted before the indices, the order of a would be
        preserved.

        Parameters
        ----------
        v : scalar or array_like
            Values to insert into a.
        side : ``{'left', 'right'}``, optional
            If 'left', the index of the first suitable location found is given.
            If 'right', return the last such index. If there is no suitable
            index, return either 0 or N (where N is the length of a).
        sorter : 1-D array_like, optional
            Optional array of integer indices that sort array a into ascending
            order. They are typically the result of argsort.

        Returns
        -------
        indices : int or array_like[int]
            Array of insertion points with the same shape as v, or an integer
            if v is a scalar.

        Availability
        --------
        Multiple GPUs, Multiple CPUs
        """

        if self.ndim != 1:
            raise ValueError("Dimension mismatch: self must be a 1D array")

        # this is needed in case v is a scalar
        v_ndarray = convert_to_cunumeric_ndarray(v)

        a = self
        # in case we have different dtypes we ned to find a common type
        if a.dtype is not v_ndarray.dtype:
            ch_dtype = np.find_common_type([a.dtype, v_ndarray.dtype], [])

            if v_ndarray.dtype is not ch_dtype:
                v_ndarray = v_ndarray.astype(ch_dtype)
            if a.dtype is not ch_dtype:
                a = a.astype(ch_dtype)

        if sorter is not None and a.shape[0] > 1:
            if sorter.ndim != 1:
                raise ValueError(
                    "Dimension mismatch: sorter must be a 1D array"
                )
            if sorter.shape != a.shape:
                raise ValueError(
                    "Shape mismatch: sorter must have the same shape as self"
                )
            if not np.issubdtype(sorter.dtype, np.integer):
                raise ValueError(
                    "Dtype mismatch: sorter must be of integer type"
                )
            a = a.take(sorter).copy()

        result = ndarray(
            v_ndarray.shape, np.int64, inputs=(a, v_ndarray, sorter)
        )

        result._thunk.searchsorted(a._thunk, v_ndarray._thunk, side)
        return result

    def sort(
        self,
        axis: Any = -1,
        kind: SortType = "quicksort",
        order: Union[OrderType, None] = None,
    ) -> None:
        """a.sort(axis=-1, kind=None, order=None)

        Sort an array in-place.

        Refer to :func:`cunumeric.sort` for full documentation.

        See Also
        --------
        cunumeric.sort : equivalent function

        Availability
        --------
        Multiple GPUs, Multiple CPUs

        """
        self._thunk.sort(rhs=self._thunk, axis=axis, kind=kind, order=order)

    def argsort(
        self,
        axis: Any = -1,
        kind: SortType = "quicksort",
        order: Union[OrderType, None] = None,
    ) -> ndarray:
        """a.argsort(axis=-1, kind=None, order=None)

        Returns the indices that would sort this array.

        Refer to :func:`cunumeric.argsort` for full documentation.

        See Also
        --------
        cunumeric.argsort : equivalent function

        Availability
        --------
        Multiple GPUs, Multiple CPUs

        """
        result = ndarray(self.shape, np.int64)
        result._thunk.sort(
            rhs=self._thunk, argsort=True, axis=axis, kind=kind, order=order
        )
        return result

    def squeeze(self, axis: Any = None) -> ndarray:
        """a.squeeze(axis=None)

        Remove axes of length one from `a`.

        Refer to :func:`cunumeric.squeeze` for full documentation.

        See Also
        --------
        cunumeric.squeeze : equivalent function

        Availability
        --------
        Multiple GPUs, Multiple CPUs

        """
        if axis is not None:
            computed_axis = normalize_axis_tuple(axis, self.ndim)
            if any(self.shape[ax] != 1 for ax in computed_axis):
                raise ValueError(
                    "can only select axes to squeeze out with size "
                    "equal to one"
                )
        else:
            computed_axis = None

        thunk = self._thunk.squeeze(computed_axis)
        if self._thunk is thunk:
            return self
        return ndarray(shape=None, thunk=thunk)

    @add_boilerplate()
    def sum(
        self,
        axis: Any = None,
        dtype: Union[np.dtype[Any], None] = None,
        out: Union[ndarray, None] = None,
        keepdims: bool = False,
        initial: Union[int, float, None] = None,
        where: Union[bool, ndarray] = True,
    ) -> ndarray:
        """a.sum(axis=None, dtype=None, out=None, keepdims=False, initial=0,
        where=True)

        Return the sum of the array elements over the given axis.

        Refer to :func:`cunumeric.sum` for full documentation.

        See Also
        --------
        cunumeric.sum : equivalent function

        Availability
        --------
        Multiple GPUs, Multiple CPUs

        """
        if self.dtype.type == np.bool_:
            temp = ndarray(
                shape=self.shape,
                dtype=np.dtype(np.int32),
                inputs=(self,),
            )
            temp._thunk.convert(self._thunk)
            self_array = temp
        else:
            self_array = self
        return self._perform_unary_reduction(
            UnaryRedCode.SUM,
            self_array,
            axis=axis,
            dtype=dtype,
            out=out,
            keepdims=keepdims,
            initial=initial,
            where=where,
        )

    def swapaxes(self, axis1: Any, axis2: Any) -> ndarray:
        """a.swapaxes(axis1, axis2)

        Return a view of the array with `axis1` and `axis2` interchanged.

        Refer to :func:`cunumeric.swapaxes` for full documentation.

        See Also
        --------
        cunumeric.swapaxes : equivalent function

        Availability
        --------
        Multiple GPUs, Multiple CPUs

        """
        if axis1 >= self.ndim:
            raise ValueError(
                "axis1=" + str(axis1) + " is too large for swapaxes"
            )
        if axis2 >= self.ndim:
            raise ValueError(
                "axis2=" + str(axis2) + " is too large for swapaxes"
            )
        return ndarray(shape=None, thunk=self._thunk.swapaxes(axis1, axis2))

    def tofile(self, fid: Any, sep: str = "", format: str = "%s") -> None:
        """a.tofile(fid, sep="", format="%s")

        Write array to a file as text or binary (default).

        Data is always written in 'C' order, independent of the order of `a`.
        The data produced by this method can be recovered using the function
        fromfile().

        Parameters
        ----------
        fid : ``file`` or str or pathlib.Path
            An open file object, or a string containing a filename.
        sep : str
            Separator between array items for text output.
            If "" (empty), a binary file is written, equivalent to
            ``file.write(a.tobytes())``.
        format : str
            Format string for text file output.
            Each entry in the array is formatted to text by first converting
            it to the closest Python type, and then using "format" % item.

        Notes
        -----
        This is a convenience function for quick storage of array data.
        Information on endianness and precision is lost, so this method is not
        a good choice for files intended to archive data or transport data
        between machines with different endianness. Some of these problems can
        be overcome by outputting the data as text files, at the expense of
        speed and file size.

        When fid is a file object, array contents are directly written to the
        file, bypassing the file object's ``write`` method. As a result,
        tofile cannot be used with files objects supporting compression (e.g.,
        GzipFile) or file-like objects that do not support ``fileno()`` (e.g.,
        BytesIO).

        Availability
        --------
        Multiple GPUs, Multiple CPUs

        """
        return self.__array__().tofile(fid=fid, sep=sep, format=format)

    def tobytes(self, order: OrderType = "C") -> bytes:
        """a.tobytes(order='C')

        Construct Python bytes containing the raw data bytes in the array.

        Constructs Python bytes showing a copy of the raw contents of
        data memory. The bytes object is produced in C-order by default.

        This behavior is controlled by the ``order`` parameter.

        Parameters
        ----------
        order : ``{'C', 'F', 'A'}``, optional
            Controls the memory layout of the bytes object. 'C' means C-order,
            'F' means F-order, 'A' (short for *Any*) means 'F' if `a` is
            Fortran contiguous, 'C' otherwise. Default is 'C'.

        Returns
        -------
        s : bytes
            Python bytes exhibiting a copy of `a`'s raw data.

        Availability
        --------
        Multiple GPUs, Multiple CPUs

        """
        return self.__array__().tobytes(order=order)

    def tolist(self) -> Any:
        """a.tolist()

        Return the array as an ``a.ndim``-levels deep nested list of Python
        scalars.

        Return a copy of the array data as a (nested) Python list.
        Data items are converted to the nearest compatible builtin Python
        type, via the `~cunumeric.ndarray.item` function.

        If ``a.ndim`` is 0, then since the depth of the nested list is 0, it
        will not be a list at all, but a simple Python scalar.

        Parameters
        ----------
        None

        Returns
        -------
        y : Any
            The possibly nested list of array elements. (object, or list of
            object, or list of list of object, or ...)

        Notes
        -----
        The array may be recreated via ``a = cunumeric.array(a.tolist())``,
        although this may sometimes lose precision.

        Availability
        --------
        Multiple GPUs, Multiple CPUs

        """
        return self.__array__().tolist()

    def tostring(self, order: OrderType = "C") -> bytes:
        """a.tostring(order='C')

        A compatibility alias for `tobytes`, with exactly the same behavior.
        Despite its name, it returns `bytes` not `str`.

        Availability
        --------
        Multiple GPUs, Multiple CPUs

        """
        return self.__array__().tostring(order=order)  # type: ignore

    def transpose(self, axes: Any = None) -> ndarray:
        """a.transpose(axes=None)

        Returns a view of the array with axes transposed.

        For a 1-D array this has no effect, as a transposed vector is simply
        the same vector. To convert a 1-D array into a 2D column vector, an
        additional dimension must be added. `np.atleast2d(a).T` achieves this,
        as does `a[:, np.newaxis]`.

        For a 2-D array, this is a standard matrix transpose.

        For an n-D array, if axes are given, their order indicates how the
        axes are permuted (see Examples). If axes are not provided and
        ``a.shape = (i[0], i[1], ... i[n-2], i[n-1])``, then
        ``a.transpose().shape = (i[n-1], i[n-2], ... i[1], i[0])``.

        Parameters
        ----------
        axes : None or tuple[int]

            * None or no argument: reverses the order of the axes.
            * tuple of ints: `i` in the `j`-th place in the tuple means `a`'s
                `i`-th axis becomes `a.transpose()`'s `j`-th axis.

        Returns
        -------
        out : ndarray
            View of `a`, with axes suitably permuted.

        See Also
        --------
        transpose : Equivalent function
        ndarray.T : Array property returning the array transposed.
        ndarray.reshape : Give a new shape to an array without changing its
            data.

        Availability
        --------
        Multiple GPUs, Multiple CPUs

        """
        if self.ndim == 1:
            return self
        if axes is None:
            axes = tuple(range(self.ndim - 1, -1, -1))
        elif len(axes) != self.ndim:
            raise ValueError(
                "axes must be the same size as ndim for transpose"
            )
        return ndarray(shape=None, thunk=self._thunk.transpose(axes))

    def flip(self, axis: Any = None) -> ndarray:
        """
        Reverse the order of elements in an array along the given axis.

        The shape of the array is preserved, but the elements are reordered.

        Parameters
        ----------
        axis : None or int or tuple[int], optional
            Axis or axes along which to flip over. The default, axis=None, will
            flip over all of the axes of the input array.  If axis is negative
            it counts from the last to the first axis.

            If axis is a tuple of ints, flipping is performed on all of the
            axes specified in the tuple.

        Returns
        -------
        out : array_like
            A view of `m` with the entries of axis reversed.  Since a view is
            returned, this operation is done in constant time.

        Availability
        --------
        Single GPU, Single CPU

        """
        result = ndarray(
            shape=self.shape,
            dtype=self.dtype,
            inputs=(self,),
        )
        result._thunk.flip(self._thunk, axis)
        return result

    def view(
        self,
        dtype: Union[npt.DTypeLike, None] = None,
        type: Union[Any, None] = None,
    ) -> ndarray:
        if dtype is not None and dtype != self.dtype:
            raise NotImplementedError(
                "cuNumeric does not currently support type reinterpretation"
            )
        return ndarray(shape=self.shape, dtype=self.dtype, thunk=self._thunk)

    def unique(self) -> ndarray:
        """a.unique()

        Find the unique elements of an array.

        Refer to :func:`cunumeric.unique` for full documentation.

        See Also
        --------
        cunumeric.unique : equivalent function

        Availability
        --------
        Multiple GPUs, Multiple CPUs

        """
        thunk = self._thunk.unique()
        return ndarray(shape=thunk.shape, thunk=thunk)

    @classmethod
    def _get_where_thunk(
        cls, where: Union[bool, ndarray], out_shape: NdShape
    ) -> Union[Literal[True], NumPyThunk]:
        if where is True:
            return True
        if where is False:
            raise RuntimeError("should have caught this earlier")
        if not isinstance(where, ndarray) or where.dtype != np.bool_:
            raise RuntimeError("should have converted this earlier")
        if where.shape != out_shape:
            raise ValueError("where parameter must have same shape as output")
        return where._thunk

    @staticmethod
    def find_common_type(*args: Any) -> np.dtype[Any]:
        """Determine common type following standard coercion rules.

        Parameters
        ----------
        \\*args :
            A list of dtypes or dtype convertible objects representing arrays
            or scalars.


        Returns
        -------
        datatype : data-type
            The common data type, which is the maximum of the array types,
            ignoring any scalar types , unless the maximum scalar type is of a
            different kind (`dtype.kind`). If the kind is not understood, then
            None is returned.

        """
        array_types = list()
        scalar_types = list()
        for array in args:
            if array.size == 1:
                scalar_types.append(array.dtype)
            else:
                array_types.append(array.dtype)
        return np.find_common_type(array_types, scalar_types)

    def _maybe_convert(self, dtype: np.dtype[Any], hints: Any) -> ndarray:
        if self.dtype == dtype:
            return self
        copy = ndarray(shape=self.shape, dtype=dtype, inputs=hints)
        copy._thunk.convert(self._thunk)
        return copy

    # For performing normal/broadcast unary operations
    @classmethod
    def _perform_unary_op(
        cls,
        op: UnaryOpCode,
        src: ndarray,
        dst: Union[Any, None] = None,
        extra_args: Any = None,
        dtype: Union[np.dtype[Any], None] = None,
        where: Union[bool, ndarray] = True,
        out_dtype: Union[np.dtype[Any], None] = None,
    ) -> ndarray:
        if dst is not None:
            # If the shapes don't match see if we can broadcast
            # This will raise an exception if they can't be broadcast together
            if isinstance(where, ndarray):
                np.broadcast_shapes(src.shape, dst.shape, where.shape)
            else:
                np.broadcast_shapes(src.shape, dst.shape)
        else:
            # No output yet, so make one
            if isinstance(where, ndarray):
                out_shape = np.broadcast_shapes(src.shape, where.shape)
            else:
                out_shape = src.shape
            if dtype is not None:
                dst = ndarray(
                    shape=out_shape,
                    dtype=dtype,
                    inputs=(src, where),
                )
            elif out_dtype is not None:
                dst = ndarray(
                    shape=out_shape,
                    dtype=out_dtype,
                    inputs=(src, where),
                )
            else:
                dst = ndarray(
                    shape=out_shape,
                    dtype=src.dtype
                    if src.dtype.kind != "c"
                    else np.dtype(np.float32)
                    if src.dtype == np.dtype(np.complex64)
                    else np.dtype(np.float64),
                    inputs=(src, where),
                )

        # Quick exit
        if where is False:
            return dst

        if out_dtype is None:
            if dst.dtype != src.dtype and not (
                op == UnaryOpCode.ABSOLUTE and src.dtype.kind == "c"
            ):
                temp = ndarray(
                    dst.shape,
                    dtype=src.dtype,
                    inputs=(src, where),
                )
                temp._thunk.unary_op(
                    op,
                    src._thunk,
                    cls._get_where_thunk(where, dst.shape),
                    extra_args,
                )
                dst._thunk.convert(temp._thunk)
            else:
                dst._thunk.unary_op(
                    op,
                    src._thunk,
                    cls._get_where_thunk(where, dst.shape),
                    extra_args,
                )
        else:
            if dst.dtype != out_dtype:
                temp = ndarray(
                    dst.shape,
                    dtype=out_dtype,
                    inputs=(src, where),
                )
                temp._thunk.unary_op(
                    op,
                    src._thunk,
                    cls._get_where_thunk(where, dst.shape),
                    extra_args,
                )
                dst._thunk.convert(temp._thunk)
            else:
                dst._thunk.unary_op(
                    op,
                    src._thunk,
                    cls._get_where_thunk(where, dst.shape),
                    extra_args,
                )
        return dst

    # For performing reduction unary operations
    @classmethod
    def _perform_unary_reduction(
        cls,
        op: UnaryRedCode,
        src: ndarray,
        axis: Any = None,
        dtype: Union[np.dtype[Any], None] = None,
        res_dtype: Union[npt.DTypeLike, None] = None,
        out: Union[ndarray, None] = None,
        keepdims: bool = False,
        args: Union[Any, None] = None,
        initial: Union[int, float, None] = None,
        where: Union[bool, ndarray] = True,
    ) -> ndarray:
        # When 'res_dtype' is not None, the input and output of the reduction
        # have different types. Such reduction operators don't take a dtype of
        # the accumulator
        if res_dtype is not None:
            assert dtype is None
            dtype = src.dtype
        else:
            # If 'dtype' exists, that determines both the accumulation dtype
            # and the output dtype
            if dtype is not None:
                res_dtype = dtype
            elif out is not None:
                dtype = out.dtype
                res_dtype = out.dtype
            else:
                dtype = src.dtype
                res_dtype = src.dtype

        # TODO: Need to require initial to be given when the array is empty
        #       or a where mask is given.
        if isinstance(where, ndarray):
            # The where array has to broadcast to the src.shape
            if np.broadcast_shapes(src.shape, where.shape) != src.shape:
                raise ValueError(
                    '"where" array must broadcast against source array '
                    "for reduction"
                )
        if (
            op
            in (
                UnaryRedCode.ARGMAX,
                UnaryRedCode.ARGMIN,
                UnaryRedCode.MAX,
                UnaryRedCode.MIN,
            )
            and src.dtype.kind == "c"
        ):
            raise NotImplementedError(
                "(arg)max/min not supported for complex-type arrays"
            )

        if axis is None:
            axes = tuple(range(src.ndim))
        else:
            axes = normalize_axis_tuple(axis, src.ndim)

        out_shape: NdShape = ()
        for dim in range(src.ndim):
            if dim not in axes:
                out_shape += (src.shape[dim],)
            elif keepdims:
                out_shape += (1,)

        if out is None:
            out = ndarray(
                shape=out_shape, dtype=res_dtype, inputs=(src, where)
            )
        elif out.shape != out_shape:
            raise ValueError(
                f"the output shape mismatch: expected {out_shape} but got "
                f"{out.shape}"
            )

        if dtype != src.dtype:
            src = src.astype(dtype)

        if out.dtype == res_dtype:
            result = out
        else:
            result = ndarray(
                shape=out_shape, dtype=res_dtype, inputs=(src, where)
            )

        if where:
            result._thunk.unary_reduction(
                op,
                src._thunk,
                cls._get_where_thunk(where, result.shape),
                axis,
                axes,
                keepdims,
                args,
                initial,
            )

        if result is not out:
            out._thunk.convert(result._thunk)

        return out

    @classmethod
    def _perform_binary_reduction(
        cls,
        op: BinaryOpCode,
        one: Any,
        two: Any,
        dtype: np.dtype[Any],
        extra_args: Union[tuple[Any, ...], None] = None,
    ) -> ndarray:
        args = (one, two)

        # We only handle bool types here for now
        assert dtype is not None and dtype == np.dtype(np.bool_)
        # Collapsing down to a single value in this case
        # Check to see if we need to broadcast between inputs
        if one.shape != two.shape:
            broadcast = np.broadcast_shapes(one.shape, two.shape)
        else:
            broadcast = None

        common_type = cls.find_common_type(one, two)
        one = one._maybe_convert(common_type, args)._thunk
        two = two._maybe_convert(common_type, args)._thunk

        dst = ndarray(shape=(), dtype=dtype, inputs=args)
        dst._thunk.binary_reduction(
            op,
            one,
            two,
            broadcast,
            extra_args,
        )
        return dst

    @classmethod
    def _perform_where(
        cls, mask: ndarray, one: ndarray, two: ndarray
    ) -> ndarray:
        args = (mask, one, two)

        mask = mask._maybe_convert(np.dtype(np.bool_), args)

        common_type = cls.find_common_type(one, two)
        one = one._maybe_convert(common_type, args)
        two = two._maybe_convert(common_type, args)

        # Compute the output shape
        out_shape = np.broadcast_shapes(mask.shape, one.shape, two.shape)
        out = ndarray(shape=out_shape, dtype=common_type, inputs=args)
        out._thunk.where(mask._thunk, one._thunk, two._thunk)
        return out

    @classmethod
    def _perform_scan(
        cls,
        op: ScanCode,
        src: ndarray,
        axis: Any = None,
        dtype: Union[npt.DTypeLike, None] = None,
        out: Union[ndarray, None] = None,
        nan_to_identity: bool = False,
    ) -> ndarray:
        if dtype is None:
            if out is None:
                if src.dtype.kind == "i":
                    # Set dtype to default platform integer
                    dtype = np.int_
                else:
                    dtype = src.dtype
            else:
                dtype = out.dtype
        if (src.dtype.kind in ("f", "c")) and np.issubdtype(dtype, np.integer):
            # Needs changes to convert()
            raise NotImplementedError(
                "Integer output types currently not supported for "
                "floating/complex inputs"
            )
        # flatten input when axis is None
        if axis is None:
            axis = 0
            src_arr = src.ravel()
        else:
            axis = normalize_axis_index(axis, src.ndim)
            src_arr = src
        if out is not None:
            if dtype != out.dtype:
                # if out array is specified, its type overrules dtype
                dtype = out.dtype
            if out.shape != src_arr.shape:
                raise NotImplementedError(
                    "Varried output shape not supported. Output must have "
                    "same shape as input (same size if no axis is provided"
                )
        else:
            out = ndarray(shape=src_arr.shape, dtype=dtype)

        if dtype != src_arr.dtype:
            # convert input to temporary for type conversion
            temp = ndarray(shape=src_arr.shape, dtype=dtype)
            temp._thunk.convert(src_arr._thunk)
            src_arr = temp

        out._thunk.scan(
            op,
            src_arr._thunk,
            axis=axis,
            dtype=dtype,
            nan_to_identity=nan_to_identity,
        )
        return out<|MERGE_RESOLUTION|>--- conflicted
+++ resolved
@@ -3129,11 +3129,7 @@
         """
         return self.reshape(-1, order=order)
 
-<<<<<<< HEAD
-    def reshape(self, shape: Any, order: OrderType = "C") -> ndarray:
-=======
-    def reshape(self, *args, order="C") -> ndarray:
->>>>>>> 06821fdb
+    def reshape(self, *args: Any, order: OrderType = "C") -> ndarray:
         """a.reshape(shape, order='C')
 
         Returns an array containing the same data with a new shape.
@@ -3149,60 +3145,10 @@
         --------
         Multiple GPUs, Multiple CPUs
         """
-<<<<<<< HEAD
-        if shape != -1:
-            # Check that these sizes are compatible
-            if isinstance(shape, Iterable):
-                newsize = 1
-                newshape: list[Union[int, None]] = []
-                unknown_axis = -1
-                for ax, dim in enumerate(shape):
-                    if dim < 0:
-                        newshape.append(np.newaxis)
-                        if unknown_axis == -1:
-                            unknown_axis = ax
-                        else:
-                            unknown_axis = -2
-                    else:
-                        newsize *= dim
-                        newshape.append(dim)
-                if unknown_axis == -2:
-                    raise ValueError("can only specify one unknown dimension")
-                if unknown_axis >= 0:
-                    if self.size % newsize != 0:
-                        raise ValueError(
-                            "cannot reshape array of size "
-                            + str(self.size)
-                            + " into shape "
-                            + str(tuple(newshape))
-                        )
-                    newshape[unknown_axis] = self.size // newsize
-                    newsize *= cast(int, newshape[unknown_axis])
-                if newsize != self.size:
-                    raise ValueError(
-                        "cannot reshape array of size "
-                        + str(self.size)
-                        + " into shape "
-                        + str(shape)
-                    )
-                shape = tuple(newshape)
-            elif isinstance(shape, int):
-                if shape != self.size:
-                    raise ValueError(
-                        "cannot reshape array of size "
-                        + str(self.size)
-                        + " into shape "
-                        + str((shape,))
-                    )
-            else:
-                TypeError("shape must be int-like or tuple-like")
-=======
-
         if len(args) == 0:
             raise TypeError("reshape() takes exactly 1 argument (0 given)")
         elif len(args) == 1:
             shape = (args[0],) if isinstance(args[0], int) else args[0]
->>>>>>> 06821fdb
         else:
             shape = args
 
