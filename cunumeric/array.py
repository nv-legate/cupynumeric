--- conflicted
+++ resolved
@@ -32,12 +32,7 @@
 )
 
 import numpy as np
-<<<<<<< HEAD
-import pyarrow
-from legate.core import Array
-=======
 from legate.core import Array, Field
->>>>>>> e985c8da
 from numpy.core.multiarray import (  # type: ignore [attr-defined]
     normalize_axis_index,
 )
