# Copyright 2021-2022 NVIDIA Corporation
#
# Licensed under the Apache License, Version 2.0 (the "License");
# you may not use this file except in compliance with the License.
# You may obtain a copy of the License at
#
#     http://www.apache.org/licenses/LICENSE-2.0
#
# Unless required by applicable law or agreed to in writing, software
# distributed under the License is distributed on an "AS IS" BASIS,
# WITHOUT WARRANTIES OR CONDITIONS OF ANY KIND, either express or implied.
# See the License for the specific language governing permissions and
# limitations under the License.
#
from __future__ import annotations

import struct
import warnings
from functools import reduce
from typing import TYPE_CHECKING, Any, Optional, Sequence, Union

import legate.core.types as ty
import numpy as np
<<<<<<< HEAD
from legate.core import (
    LEGATE_MAX_DIM,
    ProcessorKind,
    Rect,
    get_legate_runtime,
    legion,
)
=======
from legate.core import LEGATE_MAX_DIM, Rect, get_legate_runtime
>>>>>>> 9b9d5e0d
from legate.core.context import Context as LegateContext
from typing_extensions import TypeGuard

from .config import (
    BitGeneratorOperation,
    CuNumericOpCode,
    CuNumericTunable,
    cunumeric_context,
    cunumeric_lib,
)
from .deferred import DeferredArray
from .eager import EagerArray
from .settings import settings
from .thunk import NumPyThunk
from .types import NdShape
from .utils import calculate_volume, find_last_user_stacklevel, to_core_dtype

if TYPE_CHECKING:
    import numpy.typing as npt
    from legate.core._legion.future import Future
    from legate.core.operation import AutoTask, ManualTask

    from .array import ndarray


DIMENSION = int


class Runtime(object):
    def __init__(self, legate_context: LegateContext) -> None:
        self.legate_context = legate_context
        self.legate_runtime = get_legate_runtime()
        self.current_random_epoch = 0
        self.current_random_bitgenid = 0
        self.current_random_bitgen_zombies: tuple[Any, ...] = ()
        self.destroyed = False
        self.api_calls: list[tuple[str, str, bool]] = []

        self.max_eager_volume = int(
            self.legate_context.get_tunable(
                CuNumericTunable.MAX_EAGER_VOLUME,
                ty.int32,
            )
        )

        # Make sure that our CuNumericLib object knows about us so it can
        # destroy us
        cunumeric_lib.set_runtime(self)
        assert cunumeric_lib.shared_object is not None
        self.cunumeric_lib = cunumeric_lib.shared_object
        self.has_curand = cunumeric_lib.shared_object.cunumeric_has_curand()

        settings.warn = settings.warn() or settings.test()

        if self.num_gpus > 0 and settings.preload_cudalibs():
            self._load_cudalibs()

<<<<<<< HEAD
    @property
    def num_procs(self) -> int:
        return len(self.legate_runtime.machine)

    @property
    def num_gpus(self) -> int:
        return self.legate_runtime.machine.count(ProcessorKind.GPU)

    def _register_dtypes(self) -> None:
        type_system = self.legate_context.type_system
        for numpy_type, core_type in SUPPORTED_DTYPES.items():
            type_system.make_alias(np.dtype(numpy_type), core_type)

        for dtype in _CUNUMERIC_DTYPES:
            type_system.add_type(dtype[0], dtype[1], dtype[2])
=======
        # Maps dimensions to point types
        self._cached_point_types: dict[DIMENSION, ty.Dtype] = dict()
        # Maps value types to struct types used in argmin/argmax
        self._cached_argred_types: dict[ty.Dtype, ty.Dtype] = dict()
>>>>>>> 9b9d5e0d

    def get_point_type(self, dim: DIMENSION) -> ty.Dtype:
        cached = self._cached_point_types.get(dim)
        if cached is not None:
            return cached
        point_dtype = ty.array_type(ty.int64, dim) if dim > 1 else ty.int64
        self._cached_point_types[dim] = point_dtype
        return point_dtype

    def record_api_call(
        self, name: str, location: str, implemented: bool
    ) -> None:
        assert settings.report_coverage()
        self.api_calls.append((name, location, implemented))

    def _load_cudalibs(self) -> None:
        task = self.legate_context.create_manual_task(
            CuNumericOpCode.LOAD_CUDALIBS,
            launch_domain=Rect(lo=(0,), hi=(self.num_gpus,)),
        )
        task.execute()
        self.legate_runtime.issue_execution_fence(block=True)

    def _unload_cudalibs(self) -> None:
        task = self.legate_context.create_manual_task(
            CuNumericOpCode.UNLOAD_CUDALIBS,
            launch_domain=Rect(lo=(0,), hi=(self.num_gpus,)),
        )
        task.execute()

    def get_argred_type(self, value_dtype: ty.Dtype) -> ty.Dtype:
        cached = self._cached_argred_types.get(value_dtype)
        if cached is not None:
            return cached
        argred_dtype = ty.struct_type([ty.int64, value_dtype], True)
        self._cached_argred_types[value_dtype] = argred_dtype
        self.cunumeric_lib.cunumeric_register_reduction_op(
            argred_dtype.uid, value_dtype.code
        )
        return argred_dtype

    def _report_coverage(self) -> None:
        total = len(self.api_calls)
        implemented = sum(int(impl) for (_, _, impl) in self.api_calls)

        if total == 0:
            print("cuNumeric API coverage: 0/0")
        else:
            print(
                f"cuNumeric API coverage: {implemented}/{total} "
                f"({implemented / total * 100}%)"
            )

        if (dump_csv := settings.report_dump_csv()) is not None:
            with open(dump_csv, "w") as f:
                print("function_name,location,implemented", file=f)
                for func_name, loc, impl in self.api_calls:
                    print(f"{func_name},{loc},{impl}", file=f)

    def destroy(self) -> None:
        assert not self.destroyed
        if self.num_gpus > 0:
            self._unload_cudalibs()
        if settings.report_coverage():
            self._report_coverage()
        self.destroyed = True

    def create_scalar(
        self,
        array: Union[memoryview, npt.NDArray[Any]],
        shape: Optional[NdShape] = None,
    ) -> Future:
        data = array.tobytes()
        buf = struct.pack(f"{len(data)}s", data)
        return self.legate_runtime.create_future(buf, len(buf))

    def create_wrapped_scalar(
        self,
        array: Union[memoryview, npt.NDArray[Any]],
        dtype: np.dtype[Any],
        shape: NdShape,
    ) -> DeferredArray:
        future = self.create_scalar(array, shape)
        assert all(extent == 1 for extent in shape)
        core_dtype = to_core_dtype(dtype)
        assert core_dtype is not None
        store = self.legate_context.create_store(
            core_dtype,
            shape=shape,
            storage=future,
            optimize_scalar=True,
        )
        return DeferredArray(self, store)

    def bitgenerator_populate_task(
        self,
        task: Union[AutoTask, ManualTask],
        taskop: int,
        generatorID: int,
        generatorType: int = 0,
        seed: Union[int, None] = 0,
        flags: int = 0,
    ) -> None:
        task.add_scalar_arg(taskop, ty.int32)
        task.add_scalar_arg(generatorID, ty.int32)
        task.add_scalar_arg(generatorType, ty.uint32)
        task.add_scalar_arg(seed, ty.uint64)
        task.add_scalar_arg(flags, ty.uint32)

    def bitgenerator_create(
        self,
        generatorType: int,
        seed: Union[int, None],
        flags: int,
        forceCreate: bool = False,
    ) -> int:
        self.current_random_bitgenid = self.current_random_bitgenid + 1
        if forceCreate:
            task = self.legate_context.create_manual_task(
                CuNumericOpCode.BITGENERATOR,
                launch_domain=Rect(lo=(0,), hi=(self.num_procs,)),
            )
            self.bitgenerator_populate_task(
                task,
                BitGeneratorOperation.CREATE,
                self.current_random_bitgenid,
                generatorType,
                seed,
                flags,
            )
            task.add_scalar_arg(
                self.current_random_bitgen_zombies, (ty.uint32,)
            )
            self.current_random_bitgen_zombies = ()
            task.execute()
            self.legate_runtime.issue_execution_fence()
        return self.current_random_bitgenid

    def bitgenerator_destroy(
        self, handle: Any, disposing: bool = True
    ) -> None:
        if disposing:
            # when called from within destructor, do not schedule a task
            self.current_random_bitgen_zombies += (handle,)
        else:
            # with explicit destruction, do schedule a task
            self.legate_runtime.issue_execution_fence()
            task = self.legate_context.create_manual_task(
                CuNumericOpCode.BITGENERATOR,
                launch_domain=Rect(lo=(0,), hi=(self.num_procs,)),
            )
            self.bitgenerator_populate_task(
                task, BitGeneratorOperation.DESTROY, handle
            )
            task.add_scalar_arg(
                self.current_random_bitgen_zombies, (ty.uint32,)
            )
            self.current_random_bitgen_zombies = ()
            task.execute()

    def set_next_random_epoch(self, epoch: int) -> None:
        self.current_random_epoch = epoch

    def get_next_random_epoch(self) -> int:
        result = self.current_random_epoch
        self.current_random_epoch += 1
        return result

    def is_supported_type(self, dtype: Union[str, np.dtype[Any]]) -> bool:
        return to_core_dtype(dtype) is not None

    def get_numpy_thunk(
        self,
        obj: Union[ndarray, npt.NDArray[Any]],
        share: bool = False,
        dtype: Optional[np.dtype[Any]] = None,
    ) -> NumPyThunk:
        # Check to see if this object implements the Legate data interface
        if hasattr(obj, "__legate_data_interface__"):
            legate_data = obj.__legate_data_interface__
            if legate_data["version"] != 1:
                raise NotImplementedError(
                    "Need support for other Legate data interface versions"
                )
            data = legate_data["data"]
            if len(data) != 1:
                raise ValueError("Legate data must be array-like")
            field = next(iter(data))
            array = data[field]
            stores = array.stores()
            if len(stores) != 2:
                raise ValueError("Legate data must be array-like")
            if stores[0] is not None:
                raise NotImplementedError("Need support for masked arrays")
            store = stores[1]
            return DeferredArray(self, store)
        # See if this is a normal numpy array
        # Make sure to convert numpy matrices to numpy arrays here
        # as the former doesn't behave quite like the latter
        if type(obj) is not np.ndarray:
            # If it's not, make it into a numpy array
            if share:
                obj = np.asarray(obj, dtype=dtype)
            else:
                obj = np.array(obj, dtype=dtype)
        elif dtype is not None and dtype != obj.dtype:
            obj = obj.astype(dtype)
        elif not share:
            obj = obj.copy()
        return self.find_or_create_array_thunk(obj, share=share)

    def has_external_attachment(self, array: Any) -> bool:
        assert array.base is None or not isinstance(array.base, np.ndarray)
        return self.legate_runtime.has_attachment(array.data)

    @staticmethod
    def compute_parent_child_mapping(
        array: npt.NDArray[Any],
    ) -> Union[tuple[Union[slice, None], ...], None]:
        # We need an algorithm for figuring out how to compute the
        # slice object that was used to generate a child array from
        # a parent array so we can build the same mapping from a
        # logical region to a subregion
        assert array.base is not None
        parent_ptr = int(array.base.ctypes.data)
        child_ptr = int(array.ctypes.data)
        assert child_ptr >= parent_ptr
        ptr_diff = child_ptr - parent_ptr
        parent_shape = array.base.shape
        div = (
            reduce(lambda x, y: x * y, parent_shape)
            if len(parent_shape) > 1
            else parent_shape[0]
        )
        div *= array.dtype.itemsize
        offsets = list()
        # Compute the offsets in the parent index
        for n in parent_shape:
            mod = div
            div //= n
            offsets.append((ptr_diff % mod) // div)
        assert div == array.dtype.itemsize
        # Now build the view and dimmap for the parent to create the view
        key: tuple[Union[slice, None], ...] = ()
        child_idx = 0
        child_strides = tuple(array.strides)
        parent_strides = tuple(array.base.strides)
        for idx in range(array.base.ndim):
            # Handle the adding and removing dimension cases
            if parent_strides[idx] == 0:
                # This was an added dimension in the parent
                if child_strides[child_idx] == 0:
                    # Kept an added dimension
                    key += (slice(None, None, None),)
                else:
                    # Removed an added dimension
                    key += (slice(None, None, None),)
                child_idx += 1
                continue
            elif child_idx == array.ndim:
                key += (slice(offsets[idx], offsets[idx] + 1, 1),)
                continue
            elif child_strides[child_idx] == 0:
                # Added dimension in the child not in the parent
                while child_strides[child_idx] == 0:
                    key += (np.newaxis,)
                    child_idx += 1
                # Fall through to the base case
            # Stides in the child should always be greater than or equal
            # to the strides in the parent, if they're not, then that
            # must be an added dimension
            start = offsets[idx]
            if child_strides[child_idx] < parent_strides[idx]:
                key += (slice(start, start + 1, 1),)
                # Doesn't count against the child_idx
            else:
                stride = child_strides[child_idx] // parent_strides[idx]
                stop = start + stride * array.shape[child_idx]
                key += (slice(start, stop, stride),)
                child_idx += 1
        assert child_idx <= array.ndim
        if child_idx < array.ndim:
            return None
        else:
            return key

    def find_or_create_array_thunk(
        self, array: npt.NDArray[Any], share: bool = False, defer: bool = False
    ) -> NumPyThunk:
        assert isinstance(array, np.ndarray)
        # We have to be really careful here to handle the case of
        # aliased numpy arrays that are passed in from the application
        # In case of aliasing we need to make sure that they are
        # mapped to the same logical region. The way we handle this
        # is to always create the thunk for the root array and
        # then create sub-thunks that mirror the array views
        if array.base is not None and isinstance(array.base, np.ndarray):
            key = self.compute_parent_child_mapping(array)
            if key is None:
                # This base array wasn't made with a view
                if not share:
                    return self.find_or_create_array_thunk(
                        array.copy(),
                        share=False,
                        defer=defer,
                    )
                raise NotImplementedError(
                    "cuNumeric does not currently know "
                    + "how to attach to array views that are not affine "
                    + "transforms of their parent array."
                )
            parent_thunk = self.find_or_create_array_thunk(
                array.base,
                share=share,
                defer=defer,
            )
            # Don't store this one in the ptr_to_thunk as we only want to
            # store the root ones
            return parent_thunk.get_item(key)

        # Once it's a normal numpy array we can make it into one of our arrays
        # Check to see if it is a type that we support for doing deferred
        # execution and big enough to be worth off-loading onto Legion
        dtype = to_core_dtype(array.dtype)
        if dtype is not None and (
            defer
            or not self.is_eager_shape(array.shape)
            or self.has_external_attachment(array)
        ):
            if array.size == 1 and not share:
                # This is a single value array
                # We didn't attach to this so we don't need to save it
                return self.create_wrapped_scalar(
                    array.data,
                    array.dtype,
                    array.shape,
                )

            # This is not a scalar so make a field
            store = self.legate_context.create_store(
                dtype,
                shape=array.shape,
                optimize_scalar=False,
            )
            store.attach_external_allocation(
                self.legate_context,
                array.data,
                share,
            )
            return DeferredArray(
                self,
                store,
                numpy_array=array if share else None,
            )

        assert not defer
        # Make this into an eager evaluated thunk
        return EagerArray(self, array)

    def create_empty_thunk(
        self,
        shape: NdShape,
        dtype: ty.Dtype,
        inputs: Optional[Sequence[NumPyThunk]] = None,
    ) -> NumPyThunk:
        if self.is_eager_shape(shape) and self.are_all_eager_inputs(inputs):
            return self.create_eager_thunk(shape, dtype.to_numpy_dtype())

        store = self.legate_context.create_store(
            dtype, shape=shape, optimize_scalar=True
        )
        return DeferredArray(self, store)

    def create_eager_thunk(
        self,
        shape: NdShape,
        dtype: np.dtype[Any],
    ) -> NumPyThunk:
        return EagerArray(self, np.empty(shape, dtype=dtype))

    def create_unbound_thunk(
        self, dtype: ty.Dtype, ndim: int = 1
    ) -> DeferredArray:
        store = self.legate_context.create_store(dtype, ndim=ndim)
        return DeferredArray(self, store)

    def is_eager_shape(self, shape: NdShape) -> bool:
        volume = calculate_volume(shape)
        # Newly created empty arrays are ALWAYS eager
        if volume == 0:
            return True
        # If we're testing then the answer is always no
        if settings.test():
            return False
        if len(shape) > LEGATE_MAX_DIM:
            return True
        if len(shape) == 0:
            return self.max_eager_volume > 0
        # See if the volume is large enough
        return volume <= self.max_eager_volume

    @staticmethod
    def are_all_eager_inputs(inputs: Optional[Sequence[NumPyThunk]]) -> bool:
        if inputs is None:
            return True
        for inp in inputs:
            assert isinstance(inp, NumPyThunk)
            if not isinstance(inp, EagerArray):
                return False
        return True

    @staticmethod
    def is_eager_array(array: NumPyThunk) -> TypeGuard[EagerArray]:
        return isinstance(array, EagerArray)

    @staticmethod
    def is_deferred_array(
        array: Optional[NumPyThunk],
    ) -> TypeGuard[DeferredArray]:
        return isinstance(array, DeferredArray)

    def to_eager_array(self, array: NumPyThunk) -> EagerArray:
        if self.is_eager_array(array):
            return array
        elif self.is_deferred_array(array):
            return EagerArray(self, array.__numpy_array__())
        else:
            raise RuntimeError("invalid array type")

    def to_deferred_array(self, array: NumPyThunk) -> DeferredArray:
        if self.is_deferred_array(array):
            return array
        elif self.is_eager_array(array):
            return array.to_deferred_array()
        else:
            raise RuntimeError("invalid array type")

    def warn(self, msg: str, category: type = UserWarning) -> None:
        if not settings.warn():
            return
        stacklevel = find_last_user_stacklevel()
        warnings.warn(msg, stacklevel=stacklevel, category=category)


runtime = Runtime(cunumeric_context)<|MERGE_RESOLUTION|>--- conflicted
+++ resolved
@@ -21,17 +21,7 @@
 
 import legate.core.types as ty
 import numpy as np
-<<<<<<< HEAD
-from legate.core import (
-    LEGATE_MAX_DIM,
-    ProcessorKind,
-    Rect,
-    get_legate_runtime,
-    legion,
-)
-=======
-from legate.core import LEGATE_MAX_DIM, Rect, get_legate_runtime
->>>>>>> 9b9d5e0d
+from legate.core import LEGATE_MAX_DIM, ProcessorKind, Rect, get_legate_runtime
 from legate.core.context import Context as LegateContext
 from typing_extensions import TypeGuard
 
@@ -89,28 +79,18 @@
         if self.num_gpus > 0 and settings.preload_cudalibs():
             self._load_cudalibs()
 
-<<<<<<< HEAD
-    @property
-    def num_procs(self) -> int:
-        return len(self.legate_runtime.machine)
-
-    @property
-    def num_gpus(self) -> int:
-        return self.legate_runtime.machine.count(ProcessorKind.GPU)
-
-    def _register_dtypes(self) -> None:
-        type_system = self.legate_context.type_system
-        for numpy_type, core_type in SUPPORTED_DTYPES.items():
-            type_system.make_alias(np.dtype(numpy_type), core_type)
-
-        for dtype in _CUNUMERIC_DTYPES:
-            type_system.add_type(dtype[0], dtype[1], dtype[2])
-=======
         # Maps dimensions to point types
         self._cached_point_types: dict[DIMENSION, ty.Dtype] = dict()
         # Maps value types to struct types used in argmin/argmax
         self._cached_argred_types: dict[ty.Dtype, ty.Dtype] = dict()
->>>>>>> 9b9d5e0d
+
+    @property
+    def num_procs(self) -> int:
+        return len(self.legate_runtime.machine)
+
+    @property
+    def num_gpus(self) -> int:
+        return self.legate_runtime.machine.count(ProcessorKind.GPU)
 
     def get_point_type(self, dim: DIMENSION) -> ty.Dtype:
         cached = self._cached_point_types.get(dim)
