# Copyright 2021-2022 NVIDIA Corporation
#
# Licensed under the Apache License, Version 2.0 (the "License");
# you may not use this file except in compliance with the License.
# You may obtain a copy of the License at
#
#     http://www.apache.org/licenses/LICENSE-2.0
#
# Unless required by applicable law or agreed to in writing, software
# distributed under the License is distributed on an "AS IS" BASIS,
# WITHOUT WARRANTIES OR CONDITIONS OF ANY KIND, either express or implied.
# See the License for the specific language governing permissions and
# limitations under the License.
#

import struct
import sys
import warnings
from functools import reduce

import numpy as np

import legate.core.types as ty
from legate.core import LEGATE_MAX_DIM, Rect, get_legate_runtime, legion

from .config import (
    CuNumericOpCode,
    CuNumericRedopCode,
    CuNumericTunable,
    cunumeric_context,
    cunumeric_lib,
)
from .deferred import DeferredArray
from .eager import EagerArray
from .thunk import NumPyThunk
from .utils import calculate_volume, find_last_user_stacklevel, get_arg_dtype

_supported_dtypes = {
    np.bool_: ty.bool_,
    np.int8: ty.int8,
    np.int16: ty.int16,
    np.int32: ty.int32,
    int: ty.int64,
    np.int64: ty.int64,
    np.uint8: ty.uint8,
    np.uint16: ty.uint16,
    np.uint32: ty.uint32,
    np.uint: ty.uint64,
    np.uint64: ty.uint64,
    np.float16: ty.float16,
    np.float32: ty.float32,
    float: ty.float64,
    np.float64: ty.float64,
    np.complex64: ty.complex64,
    np.complex128: ty.complex128,
}


class Runtime(object):
<<<<<<< HEAD
    __slots__ = [
        "api_calls",
        "current_random_epoch",
        "current_random_bitgenid",  # module: random Bit generator ID
        "destroyed",
        "legate_context",
        "legate_runtime",
        "max_eager_volume",
        "num_gpus",
        "num_procs",
        "preload_cudalibs",
        "report_coverage",
        "report_dump_callstack",
        "report_dump_csv",
        "test_mode",
        "warning",
    ]

=======
>>>>>>> ec67c8dd
    def __init__(self, legate_context):
        self.legate_context = legate_context
        self.legate_runtime = get_legate_runtime()
        self.current_random_epoch = 0
        self.current_random_bitgenid = 0
        self.destroyed = False
        self.api_calls = []

        self.max_eager_volume = int(
            self.legate_context.get_tunable(
                CuNumericTunable.MAX_EAGER_VOLUME,
                ty.int32,
            )
        )
        self.num_procs = int(
            self.legate_context.get_tunable(
                CuNumericTunable.NUM_PROCS,
                ty.int32,
            )
        )
        self.num_gpus = int(
            self.legate_context.get_tunable(
                CuNumericTunable.NUM_GPUS,
                ty.int32,
            )
        )

        # Make sure that our CuNumericLib object knows about us so it can
        # destroy us
        cunumeric_lib.set_runtime(self)
        self._register_dtypes()
        self._parse_command_args()
        if self.num_gpus > 0 and self.preload_cudalibs:
            self._load_cudalibs()

    def _register_dtypes(self):
        type_system = self.legate_context.type_system
        for numpy_type, core_type in _supported_dtypes.items():
            type_system.make_alias(np.dtype(numpy_type), core_type)

    def _parse_command_args(self):
        try:
            # Prune it out so the application does not see it
            sys.argv.remove("-cunumeric:test")
            self.test_mode = True
        except ValueError:
            self.test_mode = False
        try:
            # Prune it out so the application does not see it
            sys.argv.remove("-cunumeric:preload-cudalibs")
            self.preload_cudalibs = True
        except ValueError:
            self.preload_cudalibs = False
        try:
            # Prune it out so the application does not see it
            sys.argv.remove("-cunumeric:warn")
            self.warning = True
        except ValueError:
            self.warning = self.test_mode
        try:
            # Prune it out so the application does not see it
            sys.argv.remove("-cunumeric:report:coverage")
            self.report_coverage = True
        except ValueError:
            self.report_coverage = False
        try:
            # Prune it out so the application does not see it
            sys.argv.remove("-cunumeric:report:dump-callstack")
            self.report_dump_callstack = True
        except ValueError:
            self.report_dump_callstack = False
        try:
            # Prune it out so the application does not see it
            idx = sys.argv.index("-cunumeric:report:dump-csv")
            if idx + 1 >= len(sys.argv):
                raise RuntimeError(
                    "Please provide a filename for the reporting"
                )
            self.report_dump_csv = sys.argv[idx + 1]
            sys.argv = sys.argv[:idx] + sys.argv[idx + 2 :]
        except ValueError:
            self.report_dump_csv = None

    def record_api_call(self, name, location, implemented):
        assert self.report_coverage
        self.api_calls.append((name, location, implemented))

    def _load_cudalibs(self):
        task = self.legate_context.create_task(
            CuNumericOpCode.LOAD_CUDALIBS,
            manual=True,
            launch_domain=Rect(lo=(0,), hi=(self.num_gpus,)),
        )
        task.execute()
        self.legate_runtime.issue_execution_fence(block=True)

    def _unload_cudalibs(self):
        task = self.legate_context.create_task(
            CuNumericOpCode.UNLOAD_CUDALIBS,
            manual=True,
            launch_domain=Rect(lo=(0,), hi=(self.num_gpus,)),
        )
        task.execute()

    def get_arg_dtype(self, value_dtype):
        arg_dtype = get_arg_dtype(value_dtype)
        type_system = self.legate_context.type_system
        if arg_dtype not in type_system:
            # We assign T's type code to Argval<T>
            code = type_system[value_dtype].code
            dtype = type_system.add_type(arg_dtype, arg_dtype.itemsize, code)

            for redop in CuNumericRedopCode:
                redop_id = self.legate_context.get_reduction_op_id(
                    redop.value * legion.MAX_TYPE_NUMBER + code
                )
                dtype.register_reduction_op(redop, redop_id)
        return arg_dtype

    def _report_coverage(self):
        total = len(self.api_calls)
        implemented = sum(int(impl) for (_, _, impl) in self.api_calls)

        if total == 0:
            print("cuNumeric API coverage: 0/0")
        else:
            print(
                f"cuNumeric API coverage: {implemented}/{total} "
                f"({implemented / total * 100}%)"
            )
        if self.report_dump_csv is not None:
            with open(self.report_dump_csv, "w") as f:
                print("function_name,location,implemented", file=f)
                for (func_name, loc, impl) in self.api_calls:
                    print(f"{func_name},{loc},{impl}", file=f)

    def destroy(self):
        assert not self.destroyed
        if self.num_gpus > 0:
            self._unload_cudalibs()
        if self.report_coverage:
            self._report_coverage()
        self.destroyed = True

    def create_scalar(self, array: memoryview, dtype, shape=None, wrap=False):
        data = array.tobytes()
        buf = struct.pack(f"{len(data)}s", data)
        future = self.legate_runtime.create_future(buf, len(buf))
        if wrap:
            assert all(extent == 1 for extent in shape)
            assert shape is not None
            store = self.legate_context.create_store(
                dtype,
                shape=shape,
                storage=future,
                optimize_scalar=True,
            )
            result = DeferredArray(self, store, dtype=dtype)
        else:
            result = future
        return result

    def bitgenerator_create(self, generatorType):
        task = self.legate_context.create_task(
            CuNumericOpCode.BITGENERATOR,
            manual=True,
            launch_domain=Rect(lo=(0,), hi=(self.num_procs,)),
        )
        self.current_random_bitgenid = self.current_random_bitgenid + 1
        task.add_scalar_arg(1, ty.int32)  # OP_CREATE
        task.add_scalar_arg(self.current_random_bitgenid, ty.uint32)
        task.add_scalar_arg(generatorType, ty.uint64)
        task.execute()
        self.legate_runtime.issue_execution_fence()
        return self.current_random_bitgenid

    def bitgenerator_destroy(self, handle):
        self.legate_runtime.issue_execution_fence()
        task = self.legate_context.create_task(
            CuNumericOpCode.BITGENERATOR,
            manual=True,
            launch_domain=Rect(lo=(0,), hi=(self.num_procs,)),
        )
        task.add_scalar_arg(2, ty.int32)  # OP_DESTROY
        task.add_scalar_arg(handle, ty.uint32)
        task.add_scalar_arg(0, ty.uint64)
        task.execute()

    def bitgenerator_set_seed(self, handle, seed):
        if not isinstance(seed, int):
            raise NotImplementedError("Non integer seed is not implemented")
        task = self.legate_context.create_task(
            CuNumericOpCode.BITGENERATOR,
            manual=True,
            launch_domain=Rect(lo=(0,), hi=(self.num_procs,)),
        )
        task.add_scalar_arg(4, ty.int32)  # OP_SET_SEED
        task.add_scalar_arg(handle, ty.uint32)
        task.add_scalar_arg(seed, ty.uint64)
        task.execute()

    def bitgenerator_random_raw(self, handle, size):
        # here, no output: we discard generated numbers... - just a skipahead
        task = self.legate_context.create_task(
            CuNumericOpCode.BITGENERATOR,
            manual=True,
            launch_domain=Rect(lo=(0,), hi=(self.num_procs,)),
        )
        task.add_scalar_arg(3, ty.int32)  # OP_RAND_RAW
        task.add_scalar_arg(handle, ty.uint32)
        gencount = 1
        for sz in size:
            gencount = gencount * sz
        task.add_scalar_arg(gencount, ty.uint64)  # size of the output
        task.execute()
        # for consistent random ordering
        self.legate_runtime.issue_execution_fence()

    def set_next_random_epoch(self, epoch):
        self.current_random_epoch = epoch

    def get_next_random_epoch(self):
        result = self.current_random_epoch
        # self.current_random_epoch += 1
        return result

    def is_supported_type(self, dtype):
        return np.dtype(dtype) in self.legate_context.type_system

    def get_numpy_thunk(self, obj, share=False, dtype=None):
        # Check to see if this object implements the Legate data interface
        if hasattr(obj, "__legate_data_interface__"):
            legate_data = obj.__legate_data_interface__
            if legate_data["version"] != 1:
                raise NotImplementedError(
                    "Need support for other Legate data interface versions"
                )
            data = legate_data["data"]
            if len(data) != 1:
                raise ValueError("Legate data must be array-like")
            field = next(iter(data))
            array = data[field]
            stores = array.stores()
            if len(stores) != 2:
                raise ValueError("Legate data must be array-like")
            if stores[0] is not None:
                raise NotImplementedError("Need support for masked arrays")
            store = stores[1]
            if dtype is None:
                dtype = np.dtype(array.type.to_pandas_dtype())
            return DeferredArray(self, store, dtype=dtype)
        # See if this is a normal numpy array
        if not isinstance(obj, np.ndarray):
            # If it's not, make it into a numpy array
            if share:
                obj = np.asarray(obj, dtype=dtype)
            else:
                obj = np.array(obj, dtype=dtype)
        elif dtype is not None and dtype != obj.dtype:
            obj = obj.astype(dtype)
        elif not share:
            obj = obj.copy()
        return self.find_or_create_array_thunk(obj, share=share)

    def has_external_attachment(self, array):
        assert array.base is None or not isinstance(array.base, np.ndarray)
        return self.legate_runtime.has_attachment(array.data)

    @staticmethod
    def compute_parent_child_mapping(array):
        # We need an algorithm for figuring out how to compute the
        # slice object that was used to generate a child array from
        # a parent array so we can build the same mapping from a
        # logical region to a subregion
        parent_ptr = int(array.base.ctypes.data)
        child_ptr = int(array.ctypes.data)
        assert child_ptr >= parent_ptr
        ptr_diff = child_ptr - parent_ptr
        parent_shape = array.base.shape
        div = (
            reduce(lambda x, y: x * y, parent_shape)
            if len(parent_shape) > 1
            else parent_shape[0]
        )
        div *= array.dtype.itemsize
        offsets = list()
        # Compute the offsets in the parent index
        for n in parent_shape:
            mod = div
            div //= n
            offsets.append((ptr_diff % mod) // div)
        assert div == array.dtype.itemsize
        # Now build the view and dimmap for the parent to create the view
        key = ()
        child_idx = 0
        child_strides = tuple(array.strides)
        parent_strides = tuple(array.base.strides)
        for idx in range(array.base.ndim):
            # Handle the adding and removing dimension cases
            if parent_strides[idx] == 0:
                # This was an added dimension in the parent
                if child_strides[child_idx] == 0:
                    # Kept an added dimension
                    key += (slice(None, None, None),)
                else:
                    # Removed an added dimension
                    key += (slice(None, None, None),)
                child_idx += 1
                continue
            elif child_idx == array.ndim:
                key += (slice(offsets[idx], offsets[idx] + 1, 1),)
                continue
            elif child_strides[child_idx] == 0:
                # Added dimension in the child not in the parent
                while child_strides[child_idx] == 0:
                    key += (np.newaxis,)
                    child_idx += 1
                # Fall through to the base case
            # Stides in the child should always be greater than or equal
            # to the strides in the parent, if they're not, then that
            # must be an added dimension
            start = offsets[idx]
            if child_strides[child_idx] < parent_strides[idx]:
                key += (slice(start, start + 1, 1),)
                # Doesn't count against the child_idx
            else:
                stride = child_strides[child_idx] // parent_strides[idx]
                stop = start + stride * array.shape[child_idx]
                key += (slice(start, stop, stride),)
                child_idx += 1
        assert child_idx <= array.ndim
        if child_idx < array.ndim:
            return None
        else:
            return key

    def find_or_create_array_thunk(self, array, share=False, defer=False):
        assert isinstance(array, np.ndarray)
        # We have to be really careful here to handle the case of
        # aliased numpy arrays that are passed in from the application
        # In case of aliasing we need to make sure that they are
        # mapped to the same logical region. The way we handle this
        # is to always create the thunk for the root array and
        # then create sub-thunks that mirror the array views
        if array.base is not None and isinstance(array.base, np.ndarray):
            key = self.compute_parent_child_mapping(array)
            if key is None:
                # This base array wasn't made with a view
                if not share:
                    return self.find_or_create_array_thunk(
                        array.copy(),
                        share=False,
                        defer=defer,
                    )
                raise NotImplementedError(
                    "cuNumeric does not currently know "
                    + "how to attach to array views that are not affine "
                    + "transforms of their parent array."
                )
            parent_thunk = self.find_or_create_array_thunk(
                array.base,
                share=share,
                defer=defer,
            )
            # Don't store this one in the ptr_to_thunk as we only want to
            # store the root ones
            return parent_thunk.get_item(key)
        elif array.size == 0:
            # We always store completely empty arrays with eager thunks
            assert not defer
            return EagerArray(self, array)
        # Once it's a normal numpy array we can make it into one of our arrays
        # Check to see if it is a type that we support for doing deferred
        # execution and big enough to be worth off-loading onto Legion
        if self.is_supported_type(array.dtype) and (
            defer
            or not self.is_eager_shape(array.shape)
            or self.has_external_attachment(array)
        ):
            if array.size == 1 and not share:
                # This is a single value array
                result = self.create_scalar(
                    array.data,
                    array.dtype,
                    array.shape,
                    wrap=True,
                )
                # We didn't attach to this so we don't need to save it
                return result
            else:
                # This is not a scalar so make a field
                store = self.legate_context.create_store(
                    array.dtype,
                    shape=array.shape,
                    optimize_scalar=False,
                )
                store.attach_external_allocation(
                    self.legate_context,
                    array.data,
                    share,
                )
                result = DeferredArray(
                    self,
                    store,
                    dtype=array.dtype,
                    numpy_array=array if share else None,
                )
        else:
            assert not defer
            # Make this into an eager evaluated thunk
            result = EagerArray(self, array)
        return result

    def create_empty_thunk(self, shape, dtype, inputs=None):
        # Convert to a tuple type if necessary
        if type(shape) == int:
            shape = (shape,)
        if self.is_supported_type(dtype) and not (
            self.is_eager_shape(shape) and self.are_all_eager_inputs(inputs)
        ):
            store = self.legate_context.create_store(
                dtype, shape=shape, optimize_scalar=True
            )
            return DeferredArray(self, store, dtype=dtype)
        else:
            return EagerArray(self, np.empty(shape, dtype=dtype))

    def create_unbound_thunk(self, dtype):
        store = self.legate_context.create_store(dtype)
        return DeferredArray(self, store, dtype=dtype)

    def is_eager_shape(self, shape):
        volume = calculate_volume(shape)
        # Empty arrays are ALWAYS eager
        if volume == 0:
            return True
        # If we're testing then the answer is always no
        if self.test_mode:
            return False
        if len(shape) > LEGATE_MAX_DIM:
            return True
        if len(shape) == 0:
            return self.max_eager_volume > 0
        # See if the volume is large enough
        return volume <= self.max_eager_volume

    @staticmethod
    def are_all_eager_inputs(inputs):
        if inputs is None:
            return True
        for inp in inputs:
            assert isinstance(inp, NumPyThunk)
            if not isinstance(inp, EagerArray):
                return False
        return True

    @staticmethod
    def is_eager_array(array):
        return isinstance(array, EagerArray)

    @staticmethod
    def is_deferred_array(array):
        return isinstance(array, DeferredArray)

    def to_eager_array(self, array):
        if self.is_eager_array(array):
            return array
        elif self.is_deferred_array(array):
            return EagerArray(self, array.__numpy_array__())
        else:
            raise RuntimeError("invalid array type")

    def to_deferred_array(self, array):
        if self.is_deferred_array(array):
            return array
        elif self.is_eager_array(array):
            return array.to_deferred_array()
        else:
            raise RuntimeError("invalid array type")

    def warn(self, msg, category=UserWarning):
        if not self.warning:
            return
        stacklevel = find_last_user_stacklevel()
        warnings.warn(msg, stacklevel=stacklevel, category=category)


runtime = Runtime(cunumeric_context)<|MERGE_RESOLUTION|>--- conflicted
+++ resolved
@@ -57,27 +57,6 @@
 
 
 class Runtime(object):
-<<<<<<< HEAD
-    __slots__ = [
-        "api_calls",
-        "current_random_epoch",
-        "current_random_bitgenid",  # module: random Bit generator ID
-        "destroyed",
-        "legate_context",
-        "legate_runtime",
-        "max_eager_volume",
-        "num_gpus",
-        "num_procs",
-        "preload_cudalibs",
-        "report_coverage",
-        "report_dump_callstack",
-        "report_dump_csv",
-        "test_mode",
-        "warning",
-    ]
-
-=======
->>>>>>> ec67c8dd
     def __init__(self, legate_context):
         self.legate_context = legate_context
         self.legate_runtime = get_legate_runtime()
