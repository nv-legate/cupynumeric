# Copyright 2021 NVIDIA Corporation
#
# Licensed under the Apache License, Version 2.0 (the "License");
# you may not use this file except in compliance with the License.
# You may obtain a copy of the License at
#
#     http://www.apache.org/licenses/LICENSE-2.0
#
# Unless required by applicable law or agreed to in writing, software
# distributed under the License is distributed on an "AS IS" BASIS,
# WITHOUT WARRANTIES OR CONDITIONS OF ANY KIND, either express or implied.
# See the License for the specific language governing permissions and
# limitations under the License.
#

from __future__ import absolute_import, division, print_function

import os
from enum import IntEnum, unique

from legate.core import Library, ResourceConfig, get_legate_runtime


# Load the Legate NumPy library first so we have a shard object that
# we can use to initialize all these configuration enumerations
class NumPyLib(Library):
    def __init__(self, name):
        self.name = name
        self.runtime = None
        self.shared_object = None

    def get_name(self):
        return self.name

    def get_shared_library(self):
        from legate.numpy.install_info import libpath

        return os.path.join(
            libpath, "liblgnumpy" + self.get_library_extension()
        )

    def get_c_header(self):
        from legate.numpy.install_info import header

        return header

    def get_registration_callback(self):
        return "legate_numpy_perform_registration"

    def initialize(self, shared_object):
        assert self.runtime is None
        self.shared_object = shared_object

    def set_runtime(self, runtime):
        assert self.runtime is None
        assert self.shared_object is not None
        self.runtime = runtime

    def get_resource_configuration(self):
        assert self.shared_object is not None
        config = ResourceConfig()
        config.max_tasks = self.shared_object.NUMPY_MAX_TASKS
        config.max_mappers = self.shared_object.NUMPY_MAX_MAPPERS
        config.max_reduction_ops = self.shared_object.NUMPY_MAX_REDOPS
        config.max_projections = 0
        config.max_shardings = 0
        return config

    def destroy(self):
        if self.runtime is not None:
            self.runtime.destroy()


#import pdb
#pdb.set_trace()
NUMPY_LIB_NAME = "legate.numpy"
numpy_lib = NumPyLib(NUMPY_LIB_NAME)
numpy_context = get_legate_runtime().register_library(numpy_lib)
legate_numpy = numpy_lib.shared_object


# Match these to NumPyOpCode in legate_numpy_c.h
@unique
class NumPyOpCode(IntEnum):
    ARANGE = legate_numpy.NUMPY_ARANGE
    BINARY_OP = legate_numpy.NUMPY_BINARY_OP
    BINARY_RED = legate_numpy.NUMPY_BINARY_RED
    BINCOUNT = legate_numpy.NUMPY_BINCOUNT
    CONVERT = legate_numpy.NUMPY_CONVERT
    DIAG = legate_numpy.NUMPY_DIAG
    DOT = legate_numpy.NUMPY_DOT
    EYE = legate_numpy.NUMPY_EYE
    FILL = legate_numpy.NUMPY_FILL
    MATMUL = legate_numpy.NUMPY_MATMUL
    MATVECMUL = legate_numpy.NUMPY_MATVECMUL
    NONZERO = legate_numpy.NUMPY_NONZERO
    RAND = legate_numpy.NUMPY_RAND
    READ = legate_numpy.NUMPY_READ
    SCALAR_UNARY_RED = legate_numpy.NUMPY_SCALAR_UNARY_RED
    TILE = legate_numpy.NUMPY_TILE
    TRANSPOSE = legate_numpy.NUMPY_TRANSPOSE
<<<<<<< HEAD
    NONZERO = legate_numpy.NUMPY_NONZERO
    DOUBLE_BINARY_OP = legate_numpy.NUMPY_DOUBLE_BINARY_OP
    FUSED_OP = legate_numpy.NUMPY_FUSED_OP


@unique
class FusedOpCode(IntEnum):
    FUSE = 1


@unique
class DoubleBinaryOpCode(IntEnum):
    DOUBLE_BINARY = 1
=======
    UNARY_OP = legate_numpy.NUMPY_UNARY_OP
    UNARY_RED = legate_numpy.NUMPY_UNARY_RED
    WHERE = legate_numpy.NUMPY_WHERE
    WRITE = legate_numpy.NUMPY_WRITE
>>>>>>> b2279f05


@unique
class BinaryOpCode(IntEnum):
    ADD = 1
    DIVIDE = 2
    EQUAL = 3
    FLOOR_DIVIDE = 4
    GREATER = 5
    GREATER_EQUAL = 6
    LESS = 7
    LESS_EQUAL = 8
    MAXIMUM = 9
    MINIMUM = 10
    MOD = 11
    MULTIPLY = 12
    NOT_EQUAL = 13
    POWER = 14
    SUBTRACT = 15
    ALLCLOSE = 16


@unique
class UnaryOpCode(IntEnum):
    ABSOLUTE = 1
    ARCCOS = 2
    ARCSIN = 3
    ARCTAN = 4
    CEIL = 5
    CLIP = 6
    COPY = 7
    COS = 8
    EXP = 9
    FLOOR = 10
    INVERT = 11
    ISINF = 12
    ISNAN = 13
    LOG = 14
    LOGICAL_NOT = 15
    NEGATIVE = 16
    SIN = 17
    SQRT = 18
    TAN = 19
    TANH = 20
    CONJ = 21
    REAL = 22
    IMAG = 23
    GETARG = 24


@unique
class UnaryRedCode(IntEnum):
    MAX = 1
    MIN = 2
    PROD = 3
    SUM = 4
    ARGMAX = 5
    ARGMIN = 6
    CONTAINS = 7
    COUNT_NONZERO = 8


@unique
class RandGenCode(IntEnum):
    UNIFORM = 1
    NORMAL = 2
    INTEGER = 3


# Match these to NumPyRedopID in legate_numpy_c.h
@unique
class NumPyRedopCode(IntEnum):
    ARGMAX = 1
    ARGMIN = 2


# Match these to NumPyTunable in legate_numpy_c.h
@unique
class NumPyTunable(IntEnum):
    NUM_GPUS = legate_numpy.NUMPY_TUNABLE_NUM_GPUS
<<<<<<< HEAD
    MAX_EAGER_VOLUME = legate_numpy.NUMPY_TUNABLE_MAX_EAGER_VOLUME


# Match these to NumPyTag in legate_numpy_c.h
@unique
class NumPyMappingTag(IntEnum):
    SUBRANKABLE_TASK_TAG = legate_numpy.NUMPY_SUBRANKABLE_TAG
    CPU_ONLY_TASK_TAG = legate_numpy.NUMPY_CPU_ONLY_TAG
    GPU_ONLY_TASK_TAG = legate_numpy.NUMPY_GPU_ONLY_TAG
    NO_MEMOIZE_TAG = 0  # Turn this off for now since it doesn't help
    KEY_REGION_TAG = legate_numpy.NUMPY_KEY_REGION_TAG

#hack!!! this is for prototyping reason and needs to be addressed before making a PR
numpy_context.fused_id = NumPyOpCode.FUSED_OP 
#numpy_context.fused_id = NumPyOpCode.DOUBLE_BINARY_OP
=======
    MAX_EAGER_VOLUME = legate_numpy.NUMPY_TUNABLE_MAX_EAGER_VOLUME
>>>>>>> b2279f05
<|MERGE_RESOLUTION|>--- conflicted
+++ resolved
@@ -78,6 +78,16 @@
 numpy_context = get_legate_runtime().register_library(numpy_lib)
 legate_numpy = numpy_lib.shared_object
 
+
+
+@unique
+class FusedOpCode(IntEnum):
+    FUSE = 1
+
+
+@unique
+class DoubleBinaryOpCode(IntEnum):
+    DOUBLE_BINARY = 1
 
 # Match these to NumPyOpCode in legate_numpy_c.h
 @unique
@@ -99,26 +109,13 @@
     SCALAR_UNARY_RED = legate_numpy.NUMPY_SCALAR_UNARY_RED
     TILE = legate_numpy.NUMPY_TILE
     TRANSPOSE = legate_numpy.NUMPY_TRANSPOSE
-<<<<<<< HEAD
-    NONZERO = legate_numpy.NUMPY_NONZERO
-    DOUBLE_BINARY_OP = legate_numpy.NUMPY_DOUBLE_BINARY_OP
-    FUSED_OP = legate_numpy.NUMPY_FUSED_OP
-
-
-@unique
-class FusedOpCode(IntEnum):
-    FUSE = 1
-
-
-@unique
-class DoubleBinaryOpCode(IntEnum):
-    DOUBLE_BINARY = 1
-=======
     UNARY_OP = legate_numpy.NUMPY_UNARY_OP
     UNARY_RED = legate_numpy.NUMPY_UNARY_RED
     WHERE = legate_numpy.NUMPY_WHERE
     WRITE = legate_numpy.NUMPY_WRITE
->>>>>>> b2279f05
+    NONZERO = legate_numpy.NUMPY_NONZERO
+    DOUBLE_BINARY_OP = legate_numpy.NUMPY_DOUBLE_BINARY_OP
+    FUSED_OP = legate_numpy.NUMPY_FUSED_OP
 
 
 @unique
@@ -199,22 +196,7 @@
 @unique
 class NumPyTunable(IntEnum):
     NUM_GPUS = legate_numpy.NUMPY_TUNABLE_NUM_GPUS
-<<<<<<< HEAD
     MAX_EAGER_VOLUME = legate_numpy.NUMPY_TUNABLE_MAX_EAGER_VOLUME
 
-
-# Match these to NumPyTag in legate_numpy_c.h
-@unique
-class NumPyMappingTag(IntEnum):
-    SUBRANKABLE_TASK_TAG = legate_numpy.NUMPY_SUBRANKABLE_TAG
-    CPU_ONLY_TASK_TAG = legate_numpy.NUMPY_CPU_ONLY_TAG
-    GPU_ONLY_TASK_TAG = legate_numpy.NUMPY_GPU_ONLY_TAG
-    NO_MEMOIZE_TAG = 0  # Turn this off for now since it doesn't help
-    KEY_REGION_TAG = legate_numpy.NUMPY_KEY_REGION_TAG
-
 #hack!!! this is for prototyping reason and needs to be addressed before making a PR
-numpy_context.fused_id = NumPyOpCode.FUSED_OP 
-#numpy_context.fused_id = NumPyOpCode.DOUBLE_BINARY_OP
-=======
-    MAX_EAGER_VOLUME = legate_numpy.NUMPY_TUNABLE_MAX_EAGER_VOLUME
->>>>>>> b2279f05
+numpy_context.fused_id = NumPyOpCode.FUSED_OP 