name: cunumeric-test
channels:
  - conda-forge
dependencies:
  - python=3.9

  # build
  - git
  - nccl
  - make
  - zlib
  - cmake
  - ninja
  - c-compiler
  - cxx-compiler
  - setuptools>=60
  - cutensor>=1.3.3
  - scikit-build>=0.13.1

  # runtime
  - cffi
  - numpy>=1.22
  - opt_einsum
  - pyarrow>=5
  - scipy
  - typing_extensions
  - llvm-openmp
  - openblas=*=*openmp*

  # tests
  - clang>=8
  - clang-tools>=8
  - colorama
  - coverage
  - mock
  - mypy>=0.961
  - pre-commit
  - pynvml
  - pytest
  - pytest-cov
<<<<<<< HEAD
  - pytest-mock
=======
  - pytest-lazy-fixture
>>>>>>> 83eb13e5
  - types-docutils

  # pip dependencies
  - pip
  - pip:
    # docs
    - jinja2
    - pydata-sphinx-theme
    - recommonmark
    - markdown<3.4.0
    - sphinx>=4.4.0
    - sphinx-copybutton
    - sphinx-markdown-tables

    # examples
    - tifffile<|MERGE_RESOLUTION|>--- conflicted
+++ resolved
@@ -38,11 +38,8 @@
   - pynvml
   - pytest
   - pytest-cov
-<<<<<<< HEAD
   - pytest-mock
-=======
   - pytest-lazy-fixture
->>>>>>> 83eb13e5
   - types-docutils
 
   # pip dependencies
